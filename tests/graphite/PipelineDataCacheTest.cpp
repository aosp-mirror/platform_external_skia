/*
 * Copyright 2021 Google LLC
 *
 * Use of this source code is governed by a BSD-style license that can be
 * found in the LICENSE file.
 */

#include "tests/Test.h"

#include "include/gpu/graphite/Context.h"
#include "include/gpu/graphite/Recorder.h"
#include "src/gpu/graphite/PipelineData.h"
#include "src/gpu/graphite/PipelineDataCache.h"
#include "src/gpu/graphite/RecorderPriv.h"
#include "src/gpu/graphite/Uniform.h"

using namespace skgpu::graphite;

DEF_GRAPHITE_TEST_FOR_ALL_CONTEXTS(PipelineDataCacheTest, reporter, context,
                                   CtsEnforcement::kApiLevel_V) {
    UniformDataCache cache;

    REPORTER_ASSERT(reporter, cache.count() == 0);

    static const int kSize = 16;

    // Add a new unique UDB
<<<<<<< HEAD
    static const char kMemory1[kSize] = {
            7, 8, 9, 10, 11, 12, 13, 14, 15, 16, 17, 18, 19, 20, 21, 22
    };
    UniformDataBlock udb1(SkSpan(kMemory1, kSize));
    const UniformDataBlock* id1;
    {
        id1 = cache->insert(udb1);
        REPORTER_ASSERT(reporter, SkToBool(id1));
        REPORTER_ASSERT(reporter, id1 != &udb1);  // must be a separate address
        REPORTER_ASSERT(reporter, *id1 == udb1);  // but equal contents
=======
    UniformDataCache::Index id1;
    UniformDataBlock cachedUdb1;
    {
        PipelineDataGatherer gatherer{Layout::kStd430};
        SkDEBUGCODE(UniformExpectationsValidator uev(&gatherer, kUniforms);)

        gatherer.write(SkV4{7.f, 8.f, 9.f, 10.f});
        UniformDataBlock udb1 = gatherer.finishUniformDataBlock();

        id1 = cache.insert(udb1);
        REPORTER_ASSERT(reporter, id1 != UniformDataCache::kInvalidIndex);

        cachedUdb1 = cache.lookup(id1).fCpuData;
        REPORTER_ASSERT(reporter, cachedUdb1.data() != udb1.data());  // must be a separate address
        REPORTER_ASSERT(reporter, cachedUdb1 == udb1);                // but equal contents
>>>>>>> 68e776ef

        REPORTER_ASSERT(reporter, cache.count() == 1);
    }

    // Try to add a duplicate UDB
    {
<<<<<<< HEAD
        static const char kMemory2[kSize] = {
                7, 8, 9, 10, 11, 12, 13, 14, 15, 16, 17, 18, 19, 20, 21, 22
        };
        UniformDataBlock udb2(SkSpan(kMemory2, kSize));
        const UniformDataBlock* id2 = cache->insert(udb2);
        REPORTER_ASSERT(reporter, id2 == id1);
=======
        PipelineDataGatherer gatherer{Layout::kStd430};
        SkDEBUGCODE(UniformExpectationsValidator uev(&gatherer, kUniforms);)

        gatherer.write(SkV4{7.f, 8.f, 9.f, 10.f});
        UniformDataBlock udb2 = gatherer.finishUniformDataBlock();
        REPORTER_ASSERT(reporter, udb2 == cachedUdb1);  // contents are in fact duplicated

        UniformDataCache::Index id2 = cache.insert(udb2);
        REPORTER_ASSERT(reporter, id2 == id1);  // original clone's index
>>>>>>> 68e776ef

        UniformDataBlock cachedUdb2 = cache.lookup(id2).fCpuData;
        REPORTER_ASSERT(reporter, cachedUdb2.data() == cachedUdb1.data());  // original address

        REPORTER_ASSERT(reporter, cache.count() == 1);
    }

    // Add a second new unique UDB
    {
<<<<<<< HEAD
        static const char kMemory3[kSize] = {
                6, 7, 8, 9, 10, 11, 12, 13, 14, 15, 16, 17, 18, 19, 20, 21
        };
        UniformDataBlock udb3(SkSpan(kMemory3, kSize));
        const UniformDataBlock* id3 = cache->insert(udb3);
        REPORTER_ASSERT(reporter, SkToBool(id3));
        REPORTER_ASSERT(reporter, id3 != id1);
        REPORTER_ASSERT(reporter, *id3 == udb3);
=======
        PipelineDataGatherer gatherer{Layout::kStd430};
        SkDEBUGCODE(UniformExpectationsValidator uev(&gatherer, kUniforms);)

        gatherer.write(SkV4{11.f, 12.f, 13.f, 14.f});
        UniformDataBlock udb3 = gatherer.finishUniformDataBlock();

        UniformDataCache::Index id3 = cache.insert(udb3);
        REPORTER_ASSERT(reporter, id3 != UniformDataCache::kInvalidIndex);
        REPORTER_ASSERT(reporter, id3 != id1);
>>>>>>> 68e776ef

        UniformDataBlock cachedUdb3 = cache.lookup(id3).fCpuData;
        REPORTER_ASSERT(reporter, cachedUdb3 == udb3);

        REPORTER_ASSERT(reporter, cache.count() == 2);
    }

    // TODO(robertphillips): expand this test to exercise all the UDB comparison failure modes
}<|MERGE_RESOLUTION|>--- conflicted
+++ resolved
@@ -10,7 +10,6 @@
 #include "include/gpu/graphite/Context.h"
 #include "include/gpu/graphite/Recorder.h"
 #include "src/gpu/graphite/PipelineData.h"
-#include "src/gpu/graphite/PipelineDataCache.h"
 #include "src/gpu/graphite/RecorderPriv.h"
 #include "src/gpu/graphite/Uniform.h"
 
@@ -22,21 +21,11 @@
 
     REPORTER_ASSERT(reporter, cache.count() == 0);
 
-    static const int kSize = 16;
+    // UniformDataBlocks can only be created via a PipelineDataGatherer, but for this test the
+    // layout and contents don't matter other than their bits being the same or different.
+    [[maybe_unused]] static constexpr Uniform kUniforms[] = {{"data", SkSLType::kFloat4}};
 
     // Add a new unique UDB
-<<<<<<< HEAD
-    static const char kMemory1[kSize] = {
-            7, 8, 9, 10, 11, 12, 13, 14, 15, 16, 17, 18, 19, 20, 21, 22
-    };
-    UniformDataBlock udb1(SkSpan(kMemory1, kSize));
-    const UniformDataBlock* id1;
-    {
-        id1 = cache->insert(udb1);
-        REPORTER_ASSERT(reporter, SkToBool(id1));
-        REPORTER_ASSERT(reporter, id1 != &udb1);  // must be a separate address
-        REPORTER_ASSERT(reporter, *id1 == udb1);  // but equal contents
-=======
     UniformDataCache::Index id1;
     UniformDataBlock cachedUdb1;
     {
@@ -52,21 +41,12 @@
         cachedUdb1 = cache.lookup(id1).fCpuData;
         REPORTER_ASSERT(reporter, cachedUdb1.data() != udb1.data());  // must be a separate address
         REPORTER_ASSERT(reporter, cachedUdb1 == udb1);                // but equal contents
->>>>>>> 68e776ef
 
         REPORTER_ASSERT(reporter, cache.count() == 1);
     }
 
     // Try to add a duplicate UDB
     {
-<<<<<<< HEAD
-        static const char kMemory2[kSize] = {
-                7, 8, 9, 10, 11, 12, 13, 14, 15, 16, 17, 18, 19, 20, 21, 22
-        };
-        UniformDataBlock udb2(SkSpan(kMemory2, kSize));
-        const UniformDataBlock* id2 = cache->insert(udb2);
-        REPORTER_ASSERT(reporter, id2 == id1);
-=======
         PipelineDataGatherer gatherer{Layout::kStd430};
         SkDEBUGCODE(UniformExpectationsValidator uev(&gatherer, kUniforms);)
 
@@ -76,7 +56,6 @@
 
         UniformDataCache::Index id2 = cache.insert(udb2);
         REPORTER_ASSERT(reporter, id2 == id1);  // original clone's index
->>>>>>> 68e776ef
 
         UniformDataBlock cachedUdb2 = cache.lookup(id2).fCpuData;
         REPORTER_ASSERT(reporter, cachedUdb2.data() == cachedUdb1.data());  // original address
@@ -86,16 +65,6 @@
 
     // Add a second new unique UDB
     {
-<<<<<<< HEAD
-        static const char kMemory3[kSize] = {
-                6, 7, 8, 9, 10, 11, 12, 13, 14, 15, 16, 17, 18, 19, 20, 21
-        };
-        UniformDataBlock udb3(SkSpan(kMemory3, kSize));
-        const UniformDataBlock* id3 = cache->insert(udb3);
-        REPORTER_ASSERT(reporter, SkToBool(id3));
-        REPORTER_ASSERT(reporter, id3 != id1);
-        REPORTER_ASSERT(reporter, *id3 == udb3);
-=======
         PipelineDataGatherer gatherer{Layout::kStd430};
         SkDEBUGCODE(UniformExpectationsValidator uev(&gatherer, kUniforms);)
 
@@ -105,7 +74,6 @@
         UniformDataCache::Index id3 = cache.insert(udb3);
         REPORTER_ASSERT(reporter, id3 != UniformDataCache::kInvalidIndex);
         REPORTER_ASSERT(reporter, id3 != id1);
->>>>>>> 68e776ef
 
         UniformDataBlock cachedUdb3 = cache.lookup(id3).fCpuData;
         REPORTER_ASSERT(reporter, cachedUdb3 == udb3);
