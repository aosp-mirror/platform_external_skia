--- conflicted
+++ resolved
@@ -246,10 +246,6 @@
 //--------------------------------------------------------------------------------------------------
 //--------------------------------------------------------------------------------------------------
 #define SK_ALL_TEST_IMAGE_FILTERS(M) \
-<<<<<<< HEAD
-    M(None)            \
-    M(Blur)            \
-=======
     M(None)              \
     M(Arithmetic)        \
     M(BlendMode)         \
@@ -259,7 +255,6 @@
     M(Displacement)      \
     M(Lighting)          \
     M(MatrixConvolution) \
->>>>>>> 5533aaa6
     M(Morphology)
 
 enum class ImageFilterType {
@@ -1204,12 +1199,6 @@
     return { std::move(blurIF), std::move(blurO) };
 }
 
-<<<<<<< HEAD
-sk_sp<SkImageFilter> morphology_imagefilter(
-        SkRandom* rand,
-        SkEnumBitMask<PrecompileImageFilters>* imageFilterMask) {
-    float radX = 2.0f, radY = 4.0f;
-=======
 std::pair<sk_sp<SkImageFilter>, sk_sp<PrecompileImageFilter>> displacement_imagefilter(
         Recorder* recorder,
         SkRandom* rand) {
@@ -1354,14 +1343,13 @@
 std::pair<sk_sp<SkImageFilter>, sk_sp<PrecompileImageFilter>> morphology_imagefilter(
         SkRandom* rand) {
     static constexpr float kRadX = 2.0f, kRadY = 4.0f;
->>>>>>> 5533aaa6
 
     sk_sp<SkImageFilter> morphologyIF;
 
     if (rand->nextBool()) {
-        morphologyIF = SkImageFilters::Erode(radX, radY, /* input= */ nullptr);
+        morphologyIF = SkImageFilters::Erode(kRadX, kRadY, /* input= */ nullptr);
     } else {
-        morphologyIF = SkImageFilters::Dilate(radX, radY, /* input= */ nullptr);
+        morphologyIF = SkImageFilters::Dilate(kRadX, kRadY, /* input= */ nullptr);
     }
     SkASSERT(morphologyIF);
     sk_sp<PrecompileImageFilter> option = PrecompileImageFilters::Morphology(/* input= */ nullptr);
@@ -1384,10 +1372,6 @@
         case ImageFilterType::kRuntimeBlender:
             return runtime_blender_imagefilter(rand);
         case ImageFilterType::kBlur:
-<<<<<<< HEAD
-            imgFilter = blur_imagefilter(rand, &imageFilterMask);
-            break;
-=======
             return blur_imagefilter(rand);
         case ImageFilterType::kColorFilter:
             return colorfilter_imagefilter(rand);
@@ -1397,7 +1381,6 @@
             return lighting_imagefilter(rand);
         case ImageFilterType::kMatrixConvolution:
             return matrix_convolution_imagefilter(rand);
->>>>>>> 5533aaa6
         case ImageFilterType::kMorphology:
             return morphology_imagefilter(rand);
     }
@@ -1801,13 +1784,10 @@
             ImageFilterType::kBlendMode,
             ImageFilterType::kRuntimeBlender,
             ImageFilterType::kBlur,
-<<<<<<< HEAD
-=======
             ImageFilterType::kColorFilter,
             ImageFilterType::kDisplacement,
             ImageFilterType::kLighting,
             ImageFilterType::kMatrixConvolution,
->>>>>>> 5533aaa6
             ImageFilterType::kMorphology,
 #endif
     };
