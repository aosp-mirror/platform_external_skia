--- conflicted
+++ resolved
@@ -186,15 +186,6 @@
 
 DEF_GRAPHITE_TEST_FOR_RENDERING_CONTEXTS(UpdateImageBackendTextureTest, reporter, context,
                                          CtsEnforcement::kApiLevel_V) {
-<<<<<<< HEAD
-    // TODO: Remove this check once Vulkan supports creating default TexutreInfo from caps and we
-    // implement createBackendTexture.
-    if (context->backend() == BackendApi::kVulkan) {
-        return;
-    }
-
-=======
->>>>>>> 74bbe48d
     const Caps* caps = context->priv().caps();
     std::unique_ptr<Recorder> recorder = context->makeRecorder();
 
