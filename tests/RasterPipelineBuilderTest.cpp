--- conflicted
+++ resolved
@@ -156,16 +156,11 @@
     std::unique_ptr<SkSL::RP::Program> program = builder.finish(/*numValueSlots=*/1,
                                                                 /*numUniformSlots=*/0);
     check(r, *program,
-R"(    1. immediate_f                    src.r = 0x000003E7 (1.399897e-42)
-    2. store_unmasked                 $2 = src.r
-    3. immediate_f                    src.r = 0x41580000 (13.5)
-    4. store_unmasked                 $0 = src.r
-    5. immediate_f                    src.r = 0xFFFFFF0A
-    6. store_unmasked                 $1 = src.r
-    7. immediate_f                    src.r = 0x00000165 (5.002636e-43)
-    8. store_unmasked                 $1 = src.r
-    9. immediate_f                    src.r = 0x000003E7 (1.399897e-42)
-   10. store_unmasked                 $3 = src.r
+R"(    1. copy_constant                  $2 = 0x000003E7 (1.399897e-42)
+    2. copy_constant                  $0 = 0x41580000 (13.5)
+    3. copy_constant                  $1 = 0xFFFFFF0A
+    4. copy_constant                  $1 = 0x00000165 (5.002636e-43)
+    5. copy_constant                  $3 = 0x000003E7 (1.399897e-42)
 )");
 }
 
@@ -236,19 +231,18 @@
     std::unique_ptr<SkSL::RP::Program> program = builder.finish(/*numValueSlots=*/1,
                                                                 /*numUniformSlots=*/0);
     check(r, *program,
-R"(    1. immediate_f                    src.r = 0x3F800000 (1.0)
-    2. store_unmasked                 $0 = src.r
-    3. swizzle_2                      $0..1 = ($0..1).xx
-    4. swizzle_3                      $1..3 = ($1..3).xxx
-    5. swizzle_4                      $3..6 = ($3..6).xxxx
-    6. swizzle_4                      $6..9 = ($6..9).xxxx
-    7. swizzle_3                      $9..11 = ($9..11).xxx
-    8. copy_4_slots_masked            $4..7 = Mask($8..11)
-    9. copy_3_slots_masked            $2..4 = Mask($5..7)
-   10. copy_slot_masked               $3 = Mask($4)
-   11. swizzle_4                      $0..3 = ($0..3).wzyx
-   12. swizzle_2                      $0..1 = ($0..2).yz
-   13. swizzle_1                      $0 = ($0).x
+R"(    1. copy_constant                  $0 = 0x3F800000 (1.0)
+    2. swizzle_2                      $0..1 = ($0..1).xx
+    3. swizzle_3                      $1..3 = ($1..3).xxx
+    4. swizzle_4                      $3..6 = ($3..6).xxxx
+    5. swizzle_4                      $6..9 = ($6..9).xxxx
+    6. swizzle_3                      $9..11 = ($9..11).xxx
+    7. copy_4_slots_masked            $4..7 = Mask($8..11)
+    8. copy_3_slots_masked            $2..4 = Mask($5..7)
+    9. copy_slot_masked               $3 = Mask($4)
+   10. swizzle_4                      $0..3 = ($0..3).wzyx
+   11. swizzle_2                      $0..1 = ($0..2).yz
+   12. swizzle_1                      $0 = ($0).x
 )");
 }
 
@@ -311,35 +305,6 @@
                                                                 /*numUniformSlots=*/0);
     check(r, *program,
 R"(    1. zero_slot_unmasked             $0 = 0
-<<<<<<< HEAD
-    2. immediate_f                    src.r = 0x3F800000 (1.0)
-    3. store_unmasked                 $1 = src.r
-    4. immediate_f                    src.r = 0x40000000 (2.0)
-    5. store_unmasked                 $2 = src.r
-    6. immediate_f                    src.r = 0x40400000 (3.0)
-    7. store_unmasked                 $3 = src.r
-    8. immediate_f                    src.r = 0x40800000 (4.0)
-    9. store_unmasked                 $4 = src.r
-   10. add_2_floats                   $1..2 += $3..4
-   11. mul_float                      $1 *= $2
-   12. immediate_f                    src.r = 0x00000005 (7.006492e-45)
-   13. store_unmasked                 $2 = src.r
-   14. immediate_f                    src.r = 0x00000006 (8.407791e-45)
-   15. store_unmasked                 $3 = src.r
-   16. immediate_f                    src.r = 0x00000007 (9.809089e-45)
-   17. store_unmasked                 $4 = src.r
-   18. immediate_f                    src.r = 0x00000008 (1.121039e-44)
-   19. store_unmasked                 $5 = src.r
-   20. immediate_f                    src.r = 0x00000009 (1.261169e-44)
-   21. store_unmasked                 $6 = src.r
-   22. immediate_f                    src.r = 0x0000000A (1.401298e-44)
-   23. store_unmasked                 $7 = src.r
-   24. div_3_floats                   $2..4 /= $5..7
-   25. sub_int                        $3 -= $4
-   26. bitwise_and                    $2 &= $3
-   27. bitwise_xor                    $1 ^= $2
-   28. bitwise_not                    $1 = ~$1
-=======
     2. copy_constant                  $1 = 0x3F800000 (1.0)
     3. copy_constant                  $2 = 0x40000000 (2.0)
     4. copy_constant                  $3 = 0x40400000 (3.0)
@@ -378,6 +343,5 @@
     4. copy_4_constants               $6..9 = u6..9
     5. copy_4_constants               $10..13 = u0..3
     6. copy_constant                  $14 = u4
->>>>>>> 03b8d7d9
 )");
 }