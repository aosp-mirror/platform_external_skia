### Compilation failed:

<<<<<<< HEAD
error: 2: type '$mat' is private
error: 5: type 'S' is private
error: 9: type '$ivec' is private
error: 10: type '$genType' is private
4 errors
=======
error: 2: type '$bvec' is private
error: 5: type '$ivec' is private
error: 6: type '$genType' is private
error: 7: type '$mat' is private
error: 8: type '$floatLiteral' is private
5 errors
>>>>>>> 75106ff1
<|MERGE_RESOLUTION|>--- conflicted
+++ resolved
@@ -1,16 +1,8 @@
 ### Compilation failed:
 
-<<<<<<< HEAD
-error: 2: type '$mat' is private
-error: 5: type 'S' is private
-error: 9: type '$ivec' is private
-error: 10: type '$genType' is private
-4 errors
-=======
 error: 2: type '$bvec' is private
 error: 5: type '$ivec' is private
 error: 6: type '$genType' is private
 error: 7: type '$mat' is private
 error: 8: type '$floatLiteral' is private
-5 errors
->>>>>>> 75106ff1
+5 errors