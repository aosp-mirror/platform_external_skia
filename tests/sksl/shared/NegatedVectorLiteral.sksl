--- conflicted
+++ resolved
@@ -19,12 +19,6 @@
 }
 
 void main() {
-<<<<<<< HEAD
-    sk_FragColor.r = (half4(1) == half4(-half2(-1), half2(1))) ? 1 : 0;
-    sk_FragColor.g = (half4(1) == -half4(1)) ? 1 : 0;
-    sk_FragColor.b = (half4(0) == -half4(0)) ? 1 : 0;
-=======
     test_half();
     test_int();
->>>>>>> 14c8748d
 }