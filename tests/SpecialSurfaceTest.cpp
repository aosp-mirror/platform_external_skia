/*
* Copyright 2016 Google Inc.
*
* Use of this source code is governed by a BSD-style license that can be
* found in the LICENSE file
*/

#include "include/core/SkBitmap.h"
#include "include/core/SkCanvas.h"
#include "include/gpu/GrDirectContext.h"
#include "src/core/SkSpecialImage.h"
#include "src/core/SkSpecialSurface.h"
#include "src/gpu/GrCaps.h"
#include "src/gpu/GrDirectContextPriv.h"
#include "src/gpu/SkGr.h"
#include "tests/Test.h"

class TestingSpecialSurfaceAccess {
public:
    static const SkIRect& Subset(const SkSpecialSurface* surf) {
        return surf->subset();
    }
};

// Both 'kSmallerSize' and 'kFullSize' need to be a non-power-of-2 to exercise
// the gpu's loose fit behavior
static const int kSmallerSize = 10;
static const int kPad = 5;
static const int kFullSize = kSmallerSize + 2 * kPad;

// Exercise the public API of SkSpecialSurface (e.g., getCanvas, newImageSnapshot)
static void test_surface(const sk_sp<SkSpecialSurface>& surf,
                         skiatest::Reporter* reporter,
                         int offset) {

    const SkIRect surfSubset = TestingSpecialSurfaceAccess::Subset(surf.get());
    REPORTER_ASSERT(reporter, offset == surfSubset.fLeft);
    REPORTER_ASSERT(reporter, offset == surfSubset.fTop);
    REPORTER_ASSERT(reporter, kSmallerSize == surfSubset.width());
    REPORTER_ASSERT(reporter, kSmallerSize == surfSubset.height());

    SkCanvas* canvas = surf->getCanvas();
    SkASSERT_RELEASE(canvas);

    canvas->clear(SK_ColorRED);

    sk_sp<SkSpecialImage> img(surf->makeImageSnapshot());
    REPORTER_ASSERT(reporter, img);

    const SkIRect imgSubset = img->subset();
    REPORTER_ASSERT(reporter, surfSubset == imgSubset);

    // the canvas was invalidated by the newImageSnapshot call
    REPORTER_ASSERT(reporter, !surf->getCanvas());
}

DEF_TEST(SpecialSurface_Raster, reporter) {

    SkImageInfo info = SkImageInfo::MakeN32(kSmallerSize, kSmallerSize, kOpaque_SkAlphaType);
    sk_sp<SkSpecialSurface> surf(SkSpecialSurface::MakeRaster(info, SkSurfaceProps()));

    test_surface(surf, reporter, 0);
}

DEF_TEST(SpecialSurface_Raster2, reporter) {

    SkBitmap bm;
    bm.allocN32Pixels(kFullSize, kFullSize, true);

    const SkIRect subset = SkIRect::MakeXYWH(kPad, kPad, kSmallerSize, kSmallerSize);

    sk_sp<SkSpecialSurface> surf(SkSpecialSurface::MakeFromBitmap(subset, bm, SkSurfaceProps()));

    test_surface(surf, reporter, kPad);

    // TODO: check that the clear didn't escape the active region
}

DEF_GPUTEST_FOR_RENDERING_CONTEXTS(SpecialSurface_Gpu1, reporter, ctxInfo) {
    auto direct = ctxInfo.directContext();

    for (auto colorType : {GrColorType::kRGBA_8888, GrColorType::kRGBA_1010102}) {
        if (!direct->colorTypeSupportedAsSurface(GrColorTypeToSkColorType(colorType))) {
            continue;
        }
<<<<<<< HEAD
        sk_sp<SkSpecialSurface> surf(SkSpecialSurface::MakeRenderTarget(
                direct, kSmallerSize, kSmallerSize, colorType, nullptr, SkSurfaceProps()));
=======

        SkImageInfo ii = SkImageInfo::Make({ kSmallerSize, kSmallerSize }, colorType,
                                           kPremul_SkAlphaType);

        auto surf(SkSpecialSurface::MakeRenderTarget(dContext, ii, SkSurfaceProps(),
                                                     kTopLeft_GrSurfaceOrigin));
>>>>>>> 614a3d7a
        test_surface(surf, reporter, 0);
    }
}<|MERGE_RESOLUTION|>--- conflicted
+++ resolved
@@ -77,23 +77,18 @@
 }
 
 DEF_GPUTEST_FOR_RENDERING_CONTEXTS(SpecialSurface_Gpu1, reporter, ctxInfo) {
-    auto direct = ctxInfo.directContext();
+    auto dContext = ctxInfo.directContext();
 
-    for (auto colorType : {GrColorType::kRGBA_8888, GrColorType::kRGBA_1010102}) {
-        if (!direct->colorTypeSupportedAsSurface(GrColorTypeToSkColorType(colorType))) {
+    for (auto colorType : { kRGBA_8888_SkColorType, kRGBA_1010102_SkColorType }) {
+        if (!dContext->colorTypeSupportedAsSurface(colorType)) {
             continue;
         }
-<<<<<<< HEAD
-        sk_sp<SkSpecialSurface> surf(SkSpecialSurface::MakeRenderTarget(
-                direct, kSmallerSize, kSmallerSize, colorType, nullptr, SkSurfaceProps()));
-=======
 
         SkImageInfo ii = SkImageInfo::Make({ kSmallerSize, kSmallerSize }, colorType,
                                            kPremul_SkAlphaType);
 
         auto surf(SkSpecialSurface::MakeRenderTarget(dContext, ii, SkSurfaceProps(),
                                                      kTopLeft_GrSurfaceOrigin));
->>>>>>> 614a3d7a
         test_surface(surf, reporter, 0);
     }
 }