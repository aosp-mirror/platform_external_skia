/*
 * Copyright 2016 Google Inc.
 *
 * Use of this source code is governed by a BSD-style license that can be
 * found in the LICENSE file.
 */

#include "tests/Test.h"

#include "include/gpu/GrDirectContext.h"
#include "src/gpu/GrClip.h"
#include "src/gpu/GrDirectContextPriv.h"
#include "src/gpu/GrGpuResource.h"
#include "src/gpu/GrImageInfo.h"
#include "src/gpu/GrMemoryPool.h"
#include "src/gpu/GrProxyProvider.h"
#include "src/gpu/GrResourceProvider.h"
#include "src/gpu/GrSurfaceDrawContext.h"
#include "src/gpu/SkGr.h"
#include "src/gpu/glsl/GrGLSLFragmentProcessor.h"
#include "src/gpu/glsl/GrGLSLFragmentShaderBuilder.h"
#include "src/gpu/ops/GrFillRectOp.h"
#include "src/gpu/ops/GrMeshDrawOp.h"
<<<<<<< HEAD
=======
#include "src/gpu/v1/SurfaceDrawContext_v1.h"
#include "tests/TestHarness.h"
>>>>>>> 75106ff1
#include "tests/TestUtils.h"

#include <atomic>
#include <random>

namespace {
class TestOp : public GrMeshDrawOp {
public:
    DEFINE_OP_CLASS_ID
    static GrOp::Owner Make(GrRecordingContext* rContext,
                            std::unique_ptr<GrFragmentProcessor> fp) {
        return GrOp::Make<TestOp>(rContext, std::move(fp));
    }

    const char* name() const override { return "TestOp"; }

    void visitProxies(const VisitProxyFunc& func) const override {
        fProcessors.visitProxies(func);
    }

    FixedFunctionFlags fixedFunctionFlags() const override { return FixedFunctionFlags::kNone; }

    GrProcessorSet::Analysis finalize(const GrCaps& caps, const GrAppliedClip* clip,
                                      GrClampType clampType) override {
        static constexpr GrProcessorAnalysisColor kUnknownColor;
        SkPMColor4f overrideColor;
        return fProcessors.finalize(
                kUnknownColor, GrProcessorAnalysisCoverage::kNone, clip,
                &GrUserStencilSettings::kUnused, caps, clampType, &overrideColor);
    }

private:
    friend class ::GrOp; // for ctor

    TestOp(std::unique_ptr<GrFragmentProcessor> fp)
            : INHERITED(ClassID()), fProcessors(std::move(fp)) {
        this->setBounds(SkRect::MakeWH(100, 100), HasAABloat::kNo, IsHairline::kNo);
    }

    GrProgramInfo* programInfo() override { return nullptr; }
    void onCreateProgramInfo(const GrCaps*,
                             SkArenaAlloc*,
                             const GrSurfaceProxyView& writeView,
                             GrAppliedClip&&,
                             const GrXferProcessor::DstProxyView&,
                             GrXferBarrierFlags renderPassXferBarriers,
                             GrLoadOp colorLoadOp) override {}
    void onPrePrepareDraws(GrRecordingContext*,
                           const GrSurfaceProxyView& writeView,
                           GrAppliedClip*,
                           const GrXferProcessor::DstProxyView&,
                           GrXferBarrierFlags renderPassXferBarriers,
                           GrLoadOp colorLoadOp) override {}
    void onPrepareDraws(Target* target) override { return; }
    void onExecute(GrOpFlushState*, const SkRect&) override { return; }

    GrProcessorSet fProcessors;

    using INHERITED = GrMeshDrawOp;
};

/**
 * FP used to test ref counts on owned GrGpuResources. Can also be a parent FP to test counts
 * of resources owned by child FPs.
 */
class TestFP : public GrFragmentProcessor {
public:
    static std::unique_ptr<GrFragmentProcessor> Make(std::unique_ptr<GrFragmentProcessor> child) {
        return std::unique_ptr<GrFragmentProcessor>(new TestFP(std::move(child)));
    }
    static std::unique_ptr<GrFragmentProcessor> Make(const SkTArray<GrSurfaceProxyView>& views) {
        return std::unique_ptr<GrFragmentProcessor>(new TestFP(views));
    }

    const char* name() const override { return "test"; }

    void onGetGLSLProcessorKey(const GrShaderCaps&, GrProcessorKeyBuilder* b) const override {
        static std::atomic<int32_t> nextKey{0};
        b->add32(nextKey++);
    }

    std::unique_ptr<GrFragmentProcessor> clone() const override {
        return std::unique_ptr<GrFragmentProcessor>(new TestFP(*this));
    }

private:
    TestFP(const SkTArray<GrSurfaceProxyView>& views)
            : INHERITED(kTestFP_ClassID, kNone_OptimizationFlags) {
        for (const GrSurfaceProxyView& view : views) {
            this->registerChild(GrTextureEffect::Make(view, kUnknown_SkAlphaType));
        }
    }

    TestFP(std::unique_ptr<GrFragmentProcessor> child)
            : INHERITED(kTestFP_ClassID, kNone_OptimizationFlags) {
        this->registerChild(std::move(child));
    }

    explicit TestFP(const TestFP& that) : INHERITED(kTestFP_ClassID, that.optimizationFlags()) {
        this->cloneAndRegisterAllChildProcessors(that);
    }

    std::unique_ptr<GrGLSLFragmentProcessor> onMakeProgramImpl() const override {
        class TestGLSLFP : public GrGLSLFragmentProcessor {
        public:
            TestGLSLFP() {}
            void emitCode(EmitArgs& args) override {
                args.fFragBuilder->codeAppendf("return half4(1);");
            }

        private:
        };
        return std::make_unique<TestGLSLFP>();
    }

    bool onIsEqual(const GrFragmentProcessor&) const override { return false; }

    using INHERITED = GrFragmentProcessor;
};
}  // namespace

DEF_GPUTEST_FOR_ALL_CONTEXTS(ProcessorRefTest, reporter, ctxInfo) {
    auto context = ctxInfo.directContext();
    GrProxyProvider* proxyProvider = context->priv().proxyProvider();

    static constexpr SkISize kDims = {10, 10};

    const GrBackendFormat format =
        context->priv().caps()->getDefaultBackendFormat(GrColorType::kRGBA_8888,
                                                        GrRenderable::kNo);
    GrSwizzle swizzle = context->priv().caps()->getReadSwizzle(format, GrColorType::kRGBA_8888);

    for (bool makeClone : {false, true}) {
        for (int parentCnt = 0; parentCnt < 2; parentCnt++) {
            auto surfaceDrawContext = GrSurfaceDrawContext::Make(
                    context, GrColorType::kRGBA_8888, nullptr, SkBackingFit::kApprox, {1, 1},
                    SkSurfaceProps());
            {
                sk_sp<GrTextureProxy> proxy = proxyProvider->createProxy(
                        format, kDims, GrRenderable::kNo, 1, GrMipmapped::kNo, SkBackingFit::kExact,
                        SkBudgeted::kYes, GrProtected::kNo);

                {
                    SkTArray<GrSurfaceProxyView> views;
                    views.push_back({proxy, kTopLeft_GrSurfaceOrigin, swizzle});
                    auto fp = TestFP::Make(std::move(views));
                    for (int i = 0; i < parentCnt; ++i) {
                        fp = TestFP::Make(std::move(fp));
                    }
                    std::unique_ptr<GrFragmentProcessor> clone;
                    if (makeClone) {
                        clone = fp->clone();
                    }
                    GrOp::Owner op = TestOp::Make(context, std::move(fp));
                    surfaceDrawContext->addDrawOp(std::move(op));
                    if (clone) {
                        op = TestOp::Make(context, std::move(clone));
                        surfaceDrawContext->addDrawOp(std::move(op));
                    }
                }

                // If the fp is cloned the number of refs should increase by one (for the clone)
                int expectedProxyRefs = makeClone ? 3 : 2;

                CheckSingleThreadedProxyRefs(reporter, proxy.get(), expectedProxyRefs, -1);

                context->flushAndSubmit();

                // just one from the 'proxy' sk_sp
                CheckSingleThreadedProxyRefs(reporter, proxy.get(), 1, 1);
            }
        }
    }
}

#include "tools/flags/CommandLineFlags.h"
static DEFINE_bool(randomProcessorTest, false,
                   "Use non-deterministic seed for random processor tests?");
static DEFINE_int(processorSeed, 0,
                  "Use specific seed for processor tests. Overridden by --randomProcessorTest.");

#if GR_TEST_UTILS

static GrColor input_texel_color(int i, int j, SkScalar delta) {
    // Delta must be less than 0.5 to prevent over/underflow issues with the input color
    SkASSERT(delta <= 0.5);

    SkColor color = SkColorSetARGB((uint8_t)(i & 0xFF),
                                   (uint8_t)(j & 0xFF),
                                   (uint8_t)((i + j) & 0xFF),
                                   (uint8_t)((2 * j - i) & 0xFF));
    SkColor4f color4f = SkColor4f::FromColor(color);
    // We only apply delta to the r,g, and b channels. This is because we're using this
    // to test the canTweakAlphaForCoverage() optimization. A processor is allowed
    // to use the input color's alpha in its calculation and report this optimization.
    for (int i = 0; i < 3; i++) {
        if (color4f[i] > 0.5) {
            color4f[i] -= delta;
        } else {
            color4f[i] += delta;
        }
    }
    return color4f.premul().toBytes_RGBA();
}

void test_draw_op(GrRecordingContext* rContext,
                  GrSurfaceDrawContext* rtc,
                  std::unique_ptr<GrFragmentProcessor> fp) {
    GrPaint paint;
    paint.setColorFragmentProcessor(std::move(fp));
    paint.setPorterDuffXPFactory(SkBlendMode::kSrc);

    auto op = GrFillRectOp::MakeNonAARect(rContext, std::move(paint), SkMatrix::I(),
                                          SkRect::MakeWH(rtc->width(), rtc->height()));
    rtc->addDrawOp(std::move(op));
}

// The output buffer must be the same size as the render-target context.
void render_fp(GrDirectContext* dContext,
               GrSurfaceDrawContext* rtc,
               std::unique_ptr<GrFragmentProcessor> fp,
               GrColor* outBuffer) {
    test_draw_op(dContext, rtc, std::move(fp));
    std::fill_n(outBuffer, rtc->width() * rtc->height(), 0);
    auto ii = SkImageInfo::Make(rtc->dimensions(), kRGBA_8888_SkColorType, kPremul_SkAlphaType);
    GrPixmap resultPM(ii, outBuffer, rtc->width()*sizeof(uint32_t));
    rtc->readPixels(dContext, resultPM, {0, 0});
}

// This class is responsible for reproducibly generating a random fragment processor.
// An identical randomly-designed FP can be generated as many times as needed.
class TestFPGenerator {
    public:
        TestFPGenerator() = delete;
        TestFPGenerator(GrDirectContext* context, GrResourceProvider* resourceProvider)
                : fContext(context)
                , fResourceProvider(resourceProvider)
                , fInitialSeed(synthesizeInitialSeed())
                , fRandomSeed(fInitialSeed) {}

        uint32_t initialSeed() { return fInitialSeed; }

        bool init() {
            // Initializes the two test texture proxies that are available to the FP test factories.
            SkRandom random{fRandomSeed};
            static constexpr int kTestTextureSize = 256;

            {
                // Put premul data into the RGBA texture that the test FPs can optionally use.
                GrColor* rgbaData = new GrColor[kTestTextureSize * kTestTextureSize];
                for (int y = 0; y < kTestTextureSize; ++y) {
                    for (int x = 0; x < kTestTextureSize; ++x) {
                        rgbaData[kTestTextureSize * y + x] = input_texel_color(
                                random.nextULessThan(256), random.nextULessThan(256), 0.0f);
                    }
                }

                SkImageInfo ii = SkImageInfo::Make(kTestTextureSize, kTestTextureSize,
                                                   kRGBA_8888_SkColorType, kPremul_SkAlphaType);
                SkBitmap bitmap;
                bitmap.installPixels(
                        ii, rgbaData, ii.minRowBytes(),
                        [](void* addr, void* context) { delete[](GrColor*) addr; }, nullptr);
                bitmap.setImmutable();
                auto view = std::get<0>(GrMakeUncachedBitmapProxyView(fContext, bitmap));
                if (!view || !view.proxy()->instantiate(fResourceProvider)) {
                    SkDebugf("Unable to instantiate RGBA8888 test texture.");
                    return false;
                }
                fTestViews[0] = GrProcessorTestData::ViewInfo{view, GrColorType::kRGBA_8888,
                                                              kPremul_SkAlphaType};
            }

            {
                // Put random values into the alpha texture that the test FPs can optionally use.
                uint8_t* alphaData = new uint8_t[kTestTextureSize * kTestTextureSize];
                for (int y = 0; y < kTestTextureSize; ++y) {
                    for (int x = 0; x < kTestTextureSize; ++x) {
                        alphaData[kTestTextureSize * y + x] = random.nextULessThan(256);
                    }
                }

                SkImageInfo ii = SkImageInfo::Make(kTestTextureSize, kTestTextureSize,
                                                   kAlpha_8_SkColorType, kPremul_SkAlphaType);
                SkBitmap bitmap;
                bitmap.installPixels(
                        ii, alphaData, ii.minRowBytes(),
                        [](void* addr, void* context) { delete[](uint8_t*) addr; }, nullptr);
                bitmap.setImmutable();
                auto view = std::get<0>(GrMakeUncachedBitmapProxyView(fContext, bitmap));
                if (!view || !view.proxy()->instantiate(fResourceProvider)) {
                    SkDebugf("Unable to instantiate A8 test texture.");
                    return false;
                }
                fTestViews[1] = GrProcessorTestData::ViewInfo{view, GrColorType::kAlpha_8,
                                                              kPremul_SkAlphaType};
            }

            return true;
        }

        void reroll() {
            // Feed our current random seed into SkRandom to generate a new seed.
            SkRandom random{fRandomSeed};
            fRandomSeed = random.nextU();
        }

        std::unique_ptr<GrFragmentProcessor> make(int type, int randomTreeDepth,
                                                  std::unique_ptr<GrFragmentProcessor> inputFP) {
            // This will generate the exact same randomized FP (of each requested type) each time
            // it's called. Call `reroll` to get a different FP.
            SkRandom random{fRandomSeed};
            GrProcessorTestData testData{&random, fContext, randomTreeDepth,
                                         SK_ARRAY_COUNT(fTestViews), fTestViews,
                                         std::move(inputFP)};
            return GrFragmentProcessorTestFactory::MakeIdx(type, &testData);
        }

        std::unique_ptr<GrFragmentProcessor> make(int type, int randomTreeDepth,
                                                  GrSurfaceProxyView view,
                                                  SkAlphaType alpha = kPremul_SkAlphaType) {
            return make(type, randomTreeDepth, GrTextureEffect::Make(view, alpha));
        }

    private:
        static uint32_t synthesizeInitialSeed() {
            if (FLAGS_randomProcessorTest) {
                std::random_device rd;
                return rd();
            } else {
                return FLAGS_processorSeed;
            }
        }

        GrDirectContext* fContext;              // owned by caller
        GrResourceProvider* fResourceProvider;  // owned by caller
        const uint32_t fInitialSeed;
        uint32_t fRandomSeed;
        GrProcessorTestData::ViewInfo fTestViews[2];
};

// Creates an array of color values from input_texel_color(), to be used as an input texture.
std::vector<GrColor> make_input_pixels(int width, int height, SkScalar delta) {
    std::vector<GrColor> pixel(width * height);
    for (int y = 0; y < width; ++y) {
        for (int x = 0; x < height; ++x) {
            pixel[width * y + x] = input_texel_color(x, y, delta);
        }
    }

    return pixel;
}

// Creates a texture of premul colors used as the output of the fragment processor that precedes
// the fragment processor under test. An array of W*H colors are passed in as the texture data.
GrSurfaceProxyView make_input_texture(GrRecordingContext* context,
                                      int width, int height, GrColor* pixel) {
    SkImageInfo ii = SkImageInfo::Make(width, height, kRGBA_8888_SkColorType, kPremul_SkAlphaType);
    SkBitmap bitmap;
    bitmap.installPixels(ii, pixel, ii.minRowBytes());
    bitmap.setImmutable();
    return std::get<0>(GrMakeUncachedBitmapProxyView(context, bitmap));
}

// We tag logged data as unpremul to avoid conversion when encoding as PNG. The input texture
// actually contains unpremul data. Also, even though we made the result data by rendering into
// a "unpremul" GrSurfaceDrawContext, our input texture is unpremul and outside of the random
// effect configuration, we didn't do anything to ensure the output is actually premul. We just
// don't currently allow kUnpremul GrSurfaceDrawContexts.
static constexpr auto kLogAlphaType = kUnpremul_SkAlphaType;

bool log_pixels(GrColor* pixels, int widthHeight, SkString* dst) {
    SkImageInfo info =
            SkImageInfo::Make(widthHeight, widthHeight, kRGBA_8888_SkColorType, kLogAlphaType);
    SkBitmap bmp;
    bmp.installPixels(info, pixels, widthHeight * sizeof(GrColor));
    return BipmapToBase64DataURI(bmp, dst);
}

bool log_texture_view(GrDirectContext* dContext, GrSurfaceProxyView src, SkString* dst) {
    SkImageInfo ii = SkImageInfo::Make(src.proxy()->dimensions(), kRGBA_8888_SkColorType,
                                       kLogAlphaType);

    auto sContext = GrSurfaceContext::Make(dContext, std::move(src), ii.colorInfo());
    SkBitmap bm;
    SkAssertResult(bm.tryAllocPixels(ii));
    SkAssertResult(sContext->readPixels(dContext, bm.pixmap(), {0, 0}));
    return BipmapToBase64DataURI(bm, dst);
}

bool fuzzy_color_equals(const SkPMColor4f& c1, const SkPMColor4f& c2) {
    // With the loss of precision of rendering into 32-bit color, then estimating the FP's output
    // from that, it is not uncommon for a valid output to differ from estimate by up to 0.01
    // (really 1/128 ~ .0078, but frequently floating point issues make that tolerance a little
    // too unforgiving).
    static constexpr SkScalar kTolerance = 0.01f;
    for (int i = 0; i < 4; i++) {
        if (!SkScalarNearlyEqual(c1[i], c2[i], kTolerance)) {
            return false;
        }
    }
    return true;
}

// Given three input colors (color preceding the FP being tested) provided to the FP at the same
// local coord and the three corresponding FP outputs, this ensures that either:
//   out[0] = fp * in[0].a, out[1] = fp * in[1].a, and out[2] = fp * in[2].a
// where fp is the pre-modulated color that should not be changing across frames (FP's state doesn't
// change), OR:
//   out[0] = fp * in[0], out[1] = fp * in[1], and out[2] = fp * in[2]
// (per-channel modulation instead of modulation by just the alpha channel)
// It does this by estimating the pre-modulated fp color from one of the input/output pairs and
// confirms the conditions hold for the other two pairs.
// It is required that the three input colors have the same alpha as fp is allowed to be a function
// of the input alpha (but not r, g, or b).
bool legal_modulation(const GrColor in[3], const GrColor out[3]) {
    // Convert to floating point, which is the number space the FP operates in (more or less)
    SkPMColor4f inf[3], outf[3];
    for (int i = 0; i < 3; ++i) {
        inf[i]  = SkPMColor4f::FromBytes_RGBA(in[i]);
        outf[i] = SkPMColor4f::FromBytes_RGBA(out[i]);
    }
    // This test is only valid if all the input alphas are the same.
    SkASSERT(inf[0].fA == inf[1].fA && inf[1].fA == inf[2].fA);

    // Reconstruct the output of the FP before the shader modulated its color with the input value.
    // When the original input is very small, it may cause the final output color to round
    // to 0, in which case we estimate the pre-modulated color using one of the stepped frames that
    // will then have a guaranteed larger channel value (since the offset will be added to it).
    SkPMColor4f fpPreColorModulation = {0,0,0,0};
    SkPMColor4f fpPreAlphaModulation = {0,0,0,0};
    for (int i = 0; i < 4; i++) {
        // Use the most stepped up frame
        int maxInIdx = inf[0][i] > inf[1][i] ? 0 : 1;
        maxInIdx = inf[maxInIdx][i] > inf[2][i] ? maxInIdx : 2;
        const SkPMColor4f& in = inf[maxInIdx];
        const SkPMColor4f& out = outf[maxInIdx];
        if (in[i] > 0) {
            fpPreColorModulation[i] = out[i] / in[i];
        }
        if (in[3] > 0) {
            fpPreAlphaModulation[i] = out[i] / in[3];
        }
    }

    // With reconstructed pre-modulated FP output, derive the expected value of fp * input for each
    // of the transformed input colors.
    SkPMColor4f expectedForAlphaModulation[3];
    SkPMColor4f expectedForColorModulation[3];
    for (int i = 0; i < 3; ++i) {
        expectedForAlphaModulation[i] = fpPreAlphaModulation * inf[i].fA;
        expectedForColorModulation[i] = fpPreColorModulation * inf[i];
        // If the input alpha is 0 then the other channels should also be zero
        // since the color is assumed to be premul. Modulating zeros by anything
        // should produce zeros.
        if (inf[i].fA == 0) {
            SkASSERT(inf[i].fR == 0 && inf[i].fG == 0 && inf[i].fB == 0);
            expectedForColorModulation[i] = expectedForAlphaModulation[i] = {0, 0, 0, 0};
        }
    }

    bool isLegalColorModulation = fuzzy_color_equals(outf[0], expectedForColorModulation[0]) &&
                                  fuzzy_color_equals(outf[1], expectedForColorModulation[1]) &&
                                  fuzzy_color_equals(outf[2], expectedForColorModulation[2]);

    bool isLegalAlphaModulation = fuzzy_color_equals(outf[0], expectedForAlphaModulation[0]) &&
                                  fuzzy_color_equals(outf[1], expectedForAlphaModulation[1]) &&
                                  fuzzy_color_equals(outf[2], expectedForAlphaModulation[2]);

    // This can be enabled to print the values that caused this check to fail.
    if (0 && !isLegalColorModulation && !isLegalAlphaModulation) {
        SkDebugf("Color modulation test\n\timplied mod color: (%.03f, %.03f, %.03f, %.03f)\n",
                 fpPreColorModulation[0],
                 fpPreColorModulation[1],
                 fpPreColorModulation[2],
                 fpPreColorModulation[3]);
        for (int i = 0; i < 3; ++i) {
            SkDebugf("\t(%.03f, %.03f, %.03f, %.03f) -> "
                     "(%.03f, %.03f, %.03f, %.03f) | "
                     "(%.03f, %.03f, %.03f, %.03f), ok: %d\n",
                     inf[i].fR, inf[i].fG, inf[i].fB, inf[i].fA,
                     outf[i].fR, outf[i].fG, outf[i].fB, outf[i].fA,
                     expectedForColorModulation[i].fR, expectedForColorModulation[i].fG,
                     expectedForColorModulation[i].fB, expectedForColorModulation[i].fA,
                     fuzzy_color_equals(outf[i], expectedForColorModulation[i]));
        }
        SkDebugf("Alpha modulation test\n\timplied mod color: (%.03f, %.03f, %.03f, %.03f)\n",
                 fpPreAlphaModulation[0],
                 fpPreAlphaModulation[1],
                 fpPreAlphaModulation[2],
                 fpPreAlphaModulation[3]);
        for (int i = 0; i < 3; ++i) {
            SkDebugf("\t(%.03f, %.03f, %.03f, %.03f) -> "
                     "(%.03f, %.03f, %.03f, %.03f) | "
                     "(%.03f, %.03f, %.03f, %.03f), ok: %d\n",
                     inf[i].fR, inf[i].fG, inf[i].fB, inf[i].fA,
                     outf[i].fR, outf[i].fG, outf[i].fB, outf[i].fA,
                     expectedForAlphaModulation[i].fR, expectedForAlphaModulation[i].fG,
                     expectedForAlphaModulation[i].fB, expectedForAlphaModulation[i].fA,
                     fuzzy_color_equals(outf[i], expectedForAlphaModulation[i]));
        }
    }
    return isLegalColorModulation || isLegalAlphaModulation;
}

DEF_GPUTEST_FOR_GL_RENDERING_CONTEXTS(ProcessorOptimizationValidationTest, reporter, ctxInfo) {
    GrDirectContext* context = ctxInfo.directContext();
    GrResourceProvider* resourceProvider = context->priv().resourceProvider();
    using FPFactory = GrFragmentProcessorTestFactory;

    TestFPGenerator fpGenerator{context, resourceProvider};
    if (!fpGenerator.init()) {
        ERRORF(reporter, "Could not initialize TestFPGenerator");
        return;
    }

    // Make the destination context for the test.
    static constexpr int kRenderSize = 256;
    auto rtc = GrSurfaceDrawContext::Make(
            context, GrColorType::kRGBA_8888, nullptr, SkBackingFit::kExact,
            {kRenderSize, kRenderSize}, SkSurfaceProps());

    // Coverage optimization uses three frames with a linearly transformed input texture.  The first
    // frame has no offset, second frames add .2 and .4, which should then be present as a fixed
    // difference between the frame outputs if the FP is properly following the modulation
    // requirements of the coverage optimization.
    static constexpr SkScalar kInputDelta = 0.2f;
    std::vector<GrColor> inputPixels1 = make_input_pixels(kRenderSize, kRenderSize, 0.0f);
    std::vector<GrColor> inputPixels2 =
            make_input_pixels(kRenderSize, kRenderSize, 1 * kInputDelta);
    std::vector<GrColor> inputPixels3 =
            make_input_pixels(kRenderSize, kRenderSize, 2 * kInputDelta);
    GrSurfaceProxyView inputTexture1 =
            make_input_texture(context, kRenderSize, kRenderSize, inputPixels1.data());
    GrSurfaceProxyView inputTexture2 =
            make_input_texture(context, kRenderSize, kRenderSize, inputPixels2.data());
    GrSurfaceProxyView inputTexture3 =
            make_input_texture(context, kRenderSize, kRenderSize, inputPixels3.data());

    // Encoded images are very verbose and this tests many potential images, so only export the
    // first failure (subsequent failures have a reasonable chance of being related).
    bool loggedFirstFailure = false;
    bool loggedFirstWarning = false;

    // Storage for the three frames required for coverage compatibility optimization testing.
    // Each frame uses the correspondingly numbered inputTextureX.
    std::vector<GrColor> readData1(kRenderSize * kRenderSize);
    std::vector<GrColor> readData2(kRenderSize * kRenderSize);
    std::vector<GrColor> readData3(kRenderSize * kRenderSize);

    // Because processor factories configure themselves in random ways, this is not exhaustive.
    for (int i = 0; i < FPFactory::Count(); ++i) {
        int optimizedForOpaqueInput = 0;
        int optimizedForCoverageAsAlpha = 0;
        int optimizedForConstantOutputForInput = 0;

#ifdef __MSVC_RUNTIME_CHECKS
        // This test is infuriatingly slow with MSVC runtime checks enabled
        static constexpr int kMinimumTrials = 1;
        static constexpr int kMaximumTrials = 1;
        static constexpr int kExpectedSuccesses = 1;
#else
        // We start by testing each fragment-processor 100 times, watching the optimization bits
        // that appear. If we see an optimization bit appear in those first 100 trials, we keep
        // running tests until we see at least five successful trials that have this optimization
        // bit enabled. If we never see a particular optimization bit after 100 trials, we assume
        // that this FP doesn't support that optimization at all.
        static constexpr int kMinimumTrials = 100;
        static constexpr int kMaximumTrials = 2000;
        static constexpr int kExpectedSuccesses = 5;
#endif

        for (int trial = 0;; ++trial) {
            // Create a randomly-configured FP.
            fpGenerator.reroll();
            std::unique_ptr<GrFragmentProcessor> fp =
                    fpGenerator.make(i, /*randomTreeDepth=*/1, inputTexture1);

            // If we have iterated enough times and seen a sufficient number of successes on each
            // optimization bit that can be returned, stop running trials.
            if (trial >= kMinimumTrials) {
                bool moreTrialsNeeded = (optimizedForOpaqueInput > 0 &&
                                         optimizedForOpaqueInput < kExpectedSuccesses) ||
                                        (optimizedForCoverageAsAlpha > 0 &&
                                         optimizedForCoverageAsAlpha < kExpectedSuccesses) ||
                                        (optimizedForConstantOutputForInput > 0 &&
                                         optimizedForConstantOutputForInput < kExpectedSuccesses);
                if (!moreTrialsNeeded) break;

                if (trial >= kMaximumTrials) {
                    SkDebugf("Abandoning ProcessorOptimizationValidationTest after %d trials. "
                             "Seed: 0x%08x, processor:\n%s",
                             kMaximumTrials, fpGenerator.initialSeed(), fp->dumpTreeInfo().c_str());
                    break;
                }
            }

            // Skip further testing if this trial has no optimization bits enabled.
            if (!fp->hasConstantOutputForConstantInput() && !fp->preservesOpaqueInput() &&
                !fp->compatibleWithCoverageAsAlpha()) {
                continue;
            }

            // We can make identical copies of the test FP in order to test coverage-as-alpha.
            if (fp->compatibleWithCoverageAsAlpha()) {
                // Create and render two identical versions of this FP, but using different input
                // textures, to check coverage optimization. We don't need to do this step for
                // constant-output or preserving-opacity tests.
                render_fp(context, rtc.get(),
                          fpGenerator.make(i, /*randomTreeDepth=*/1, inputTexture2),
                          readData2.data());
                render_fp(context, rtc.get(),
                          fpGenerator.make(i, /*randomTreeDepth=*/1, inputTexture3),
                          readData3.data());
                ++optimizedForCoverageAsAlpha;
            }

            if (fp->hasConstantOutputForConstantInput()) {
                ++optimizedForConstantOutputForInput;
            }

            if (fp->preservesOpaqueInput()) {
                ++optimizedForOpaqueInput;
            }

            // Draw base frame last so that rtc holds the original FP behavior if we need to dump
            // the image to the log.
            render_fp(context, rtc.get(), fpGenerator.make(i, /*randomTreeDepth=*/1, inputTexture1),
                      readData1.data());

            // This test has a history of being flaky on a number of devices. If an FP is logically
            // violating the optimizations, it's reasonable to expect it to violate requirements on
            // a large number of pixels in the image. Sporadic pixel violations are more indicative
            // of device errors and represents a separate problem.
            static const int kMaxAcceptableFailedPixels =
                    CurrentTestHarnessIsSkQP() ? 0 :  // Strict when running as SKQP
                            2 * kRenderSize;          // ~0.7% of the image

            // Collect first optimization failure message, to be output later as a warning or an
            // error depending on whether the rendering "passed" or failed.
            int failedPixelCount = 0;
            SkString coverageMessage;
            SkString opaqueMessage;
            SkString constMessage;
            for (int y = 0; y < kRenderSize; ++y) {
                for (int x = 0; x < kRenderSize; ++x) {
                    bool passing = true;
                    GrColor input = inputPixels1[y * kRenderSize + x];
                    GrColor output = readData1[y * kRenderSize + x];

                    if (fp->compatibleWithCoverageAsAlpha()) {
                        GrColor ins[3];
                        ins[0] = input;
                        ins[1] = inputPixels2[y * kRenderSize + x];
                        ins[2] = inputPixels3[y * kRenderSize + x];

                        GrColor outs[3];
                        outs[0] = output;
                        outs[1] = readData2[y * kRenderSize + x];
                        outs[2] = readData3[y * kRenderSize + x];

                        if (!legal_modulation(ins, outs)) {
                            passing = false;
                            if (coverageMessage.isEmpty()) {
                                coverageMessage.printf(
                                        "\"Modulating\" processor did not match alpha-modulation "
                                        "nor color-modulation rules.\n"
                                        "Input: 0x%08x, Output: 0x%08x, pixel (%d, %d).",
                                        input, output, x, y);
                            }
                        }
                    }

                    SkPMColor4f input4f = SkPMColor4f::FromBytes_RGBA(input);
                    SkPMColor4f output4f = SkPMColor4f::FromBytes_RGBA(output);
                    SkPMColor4f expected4f;
                    if (fp->hasConstantOutputForConstantInput(input4f, &expected4f)) {
                        float rDiff = fabsf(output4f.fR - expected4f.fR);
                        float gDiff = fabsf(output4f.fG - expected4f.fG);
                        float bDiff = fabsf(output4f.fB - expected4f.fB);
                        float aDiff = fabsf(output4f.fA - expected4f.fA);
                        static constexpr float kTol = 4 / 255.f;
                        if (rDiff > kTol || gDiff > kTol || bDiff > kTol || aDiff > kTol) {
                            if (constMessage.isEmpty()) {
                                passing = false;

                                constMessage.printf(
                                        "Processor claimed output for const input doesn't match "
                                        "actual output.\n"
                                        "Error: %f, Tolerance: %f, input: (%f, %f, %f, %f), "
                                        "actual: (%f, %f, %f, %f), expected(%f, %f, %f, %f).",
                                        std::max(rDiff, std::max(gDiff, std::max(bDiff, aDiff))),
                                        kTol, input4f.fR, input4f.fG, input4f.fB, input4f.fA,
                                        output4f.fR, output4f.fG, output4f.fB, output4f.fA,
                                        expected4f.fR, expected4f.fG, expected4f.fB, expected4f.fA);
                            }
                        }
                    }
                    if (input4f.isOpaque() && fp->preservesOpaqueInput() && !output4f.isOpaque()) {
                        passing = false;

                        if (opaqueMessage.isEmpty()) {
                            opaqueMessage.printf(
                                    "Processor claimed opaqueness is preserved but "
                                    "it is not. Input: 0x%08x, Output: 0x%08x.",
                                    input, output);
                        }
                    }

                    if (!passing) {
                        // Regardless of how many optimizations the pixel violates, count it as a
                        // single bad pixel.
                        failedPixelCount++;
                    }
                }
            }

            // Finished analyzing the entire image, see if the number of pixel failures meets the
            // threshold for an FP violating the optimization requirements.
            if (failedPixelCount > kMaxAcceptableFailedPixels) {
                ERRORF(reporter,
                       "Processor violated %d of %d pixels, seed: 0x%08x.\n"
                       "Processor:\n%s\nFirst failing pixel details are below:",
                       failedPixelCount, kRenderSize * kRenderSize, fpGenerator.initialSeed(),
                       fp->dumpTreeInfo().c_str());

                // Print first failing pixel's details.
                if (!coverageMessage.isEmpty()) {
                    ERRORF(reporter, coverageMessage.c_str());
                }
                if (!constMessage.isEmpty()) {
                    ERRORF(reporter, constMessage.c_str());
                }
                if (!opaqueMessage.isEmpty()) {
                    ERRORF(reporter, opaqueMessage.c_str());
                }

                if (!loggedFirstFailure) {
                    // Print with ERRORF to make sure the encoded image is output
                    SkString input;
                    log_texture_view(context, inputTexture1, &input);
                    SkString output;
                    log_pixels(readData1.data(), kRenderSize, &output);
                    ERRORF(reporter, "Input image: %s\n\n"
                           "===========================================================\n\n"
                           "Output image: %s\n", input.c_str(), output.c_str());
                    loggedFirstFailure = true;
                }
            } else if (failedPixelCount > 0) {
                // Don't trigger an error, but don't just hide the failures either.
                INFOF(reporter, "Processor violated %d of %d pixels (below error threshold), seed: "
                      "0x%08x, processor: %s", failedPixelCount, kRenderSize * kRenderSize,
                      fpGenerator.initialSeed(), fp->dumpInfo().c_str());
                if (!coverageMessage.isEmpty()) {
                    INFOF(reporter, coverageMessage.c_str());
                }
                if (!constMessage.isEmpty()) {
                    INFOF(reporter, constMessage.c_str());
                }
                if (!opaqueMessage.isEmpty()) {
                    INFOF(reporter, opaqueMessage.c_str());
                }
                if (!loggedFirstWarning) {
                    SkString input;
                    log_texture_view(context, inputTexture1, &input);
                    SkString output;
                    log_pixels(readData1.data(), kRenderSize, &output);
                    INFOF(reporter, "Input image: %s\n\n"
                          "===========================================================\n\n"
                          "Output image: %s\n", input.c_str(), output.c_str());
                    loggedFirstWarning = true;
                }
            }
        }
    }
}

static void assert_processor_equality(skiatest::Reporter* reporter,
                                      const GrFragmentProcessor& fp,
                                      const GrFragmentProcessor& clone) {
    REPORTER_ASSERT(reporter, !strcmp(fp.name(), clone.name()),
                              "\n%s", fp.dumpTreeInfo().c_str());
    REPORTER_ASSERT(reporter, fp.compatibleWithCoverageAsAlpha() ==
                              clone.compatibleWithCoverageAsAlpha(),
                              "\n%s", fp.dumpTreeInfo().c_str());
    REPORTER_ASSERT(reporter, fp.isEqual(clone),
                              "\n%s", fp.dumpTreeInfo().c_str());
    REPORTER_ASSERT(reporter, fp.preservesOpaqueInput() == clone.preservesOpaqueInput(),
                              "\n%s", fp.dumpTreeInfo().c_str());
    REPORTER_ASSERT(reporter, fp.hasConstantOutputForConstantInput() ==
                              clone.hasConstantOutputForConstantInput(),
                              "\n%s", fp.dumpTreeInfo().c_str());
    REPORTER_ASSERT(reporter, fp.numChildProcessors() == clone.numChildProcessors(),
                              "\n%s", fp.dumpTreeInfo().c_str());
    REPORTER_ASSERT(reporter, fp.usesVaryingCoords() == clone.usesVaryingCoords(),
                              "\n%s", fp.dumpTreeInfo().c_str());
    REPORTER_ASSERT(reporter, fp.referencesSampleCoords() == clone.referencesSampleCoords(),
                              "\n%s", fp.dumpTreeInfo().c_str());
}

static bool verify_identical_render(skiatest::Reporter* reporter, int renderSize,
                                    const char* processorType,
                                    const GrColor readData1[], const GrColor readData2[]) {
    // The ProcessorClone test has a history of being flaky on a number of devices. If an FP clone
    // is logically wrong, it's reasonable to expect it produce a large number of pixel differences
    // in the image. Sporadic pixel violations are more indicative device errors and represents a
    // separate problem.
    static const int maxAcceptableFailedPixels =
            CurrentTestHarnessIsSkQP() ? 0 :  // Strict when running as SKQP
                    2 * renderSize;           // ~0.002% of the pixels (size 1024*1024)

    int failedPixelCount = 0;
    int firstWrongX = 0;
    int firstWrongY = 0;
    int idx = 0;
    for (int y = 0; y < renderSize; ++y) {
        for (int x = 0; x < renderSize; ++x, ++idx) {
            if (readData1[idx] != readData2[idx]) {
                if (!failedPixelCount) {
                    firstWrongX = x;
                    firstWrongY = y;
                }
                ++failedPixelCount;
            }
            if (failedPixelCount > maxAcceptableFailedPixels) {
                idx = firstWrongY * renderSize + firstWrongX;
                ERRORF(reporter,
                       "%s produced different output at (%d, %d). "
                       "Input color: 0x%08x, Original Output Color: 0x%08x, "
                       "Clone Output Color: 0x%08x.",
                       processorType, firstWrongX, firstWrongY, input_texel_color(x, y, 0.0f),
                       readData1[idx], readData2[idx]);

                return false;
            }
        }
    }

    return true;
}

static void log_clone_failure(skiatest::Reporter* reporter, int renderSize,
                              GrDirectContext* context, const GrSurfaceProxyView& inputTexture,
                              GrColor pixelsFP[], GrColor pixelsClone[], GrColor pixelsRegen[]) {
    // Write the images out as data URLs for inspection.
    SkString inputURL, origURL, cloneURL, regenURL;
    if (log_texture_view(context, inputTexture, &inputURL) &&
        log_pixels(pixelsFP, renderSize, &origURL) &&
        log_pixels(pixelsClone, renderSize, &cloneURL) &&
        log_pixels(pixelsRegen, renderSize, &regenURL)) {
        ERRORF(reporter,
               "\nInput image:\n%s\n\n"
               "==========================================================="
               "\n\n"
               "Orig output image:\n%s\n"
               "==========================================================="
               "\n\n"
               "Clone output image:\n%s\n"
               "==========================================================="
               "\n\n"
               "Regen output image:\n%s\n",
               inputURL.c_str(), origURL.c_str(), cloneURL.c_str(), regenURL.c_str());
    }
}

// Tests that a fragment processor returned by GrFragmentProcessor::clone() is equivalent to its
// progenitor.
DEF_GPUTEST_FOR_GL_RENDERING_CONTEXTS(ProcessorCloneTest, reporter, ctxInfo) {
    GrDirectContext* context = ctxInfo.directContext();
    GrResourceProvider* resourceProvider = context->priv().resourceProvider();

    TestFPGenerator fpGenerator{context, resourceProvider};
    if (!fpGenerator.init()) {
        ERRORF(reporter, "Could not initialize TestFPGenerator");
        return;
    }

    // Make the destination context for the test.
    static constexpr int kRenderSize = 1024;
    auto rtc = GrSurfaceDrawContext::Make(
            context, GrColorType::kRGBA_8888, nullptr, SkBackingFit::kExact,
            {kRenderSize, kRenderSize}, SkSurfaceProps());

    std::vector<GrColor> inputPixels = make_input_pixels(kRenderSize, kRenderSize, 0.0f);
    GrSurfaceProxyView inputTexture =
            make_input_texture(context, kRenderSize, kRenderSize, inputPixels.data());

    // On failure we write out images, but just write the first failing set as the print is very
    // large.
    bool loggedFirstFailure = false;

    // Storage for the original frame's readback and the readback of its clone.
    std::vector<GrColor> readDataFP(kRenderSize * kRenderSize);
    std::vector<GrColor> readDataClone(kRenderSize * kRenderSize);
    std::vector<GrColor> readDataRegen(kRenderSize * kRenderSize);

    // Because processor factories configure themselves in random ways, this is not exhaustive.
    for (int i = 0; i < GrFragmentProcessorTestFactory::Count(); ++i) {
        static constexpr int kTimesToInvokeFactory = 10;
        for (int j = 0; j < kTimesToInvokeFactory; ++j) {
            fpGenerator.reroll();
            std::unique_ptr<GrFragmentProcessor> fp =
                    fpGenerator.make(i, /*randomTreeDepth=*/1, /*inputFP=*/nullptr);
            std::unique_ptr<GrFragmentProcessor> regen =
                    fpGenerator.make(i, /*randomTreeDepth=*/1, /*inputFP=*/nullptr);
            std::unique_ptr<GrFragmentProcessor> clone = fp->clone();
            if (!clone) {
                ERRORF(reporter, "Clone of processor %s failed.", fp->dumpTreeInfo().c_str());
                continue;
            }
            assert_processor_equality(reporter, *fp, *clone);

            // Draw with original and read back the results.
            render_fp(context, rtc.get(), std::move(fp), readDataFP.data());

            // Draw with clone and read back the results.
            render_fp(context, rtc.get(), std::move(clone), readDataClone.data());

            // Check that the results are the same.
            if (!verify_identical_render(reporter, kRenderSize, "Processor clone",
                                         readDataFP.data(), readDataClone.data())) {
                // Dump a description from the regenerated processor (since the original FP has
                // already been consumed).
                ERRORF(reporter, "FP hierarchy:\n%s", regen->dumpTreeInfo().c_str());

                // Render and readback output from the regenerated FP. If this also mismatches, the
                // FP itself doesn't generate consistent output. This could happen if:
                // - the FP's TestCreate() does not always generate the same FP from a given seed
                // - the FP's Make() does not always generate the same FP when given the same inputs
                // - the FP itself generates inconsistent pixels (shader UB?)
                // - the driver has a bug
                render_fp(context, rtc.get(), std::move(regen), readDataRegen.data());

                if (!verify_identical_render(reporter, kRenderSize, "Regenerated processor",
                                             readDataFP.data(), readDataRegen.data())) {
                    ERRORF(reporter, "Output from regen did not match original!\n");
                } else {
                    ERRORF(reporter, "Regenerated processor output matches original results.\n");
                }

                // If this is the first time we've encountered a cloning failure, log the generated
                // images to the reporter as data URLs.
                if (!loggedFirstFailure) {
                    log_clone_failure(reporter, kRenderSize, context, inputTexture,
                                      readDataFP.data(), readDataClone.data(),
                                      readDataRegen.data());
                    loggedFirstFailure = true;
                }
            }
        }
    }
}

#endif  // GR_TEST_UTILS<|MERGE_RESOLUTION|>--- conflicted
+++ resolved
@@ -10,22 +10,19 @@
 #include "include/gpu/GrDirectContext.h"
 #include "src/gpu/GrClip.h"
 #include "src/gpu/GrDirectContextPriv.h"
+#include "src/gpu/GrFragmentProcessor.h"
 #include "src/gpu/GrGpuResource.h"
 #include "src/gpu/GrImageInfo.h"
 #include "src/gpu/GrMemoryPool.h"
 #include "src/gpu/GrProxyProvider.h"
 #include "src/gpu/GrResourceProvider.h"
-#include "src/gpu/GrSurfaceDrawContext.h"
+#include "src/gpu/KeyBuilder.h"
 #include "src/gpu/SkGr.h"
-#include "src/gpu/glsl/GrGLSLFragmentProcessor.h"
+#include "src/gpu/effects/GrTextureEffect.h"
 #include "src/gpu/glsl/GrGLSLFragmentShaderBuilder.h"
-#include "src/gpu/ops/GrFillRectOp.h"
 #include "src/gpu/ops/GrMeshDrawOp.h"
-<<<<<<< HEAD
-=======
 #include "src/gpu/v1/SurfaceDrawContext_v1.h"
 #include "tests/TestHarness.h"
->>>>>>> 75106ff1
 #include "tests/TestUtils.h"
 
 #include <atomic>
@@ -42,7 +39,7 @@
 
     const char* name() const override { return "TestOp"; }
 
-    void visitProxies(const VisitProxyFunc& func) const override {
+    void visitProxies(const GrVisitProxyFunc& func) const override {
         fProcessors.visitProxies(func);
     }
 
@@ -69,17 +66,18 @@
     void onCreateProgramInfo(const GrCaps*,
                              SkArenaAlloc*,
                              const GrSurfaceProxyView& writeView,
+                             bool usesMSAASurface,
                              GrAppliedClip&&,
-                             const GrXferProcessor::DstProxyView&,
+                             const GrDstProxyView&,
                              GrXferBarrierFlags renderPassXferBarriers,
                              GrLoadOp colorLoadOp) override {}
     void onPrePrepareDraws(GrRecordingContext*,
                            const GrSurfaceProxyView& writeView,
                            GrAppliedClip*,
-                           const GrXferProcessor::DstProxyView&,
+                           const GrDstProxyView&,
                            GrXferBarrierFlags renderPassXferBarriers,
                            GrLoadOp colorLoadOp) override {}
-    void onPrepareDraws(Target* target) override { return; }
+    void onPrepareDraws(GrMeshDrawTarget*) override { return; }
     void onExecute(GrOpFlushState*, const SkRect&) override { return; }
 
     GrProcessorSet fProcessors;
@@ -102,7 +100,7 @@
 
     const char* name() const override { return "test"; }
 
-    void onGetGLSLProcessorKey(const GrShaderCaps&, GrProcessorKeyBuilder* b) const override {
+    void onAddToKey(const GrShaderCaps&, skgpu::KeyBuilder* b) const override {
         static std::atomic<int32_t> nextKey{0};
         b->add32(nextKey++);
     }
@@ -124,21 +122,18 @@
         this->registerChild(std::move(child));
     }
 
-    explicit TestFP(const TestFP& that) : INHERITED(kTestFP_ClassID, that.optimizationFlags()) {
-        this->cloneAndRegisterAllChildProcessors(that);
-    }
-
-    std::unique_ptr<GrGLSLFragmentProcessor> onMakeProgramImpl() const override {
-        class TestGLSLFP : public GrGLSLFragmentProcessor {
+    explicit TestFP(const TestFP& that) : INHERITED(that) {}
+
+    std::unique_ptr<ProgramImpl> onMakeProgramImpl() const override {
+        class Impl : public ProgramImpl {
         public:
-            TestGLSLFP() {}
             void emitCode(EmitArgs& args) override {
                 args.fFragBuilder->codeAppendf("return half4(1);");
             }
 
         private:
         };
-        return std::make_unique<TestGLSLFP>();
+        return std::make_unique<Impl>();
     }
 
     bool onIsEqual(const GrFragmentProcessor&) const override { return false; }
@@ -148,20 +143,21 @@
 }  // namespace
 
 DEF_GPUTEST_FOR_ALL_CONTEXTS(ProcessorRefTest, reporter, ctxInfo) {
-    auto context = ctxInfo.directContext();
-    GrProxyProvider* proxyProvider = context->priv().proxyProvider();
+    auto dContext = ctxInfo.directContext();
+    GrProxyProvider* proxyProvider = dContext->priv().proxyProvider();
 
     static constexpr SkISize kDims = {10, 10};
 
     const GrBackendFormat format =
-        context->priv().caps()->getDefaultBackendFormat(GrColorType::kRGBA_8888,
-                                                        GrRenderable::kNo);
-    GrSwizzle swizzle = context->priv().caps()->getReadSwizzle(format, GrColorType::kRGBA_8888);
+        dContext->priv().caps()->getDefaultBackendFormat(GrColorType::kRGBA_8888,
+                                                         GrRenderable::kNo);
+    skgpu::Swizzle swizzle = dContext->priv().caps()->getReadSwizzle(format,
+                                                                     GrColorType::kRGBA_8888);
 
     for (bool makeClone : {false, true}) {
         for (int parentCnt = 0; parentCnt < 2; parentCnt++) {
-            auto surfaceDrawContext = GrSurfaceDrawContext::Make(
-                    context, GrColorType::kRGBA_8888, nullptr, SkBackingFit::kApprox, {1, 1},
+            auto sdc = skgpu::v1::SurfaceDrawContext::Make(
+                    dContext, GrColorType::kRGBA_8888, nullptr, SkBackingFit::kApprox, {1, 1},
                     SkSurfaceProps());
             {
                 sk_sp<GrTextureProxy> proxy = proxyProvider->createProxy(
@@ -179,11 +175,11 @@
                     if (makeClone) {
                         clone = fp->clone();
                     }
-                    GrOp::Owner op = TestOp::Make(context, std::move(fp));
-                    surfaceDrawContext->addDrawOp(std::move(op));
+                    GrOp::Owner op = TestOp::Make(dContext, std::move(fp));
+                    sdc->addDrawOp(std::move(op));
                     if (clone) {
-                        op = TestOp::Make(context, std::move(clone));
-                        surfaceDrawContext->addDrawOp(std::move(op));
+                        op = TestOp::Make(dContext, std::move(clone));
+                        sdc->addDrawOp(std::move(op));
                     }
                 }
 
@@ -192,7 +188,7 @@
 
                 CheckSingleThreadedProxyRefs(reporter, proxy.get(), expectedProxyRefs, -1);
 
-                context->flushAndSubmit();
+                dContext->flushAndSubmit();
 
                 // just one from the 'proxy' sk_sp
                 CheckSingleThreadedProxyRefs(reporter, proxy.get(), 1, 1);
@@ -209,14 +205,14 @@
 
 #if GR_TEST_UTILS
 
-static GrColor input_texel_color(int i, int j, SkScalar delta) {
+static GrColor input_texel_color(int x, int y, SkScalar delta) {
     // Delta must be less than 0.5 to prevent over/underflow issues with the input color
     SkASSERT(delta <= 0.5);
 
-    SkColor color = SkColorSetARGB((uint8_t)(i & 0xFF),
-                                   (uint8_t)(j & 0xFF),
-                                   (uint8_t)((i + j) & 0xFF),
-                                   (uint8_t)((2 * j - i) & 0xFF));
+    SkColor color = SkColorSetARGB((uint8_t)(x & 0xFF),
+                                   (uint8_t)(y & 0xFF),
+                                   (uint8_t)((x + y) & 0xFF),
+                                   (uint8_t)((2 * y - x) & 0xFF));
     SkColor4f color4f = SkColor4f::FromColor(color);
     // We only apply delta to the r,g, and b channels. This is because we're using this
     // to test the canTweakAlphaForCoverage() optimization. A processor is allowed
@@ -231,28 +227,16 @@
     return color4f.premul().toBytes_RGBA();
 }
 
-void test_draw_op(GrRecordingContext* rContext,
-                  GrSurfaceDrawContext* rtc,
-                  std::unique_ptr<GrFragmentProcessor> fp) {
-    GrPaint paint;
-    paint.setColorFragmentProcessor(std::move(fp));
-    paint.setPorterDuffXPFactory(SkBlendMode::kSrc);
-
-    auto op = GrFillRectOp::MakeNonAARect(rContext, std::move(paint), SkMatrix::I(),
-                                          SkRect::MakeWH(rtc->width(), rtc->height()));
-    rtc->addDrawOp(std::move(op));
-}
-
 // The output buffer must be the same size as the render-target context.
-void render_fp(GrDirectContext* dContext,
-               GrSurfaceDrawContext* rtc,
-               std::unique_ptr<GrFragmentProcessor> fp,
-               GrColor* outBuffer) {
-    test_draw_op(dContext, rtc, std::move(fp));
-    std::fill_n(outBuffer, rtc->width() * rtc->height(), 0);
-    auto ii = SkImageInfo::Make(rtc->dimensions(), kRGBA_8888_SkColorType, kPremul_SkAlphaType);
-    GrPixmap resultPM(ii, outBuffer, rtc->width()*sizeof(uint32_t));
-    rtc->readPixels(dContext, resultPM, {0, 0});
+static void render_fp(GrDirectContext* dContext,
+                      skgpu::v1::SurfaceDrawContext* sdc,
+                      std::unique_ptr<GrFragmentProcessor> fp,
+                      GrColor* outBuffer) {
+    sdc->fillWithFP(std::move(fp));
+    std::fill_n(outBuffer, sdc->width() * sdc->height(), 0);
+    auto ii = SkImageInfo::Make(sdc->dimensions(), kRGBA_8888_SkColorType, kPremul_SkAlphaType);
+    GrPixmap resultPM(ii, outBuffer, sdc->width()*sizeof(uint32_t));
+    sdc->readPixels(dContext, resultPM, {0, 0});
 }
 
 // This class is responsible for reproducibly generating a random fragment processor.
@@ -368,7 +352,7 @@
 };
 
 // Creates an array of color values from input_texel_color(), to be used as an input texture.
-std::vector<GrColor> make_input_pixels(int width, int height, SkScalar delta) {
+static std::vector<GrColor> make_input_pixels(int width, int height, SkScalar delta) {
     std::vector<GrColor> pixel(width * height);
     for (int y = 0; y < width; ++y) {
         for (int x = 0; x < height; ++x) {
@@ -381,7 +365,7 @@
 
 // Creates a texture of premul colors used as the output of the fragment processor that precedes
 // the fragment processor under test. An array of W*H colors are passed in as the texture data.
-GrSurfaceProxyView make_input_texture(GrRecordingContext* context,
+static GrSurfaceProxyView make_input_texture(GrRecordingContext* context,
                                       int width, int height, GrColor* pixel) {
     SkImageInfo ii = SkImageInfo::Make(width, height, kRGBA_8888_SkColorType, kPremul_SkAlphaType);
     SkBitmap bitmap;
@@ -392,12 +376,12 @@
 
 // We tag logged data as unpremul to avoid conversion when encoding as PNG. The input texture
 // actually contains unpremul data. Also, even though we made the result data by rendering into
-// a "unpremul" GrSurfaceDrawContext, our input texture is unpremul and outside of the random
+// a "unpremul" SurfaceDrawContext, our input texture is unpremul and outside of the random
 // effect configuration, we didn't do anything to ensure the output is actually premul. We just
 // don't currently allow kUnpremul GrSurfaceDrawContexts.
 static constexpr auto kLogAlphaType = kUnpremul_SkAlphaType;
 
-bool log_pixels(GrColor* pixels, int widthHeight, SkString* dst) {
+static bool log_pixels(GrColor* pixels, int widthHeight, SkString* dst) {
     SkImageInfo info =
             SkImageInfo::Make(widthHeight, widthHeight, kRGBA_8888_SkColorType, kLogAlphaType);
     SkBitmap bmp;
@@ -405,18 +389,18 @@
     return BipmapToBase64DataURI(bmp, dst);
 }
 
-bool log_texture_view(GrDirectContext* dContext, GrSurfaceProxyView src, SkString* dst) {
+static bool log_texture_view(GrDirectContext* dContext, GrSurfaceProxyView src, SkString* dst) {
     SkImageInfo ii = SkImageInfo::Make(src.proxy()->dimensions(), kRGBA_8888_SkColorType,
                                        kLogAlphaType);
 
-    auto sContext = GrSurfaceContext::Make(dContext, std::move(src), ii.colorInfo());
+    auto sContext = dContext->priv().makeSC(std::move(src), ii.colorInfo());
     SkBitmap bm;
     SkAssertResult(bm.tryAllocPixels(ii));
     SkAssertResult(sContext->readPixels(dContext, bm.pixmap(), {0, 0}));
     return BipmapToBase64DataURI(bm, dst);
 }
 
-bool fuzzy_color_equals(const SkPMColor4f& c1, const SkPMColor4f& c2) {
+static bool fuzzy_color_equals(const SkPMColor4f& c1, const SkPMColor4f& c2) {
     // With the loss of precision of rendering into 32-bit color, then estimating the FP's output
     // from that, it is not uncommon for a valid output to differ from estimate by up to 0.01
     // (really 1/128 ~ .0078, but frequently floating point issues make that tolerance a little
@@ -441,12 +425,12 @@
 // confirms the conditions hold for the other two pairs.
 // It is required that the three input colors have the same alpha as fp is allowed to be a function
 // of the input alpha (but not r, g, or b).
-bool legal_modulation(const GrColor in[3], const GrColor out[3]) {
+static bool legal_modulation(const GrColor inGr[3], const GrColor outGr[3]) {
     // Convert to floating point, which is the number space the FP operates in (more or less)
     SkPMColor4f inf[3], outf[3];
     for (int i = 0; i < 3; ++i) {
-        inf[i]  = SkPMColor4f::FromBytes_RGBA(in[i]);
-        outf[i] = SkPMColor4f::FromBytes_RGBA(out[i]);
+        inf[i]  = SkPMColor4f::FromBytes_RGBA(inGr[i]);
+        outf[i] = SkPMColor4f::FromBytes_RGBA(outGr[i]);
     }
     // This test is only valid if all the input alphas are the same.
     SkASSERT(inf[0].fA == inf[1].fA && inf[1].fA == inf[2].fA);
@@ -496,36 +480,38 @@
                                   fuzzy_color_equals(outf[2], expectedForAlphaModulation[2]);
 
     // This can be enabled to print the values that caused this check to fail.
-    if (0 && !isLegalColorModulation && !isLegalAlphaModulation) {
-        SkDebugf("Color modulation test\n\timplied mod color: (%.03f, %.03f, %.03f, %.03f)\n",
-                 fpPreColorModulation[0],
-                 fpPreColorModulation[1],
-                 fpPreColorModulation[2],
-                 fpPreColorModulation[3]);
-        for (int i = 0; i < 3; ++i) {
-            SkDebugf("\t(%.03f, %.03f, %.03f, %.03f) -> "
-                     "(%.03f, %.03f, %.03f, %.03f) | "
-                     "(%.03f, %.03f, %.03f, %.03f), ok: %d\n",
-                     inf[i].fR, inf[i].fG, inf[i].fB, inf[i].fA,
-                     outf[i].fR, outf[i].fG, outf[i].fB, outf[i].fA,
-                     expectedForColorModulation[i].fR, expectedForColorModulation[i].fG,
-                     expectedForColorModulation[i].fB, expectedForColorModulation[i].fA,
-                     fuzzy_color_equals(outf[i], expectedForColorModulation[i]));
-        }
-        SkDebugf("Alpha modulation test\n\timplied mod color: (%.03f, %.03f, %.03f, %.03f)\n",
-                 fpPreAlphaModulation[0],
-                 fpPreAlphaModulation[1],
-                 fpPreAlphaModulation[2],
-                 fpPreAlphaModulation[3]);
-        for (int i = 0; i < 3; ++i) {
-            SkDebugf("\t(%.03f, %.03f, %.03f, %.03f) -> "
-                     "(%.03f, %.03f, %.03f, %.03f) | "
-                     "(%.03f, %.03f, %.03f, %.03f), ok: %d\n",
-                     inf[i].fR, inf[i].fG, inf[i].fB, inf[i].fA,
-                     outf[i].fR, outf[i].fG, outf[i].fB, outf[i].fA,
-                     expectedForAlphaModulation[i].fR, expectedForAlphaModulation[i].fG,
-                     expectedForAlphaModulation[i].fB, expectedForAlphaModulation[i].fA,
-                     fuzzy_color_equals(outf[i], expectedForAlphaModulation[i]));
+    if ((false)) {
+        if (!isLegalColorModulation && !isLegalAlphaModulation) {
+            SkDebugf("Color modulation test\n\timplied mod color: (%.03f, %.03f, %.03f, %.03f)\n",
+                     fpPreColorModulation[0],
+                     fpPreColorModulation[1],
+                     fpPreColorModulation[2],
+                     fpPreColorModulation[3]);
+            for (int i = 0; i < 3; ++i) {
+                SkDebugf("\t(%.03f, %.03f, %.03f, %.03f) -> "
+                         "(%.03f, %.03f, %.03f, %.03f) | "
+                         "(%.03f, %.03f, %.03f, %.03f), ok: %d\n",
+                         inf[i].fR, inf[i].fG, inf[i].fB, inf[i].fA,
+                         outf[i].fR, outf[i].fG, outf[i].fB, outf[i].fA,
+                         expectedForColorModulation[i].fR, expectedForColorModulation[i].fG,
+                         expectedForColorModulation[i].fB, expectedForColorModulation[i].fA,
+                         fuzzy_color_equals(outf[i], expectedForColorModulation[i]));
+            }
+            SkDebugf("Alpha modulation test\n\timplied mod color: (%.03f, %.03f, %.03f, %.03f)\n",
+                     fpPreAlphaModulation[0],
+                     fpPreAlphaModulation[1],
+                     fpPreAlphaModulation[2],
+                     fpPreAlphaModulation[3]);
+            for (int i = 0; i < 3; ++i) {
+                SkDebugf("\t(%.03f, %.03f, %.03f, %.03f) -> "
+                         "(%.03f, %.03f, %.03f, %.03f) | "
+                         "(%.03f, %.03f, %.03f, %.03f), ok: %d\n",
+                         inf[i].fR, inf[i].fG, inf[i].fB, inf[i].fA,
+                         outf[i].fR, outf[i].fG, outf[i].fB, outf[i].fA,
+                         expectedForAlphaModulation[i].fR, expectedForAlphaModulation[i].fG,
+                         expectedForAlphaModulation[i].fB, expectedForAlphaModulation[i].fA,
+                         fuzzy_color_equals(outf[i], expectedForAlphaModulation[i]));
+            }
         }
     }
     return isLegalColorModulation || isLegalAlphaModulation;
@@ -544,7 +530,7 @@
 
     // Make the destination context for the test.
     static constexpr int kRenderSize = 256;
-    auto rtc = GrSurfaceDrawContext::Make(
+    auto sdc = skgpu::v1::SurfaceDrawContext::Make(
             context, GrColorType::kRGBA_8888, nullptr, SkBackingFit::kExact,
             {kRenderSize, kRenderSize}, SkSurfaceProps());
 
@@ -634,10 +620,10 @@
                 // Create and render two identical versions of this FP, but using different input
                 // textures, to check coverage optimization. We don't need to do this step for
                 // constant-output or preserving-opacity tests.
-                render_fp(context, rtc.get(),
+                render_fp(context, sdc.get(),
                           fpGenerator.make(i, /*randomTreeDepth=*/1, inputTexture2),
                           readData2.data());
-                render_fp(context, rtc.get(),
+                render_fp(context, sdc.get(),
                           fpGenerator.make(i, /*randomTreeDepth=*/1, inputTexture3),
                           readData3.data());
                 ++optimizedForCoverageAsAlpha;
@@ -653,7 +639,7 @@
 
             // Draw base frame last so that rtc holds the original FP behavior if we need to dump
             // the image to the log.
-            render_fp(context, rtc.get(), fpGenerator.make(i, /*randomTreeDepth=*/1, inputTexture1),
+            render_fp(context, sdc.get(), fpGenerator.make(i, /*randomTreeDepth=*/1, inputTexture1),
                       readData1.data());
 
             // This test has a history of being flaky on a number of devices. If an FP is logically
@@ -754,13 +740,13 @@
 
                 // Print first failing pixel's details.
                 if (!coverageMessage.isEmpty()) {
-                    ERRORF(reporter, coverageMessage.c_str());
+                    ERRORF(reporter, "%s", coverageMessage.c_str());
                 }
                 if (!constMessage.isEmpty()) {
-                    ERRORF(reporter, constMessage.c_str());
+                    ERRORF(reporter, "%s", constMessage.c_str());
                 }
                 if (!opaqueMessage.isEmpty()) {
-                    ERRORF(reporter, opaqueMessage.c_str());
+                    ERRORF(reporter, "%s", opaqueMessage.c_str());
                 }
 
                 if (!loggedFirstFailure) {
@@ -780,13 +766,13 @@
                       "0x%08x, processor: %s", failedPixelCount, kRenderSize * kRenderSize,
                       fpGenerator.initialSeed(), fp->dumpInfo().c_str());
                 if (!coverageMessage.isEmpty()) {
-                    INFOF(reporter, coverageMessage.c_str());
+                    INFOF(reporter, "%s", coverageMessage.c_str());
                 }
                 if (!constMessage.isEmpty()) {
-                    INFOF(reporter, constMessage.c_str());
+                    INFOF(reporter, "%s", constMessage.c_str());
                 }
                 if (!opaqueMessage.isEmpty()) {
-                    INFOF(reporter, opaqueMessage.c_str());
+                    INFOF(reporter, "%s", opaqueMessage.c_str());
                 }
                 if (!loggedFirstWarning) {
                     SkString input;
@@ -820,9 +806,9 @@
                               "\n%s", fp.dumpTreeInfo().c_str());
     REPORTER_ASSERT(reporter, fp.numChildProcessors() == clone.numChildProcessors(),
                               "\n%s", fp.dumpTreeInfo().c_str());
-    REPORTER_ASSERT(reporter, fp.usesVaryingCoords() == clone.usesVaryingCoords(),
+    REPORTER_ASSERT(reporter, fp.sampleUsage() == clone.sampleUsage(),
                               "\n%s", fp.dumpTreeInfo().c_str());
-    REPORTER_ASSERT(reporter, fp.referencesSampleCoords() == clone.referencesSampleCoords(),
+    REPORTER_ASSERT(reporter, fp.usesSampleCoords() == clone.usesSampleCoords(),
                               "\n%s", fp.dumpTreeInfo().c_str());
 }
 
@@ -905,7 +891,7 @@
 
     // Make the destination context for the test.
     static constexpr int kRenderSize = 1024;
-    auto rtc = GrSurfaceDrawContext::Make(
+    auto sdc = skgpu::v1::SurfaceDrawContext::Make(
             context, GrColorType::kRGBA_8888, nullptr, SkBackingFit::kExact,
             {kRenderSize, kRenderSize}, SkSurfaceProps());
 
@@ -939,10 +925,10 @@
             assert_processor_equality(reporter, *fp, *clone);
 
             // Draw with original and read back the results.
-            render_fp(context, rtc.get(), std::move(fp), readDataFP.data());
+            render_fp(context, sdc.get(), std::move(fp), readDataFP.data());
 
             // Draw with clone and read back the results.
-            render_fp(context, rtc.get(), std::move(clone), readDataClone.data());
+            render_fp(context, sdc.get(), std::move(clone), readDataClone.data());
 
             // Check that the results are the same.
             if (!verify_identical_render(reporter, kRenderSize, "Processor clone",
@@ -957,7 +943,7 @@
                 // - the FP's Make() does not always generate the same FP when given the same inputs
                 // - the FP itself generates inconsistent pixels (shader UB?)
                 // - the driver has a bug
-                render_fp(context, rtc.get(), std::move(regen), readDataRegen.data());
+                render_fp(context, sdc.get(), std::move(regen), readDataRegen.data());
 
                 if (!verify_identical_render(reporter, kRenderSize, "Regenerated processor",
                                              readDataFP.data(), readDataRegen.data())) {
