/*
 * Copyright 2018 Google Inc.
 *
 * Use of this source code is governed by a BSD-style license that can be
 * found in the LICENSE file.
 */

#include "include/core/SkBitmap.h"
#include "include/core/SkGraphics.h"
#include "include/core/SkSurface.h"
#include "include/core/SkTextBlob.h"
#include "include/gpu/GrDirectContext.h"
#include "include/private/SkMutex.h"
#include "src/core/SkDraw.h"
<<<<<<< HEAD
#include "src/core/SkRemoteGlyphCache.h"
=======
#include "src/core/SkFontPriv.h"
#include "src/core/SkReadBuffer.h"
>>>>>>> 614a3d7a
#include "src/core/SkScalerCache.h"
#include "src/core/SkStrikeCache.h"
#include "src/core/SkStrikeSpec.h"
#include "src/core/SkSurfacePriv.h"
#include "src/core/SkTypeface_remote.h"
#include "src/gpu/GrDirectContextPriv.h"
#include "src/gpu/GrRecordingContextPriv.h"
#include "src/gpu/text/GrSDFTControl.h"
#include "tests/Test.h"
#include "tools/Resources.h"
#include "tools/ToolUtils.h"
#include "tools/fonts/TestEmptyTypeface.h"

class DiscardableManager : public SkStrikeServer::DiscardableHandleManager,
                           public SkStrikeClient::DiscardableHandleManager {
public:
    DiscardableManager() { sk_bzero(&fCacheMissCount, sizeof(fCacheMissCount)); }
    ~DiscardableManager() override = default;

    // Server implementation.
    SkDiscardableHandleId createHandle() override {
        SkAutoMutexExclusive l(fMutex);

        // Handles starts as locked.
        fLockedHandles.add(++fNextHandleId);
        return fNextHandleId;
    }
    bool lockHandle(SkDiscardableHandleId id) override {
        SkAutoMutexExclusive l(fMutex);

        if (id <= fLastDeletedHandleId) return false;
        fLockedHandles.add(id);
        return true;
    }

    // Client implementation.
    bool deleteHandle(SkDiscardableHandleId id) override {
        SkAutoMutexExclusive l(fMutex);

        return id <= fLastDeletedHandleId;
    }

    void notifyCacheMiss(SkStrikeClient::CacheMissType type, int fontSize) override {
        SkAutoMutexExclusive l(fMutex);

        fCacheMissCount[type]++;
    }
    bool isHandleDeleted(SkDiscardableHandleId id) override {
        SkAutoMutexExclusive l(fMutex);

        return id <= fLastDeletedHandleId;
    }

    void unlockAll() {
        SkAutoMutexExclusive l(fMutex);

        fLockedHandles.reset();
    }
    void unlockAndDeleteAll() {
        SkAutoMutexExclusive l(fMutex);

        fLockedHandles.reset();
        fLastDeletedHandleId = fNextHandleId;
    }
    const SkTHashSet<SkDiscardableHandleId>& lockedHandles() const {
        SkAutoMutexExclusive l(fMutex);

        return fLockedHandles;
    }
    SkDiscardableHandleId handleCount() {
        SkAutoMutexExclusive l(fMutex);

        return fNextHandleId;
    }
    int cacheMissCount(uint32_t type) {
        SkAutoMutexExclusive l(fMutex);

        return fCacheMissCount[type];
    }
    bool hasCacheMiss() const {
        SkAutoMutexExclusive l(fMutex);

        for (uint32_t i = 0; i <= SkStrikeClient::CacheMissType::kLast; ++i) {
            if (fCacheMissCount[i] > 0) { return true; }
        }
        return false;
    }
    void resetCacheMissCounts() {
        SkAutoMutexExclusive l(fMutex);
        sk_bzero(&fCacheMissCount, sizeof(fCacheMissCount));
    }

private:
    // The tests below run in parallel on multiple threads and use the same
    // process global SkStrikeCache. So the implementation needs to be
    // thread-safe.
    mutable SkMutex fMutex;

    SkDiscardableHandleId fNextHandleId = 0u;
    SkDiscardableHandleId fLastDeletedHandleId = 0u;
    SkTHashSet<SkDiscardableHandleId> fLockedHandles;
    int fCacheMissCount[SkStrikeClient::CacheMissType::kLast + 1u];
};

sk_sp<SkTextBlob> buildTextBlob(sk_sp<SkTypeface> tf, int glyphCount) {
    SkFont font;
    font.setTypeface(tf);
    font.setHinting(SkFontHinting::kNormal);
    font.setSize(1u);
    font.setEdging(SkFont::Edging::kAntiAlias);
    font.setSubpixel(true);

    SkTextBlobBuilder builder;
    SkRect bounds = SkRect::MakeWH(10, 10);
    const auto& runBuffer = builder.allocRunPosH(font, glyphCount, 0, &bounds);
    SkASSERT(runBuffer.utf8text == nullptr);
    SkASSERT(runBuffer.clusters == nullptr);

    for (int i = 0; i < glyphCount; i++) {
        runBuffer.glyphs[i] = static_cast<SkGlyphID>(i);
        runBuffer.pos[i] = SkIntToScalar(i);
    }
    return builder.make();
}

static void compare_blobs(const SkBitmap& expected, const SkBitmap& actual,
                          skiatest::Reporter* reporter, int tolerance = 0) {
    SkASSERT(expected.width() == actual.width());
    SkASSERT(expected.height() == actual.height());
    for (int i = 0; i < expected.width(); ++i) {
        for (int j = 0; j < expected.height(); ++j) {
            SkColor expectedColor = expected.getColor(i, j);
            SkColor actualColor = actual.getColor(i, j);
            if (0 == tolerance) {
                REPORTER_ASSERT(reporter, expectedColor == actualColor);
            } else {
                for (int k = 0; k < 4; ++k) {
                    int expectedChannel = (expectedColor >> (k*8)) & 0xff;
                    int actualChannel = (actualColor >> (k*8)) & 0xff;
                    REPORTER_ASSERT(reporter, abs(expectedChannel - actualChannel) <= tolerance);
                }
            }
        }
    }
}

sk_sp<SkSurface> MakeSurface(int width, int height, GrRecordingContext* rContext) {
    const SkImageInfo info =
            SkImageInfo::Make(width, height, kN32_SkColorType, kPremul_SkAlphaType);
    return SkSurface::MakeRenderTarget(rContext, SkBudgeted::kNo, info);
}

SkSurfaceProps FindSurfaceProps(GrRecordingContext* rContext) {
    auto surface = MakeSurface(1, 1, rContext);
    return surface->props();
}

SkBitmap RasterBlob(sk_sp<SkTextBlob> blob, int width, int height, const SkPaint& paint,
                    GrRecordingContext* rContext, const SkMatrix* matrix = nullptr,
                    SkScalar x = 0) {
    auto surface = MakeSurface(width, height, rContext);
    if (matrix) surface->getCanvas()->concat(*matrix);
    surface->getCanvas()->drawTextBlob(blob.get(), x, height/2, paint);
    SkBitmap bitmap;
    bitmap.allocN32Pixels(width, height);
    surface->readPixels(bitmap, 0, 0);
    return bitmap;
}

<<<<<<< HEAD
=======
SkBitmap RasterBlobThroughSlug(sk_sp<SkTextBlob> blob, int width, int height, const SkPaint& paint,
                               GrRecordingContext* rContext, const SkMatrix* matrix = nullptr,
                               SkScalar x = 0) {
    auto surface = MakeSurface(width, height, rContext);
    if (matrix) {
        surface->getCanvas()->concat(*matrix);
    }
    auto canvas = surface->getCanvas();
    auto slug = GrSlug::ConvertBlob(canvas, *blob, {x, height/2.0f}, paint);
    slug->draw(canvas);
    SkBitmap bitmap;
    bitmap.allocN32Pixels(width, height);
    surface->readPixels(bitmap, 0, 0);
    return bitmap;
}

SkBitmap RasterSlug(sk_sp<GrSlug> slug, int width, int height, const SkPaint& paint,
                    GrRecordingContext* rContext, const SkMatrix* matrix = nullptr,
                    SkScalar x = 0) {
    auto surface = MakeSurface(width, height, rContext);
    if (matrix) {
        surface->getCanvas()->concat(*matrix);
    }
    auto canvas = surface->getCanvas();
    slug->draw(canvas);
    SkBitmap bitmap;
    bitmap.allocN32Pixels(width, height);
    surface->readPixels(bitmap, 0, 0);
    return bitmap;
}

>>>>>>> 614a3d7a
DEF_TEST(SkRemoteGlyphCache_TypefaceSerialization, reporter) {
    sk_sp<DiscardableManager> discardableManager = sk_make_sp<DiscardableManager>();
    SkStrikeServer server(discardableManager.get());
    SkStrikeClient client(discardableManager, false);

    auto server_tf = SkTypeface::MakeDefault();
    auto tf_data = server.serializeTypeface(server_tf.get());

    auto client_tf = client.deserializeTypeface(tf_data->data(), tf_data->size());
    REPORTER_ASSERT(reporter, client_tf);
    REPORTER_ASSERT(reporter, static_cast<SkTypefaceProxy*>(client_tf.get())->remoteTypefaceID() ==
                                      server_tf->uniqueID());

    // Must unlock everything on termination, otherwise valgrind complains about memory leaks.
    discardableManager->unlockAndDeleteAll();
}

DEF_GPUTEST_FOR_RENDERING_CONTEXTS(SkRemoteGlyphCache_StrikeSerialization, reporter, ctxInfo) {
    auto dContext = ctxInfo.directContext();
    sk_sp<DiscardableManager> discardableManager = sk_make_sp<DiscardableManager>();
    SkStrikeServer server(discardableManager.get());
    SkStrikeClient client(discardableManager, false);
    const SkPaint paint;

    // Server.
    auto serverTf = SkTypeface::MakeFromName("monospace", SkFontStyle());
    auto serverTfData = server.serializeTypeface(serverTf.get());

    int glyphCount = 10;
    auto serverBlob = buildTextBlob(serverTf, glyphCount);
    auto props = FindSurfaceProps(dContext);
    std::unique_ptr<SkCanvas> cache_diff_canvas = server.makeAnalysisCanvas(
            10, 10, props, nullptr, dContext->supportsDistanceFieldText());
    cache_diff_canvas->drawTextBlob(serverBlob.get(), 0, 0, paint);

    std::vector<uint8_t> serverStrikeData;
    server.writeStrikeData(&serverStrikeData);

    // Client.
    auto clientTf = client.deserializeTypeface(serverTfData->data(), serverTfData->size());
    REPORTER_ASSERT(reporter,
                    client.readStrikeData(serverStrikeData.data(), serverStrikeData.size()));
    auto clientBlob = buildTextBlob(clientTf, glyphCount);

    SkBitmap expected = RasterBlob(serverBlob, 10, 10, paint, dContext);
    SkBitmap actual = RasterBlob(clientBlob, 10, 10, paint, dContext);
    compare_blobs(expected, actual, reporter);
    REPORTER_ASSERT(reporter, !discardableManager->hasCacheMiss());

    // Must unlock everything on termination, otherwise valgrind complains about memory leaks.
    discardableManager->unlockAndDeleteAll();
}

<<<<<<< HEAD
=======
static void use_padding_options(GrContextOptions* options) {
    options->fSupportBilerpFromGlyphAtlas = true;
}

DEF_GPUTEST_FOR_CONTEXTS(SkRemoteGlyphCache_StrikeSerializationSlug,
                         sk_gpu_test::GrContextFactory::IsRenderingContext,
                         reporter, ctxInfo, use_padding_options) {
    auto dContext = ctxInfo.directContext();
    sk_sp<DiscardableManager> discardableManager = sk_make_sp<DiscardableManager>();
    SkStrikeServer server(discardableManager.get());
    SkStrikeClient client(discardableManager, false);
    const SkPaint paint;

    // Server.
    auto serverTf = SkTypeface::MakeFromName("monospace", SkFontStyle());
    auto serverTfData = server.serializeTypeface(serverTf.get());

    int glyphCount = 10;
    auto serverBlob = buildTextBlob(serverTf, glyphCount);
    auto props = FindSurfaceProps(dContext);
    std::unique_ptr<SkCanvas> analysisCanvas = server.makeAnalysisCanvas(
            10, 10, props, nullptr, dContext->supportsDistanceFieldText());

    // Generate strike updates.
    (void)GrSlug::ConvertBlob(analysisCanvas.get(), *serverBlob, {0, 0}, paint);

    std::vector<uint8_t> serverStrikeData;
    server.writeStrikeData(&serverStrikeData);

    // Client.
    auto clientTf = client.deserializeTypeface(serverTfData->data(), serverTfData->size());
    REPORTER_ASSERT(reporter,
                    client.readStrikeData(serverStrikeData.data(), serverStrikeData.size()));
    auto clientBlob = buildTextBlob(clientTf, glyphCount);

    SkBitmap expected = RasterBlobThroughSlug(serverBlob, 10, 10, paint, dContext);
    SkBitmap actual = RasterBlobThroughSlug(clientBlob, 10, 10, paint, dContext);
    compare_blobs(expected, actual, reporter);
    REPORTER_ASSERT(reporter, !discardableManager->hasCacheMiss());

    // Must unlock everything on termination, otherwise valgrind complains about memory leaks.
    discardableManager->unlockAndDeleteAll();
}

DEF_GPUTEST_FOR_CONTEXTS(SkRemoteGlyphCache_SlugSerialization,
                         sk_gpu_test::GrContextFactory::IsRenderingContext,
                         reporter, ctxInfo, use_padding_options) {
    auto dContext = ctxInfo.directContext();
    sk_sp<DiscardableManager> discardableManager = sk_make_sp<DiscardableManager>();
    SkStrikeServer server(discardableManager.get());
    SkStrikeClient client(discardableManager, false);
    const SkPaint paint;

    // Server.
    auto serverTf = SkTypeface::MakeFromName("monospace", SkFontStyle());
    auto serverTfData = server.serializeTypeface(serverTf.get());

    int glyphCount = 10;
    auto serverBlob = buildTextBlob(serverTf, glyphCount);
    auto props = FindSurfaceProps(dContext);
    std::unique_ptr<SkCanvas> analysisCanvas = server.makeAnalysisCanvas(
            10, 10, props, nullptr, dContext->supportsDistanceFieldText());

    // Generate strike updates.
    auto srcSlug = GrSlug::ConvertBlob(analysisCanvas.get(), *serverBlob, {0, 0}, paint);
    SkBinaryWriteBuffer writeBuffer;
    srcSlug->flatten(writeBuffer);

    auto data = writeBuffer.snapshotAsData();
    SkReadBuffer readBuffer(data->data(), data->size());

    auto dstSlug = client.makeSlugFromBuffer(readBuffer);
    REPORTER_ASSERT(reporter, dstSlug != nullptr);

    std::vector<uint8_t> serverStrikeData;
    server.writeStrikeData(&serverStrikeData);

    // Client.
    REPORTER_ASSERT(reporter,
                    client.readStrikeData(serverStrikeData.data(), serverStrikeData.size()));

    SkBitmap expected = RasterSlug(srcSlug, 10, 10, paint, dContext);
    SkBitmap actual = RasterSlug(dstSlug, 10, 10, paint, dContext);
    compare_blobs(expected, actual, reporter);
    REPORTER_ASSERT(reporter, !discardableManager->hasCacheMiss());

    // Must unlock everything on termination, otherwise valgrind complains about memory leaks.
    discardableManager->unlockAndDeleteAll();
}

>>>>>>> 614a3d7a
DEF_GPUTEST_FOR_RENDERING_CONTEXTS(SkRemoteGlyphCache_ReleaseTypeFace, reporter, ctxInfo) {
    sk_sp<DiscardableManager> discardableManager = sk_make_sp<DiscardableManager>();
    SkStrikeServer server(discardableManager.get());
    SkStrikeClient client(discardableManager, false);

    // Server.
    auto serverTf     = TestEmptyTypeface::Make();
    auto serverTfData = server.serializeTypeface(serverTf.get());
    REPORTER_ASSERT(reporter, serverTf->unique());

    {
        const SkPaint paint;
        int glyphCount = 10;
        auto serverBlob = buildTextBlob(serverTf, glyphCount);
        const SkSurfaceProps props;
        std::unique_ptr<SkCanvas> cache_diff_canvas = server.makeAnalysisCanvas(
            10, 10, props, nullptr, ctxInfo.directContext()->supportsDistanceFieldText());
        cache_diff_canvas->drawTextBlob(serverBlob.get(), 0, 0, paint);
        REPORTER_ASSERT(reporter, !serverTf->unique());

        std::vector<uint8_t> serverStrikeData;
        server.writeStrikeData(&serverStrikeData);
    }
    REPORTER_ASSERT(reporter, serverTf->unique());

    // Must unlock everything on termination, otherwise valgrind complains about memory leaks.
    discardableManager->unlockAndDeleteAll();
}

DEF_TEST(SkRemoteGlyphCache_StrikeLockingServer, reporter) {
    sk_sp<DiscardableManager> discardableManager = sk_make_sp<DiscardableManager>();
    SkStrikeServer server(discardableManager.get());
    SkStrikeClient client(discardableManager, false);

    auto serverTf = SkTypeface::MakeFromName("monospace", SkFontStyle());
    server.serializeTypeface(serverTf.get());
    int glyphCount = 10;
    auto serverBlob = buildTextBlob(serverTf, glyphCount);

    const SkSurfaceProps props;
    std::unique_ptr<SkCanvas> cache_diff_canvas =
            server.makeAnalysisCanvas(10, 10, props, nullptr, true);
    SkPaint paint;
    cache_diff_canvas->drawTextBlob(serverBlob.get(), 0, 0, paint);

    // The strike from the blob should be locked after it has been drawn on the canvas.
    REPORTER_ASSERT(reporter, discardableManager->handleCount() == 1u);
    REPORTER_ASSERT(reporter, discardableManager->lockedHandles().count() == 1u);

    // Write the strike data and unlock everything. Re-analyzing the blob should lock the handle
    // again.
    std::vector<uint8_t> fontData;
    server.writeStrikeData(&fontData);
    discardableManager->unlockAll();
    REPORTER_ASSERT(reporter, discardableManager->lockedHandles().count() == 0u);

    cache_diff_canvas->drawTextBlob(serverBlob.get(), 0, 0, paint);
    REPORTER_ASSERT(reporter, discardableManager->handleCount() == 1u);
    REPORTER_ASSERT(reporter, discardableManager->lockedHandles().count() == 1u);

    // Must unlock everything on termination, otherwise valgrind complains about memory leaks.
    discardableManager->unlockAndDeleteAll();
}

DEF_TEST(SkRemoteGlyphCache_StrikeDeletionServer, reporter) {
    sk_sp<DiscardableManager> discardableManager = sk_make_sp<DiscardableManager>();
    SkStrikeServer server(discardableManager.get());
    SkStrikeClient client(discardableManager, false);

    auto serverTf = SkTypeface::MakeFromName("monospace", SkFontStyle());
    server.serializeTypeface(serverTf.get());
    int glyphCount = 10;
    auto serverBlob = buildTextBlob(serverTf, glyphCount);

    const SkSurfaceProps props;
    std::unique_ptr<SkCanvas> cache_diff_canvas =
            server.makeAnalysisCanvas(10, 10, props, nullptr, true);
    SkPaint paint;
    cache_diff_canvas->drawTextBlob(serverBlob.get(), 0, 0, paint);
    REPORTER_ASSERT(reporter, discardableManager->handleCount() == 1u);

    // Write the strike data and delete all the handles. Re-analyzing the blob should create new
    // handles.
    std::vector<uint8_t> fontData;
    server.writeStrikeData(&fontData);

    // Another analysis pass, to ensure that deleting handles after a complete cache hit still
    // works. This is a regression test for crbug.com/999682.
    cache_diff_canvas->drawTextBlob(serverBlob.get(), 0, 0, paint);
    server.writeStrikeData(&fontData);
    REPORTER_ASSERT(reporter, discardableManager->handleCount() == 1u);

    discardableManager->unlockAndDeleteAll();
    cache_diff_canvas->drawTextBlob(serverBlob.get(), 0, 0, paint);
    REPORTER_ASSERT(reporter, discardableManager->handleCount() == 2u);

    // Must unlock everything on termination, otherwise valgrind complains about memory leaks.
    discardableManager->unlockAndDeleteAll();
}

DEF_TEST(SkRemoteGlyphCache_StrikePinningClient, reporter) {
    sk_sp<DiscardableManager> discardableManager = sk_make_sp<DiscardableManager>();
    SkStrikeServer server(discardableManager.get());
    SkStrikeClient client(discardableManager, false);

    // Server.
    auto serverTf = SkTypeface::MakeFromName("monospace", SkFontStyle());
    auto serverTfData = server.serializeTypeface(serverTf.get());

    int glyphCount = 10;
    auto serverBlob = buildTextBlob(serverTf, glyphCount);

    const SkSurfaceProps props;
    std::unique_ptr<SkCanvas> cache_diff_canvas =
            server.makeAnalysisCanvas(10, 10, props, nullptr, true);
    SkPaint paint;
    cache_diff_canvas->drawTextBlob(serverBlob.get(), 0, 0, paint);

    std::vector<uint8_t> serverStrikeData;
    server.writeStrikeData(&serverStrikeData);

    // Client.
    REPORTER_ASSERT(reporter,
                    client.readStrikeData(serverStrikeData.data(), serverStrikeData.size()));
    auto* clientTf = client.deserializeTypeface(serverTfData->data(), serverTfData->size()).get();

    // The cache remains alive until it is pinned in the discardable manager.
    SkGraphics::PurgeFontCache();
    REPORTER_ASSERT(reporter, !clientTf->unique());

    // Once the strike is unpinned and purged, SkStrikeClient should be the only owner of the
    // clientTf.
    discardableManager->unlockAndDeleteAll();
    SkGraphics::PurgeFontCache();
    REPORTER_ASSERT(reporter, clientTf->unique());

    // Must unlock everything on termination, otherwise valgrind complains about memory leaks.
    discardableManager->unlockAndDeleteAll();
}

DEF_TEST(SkRemoteGlyphCache_ClientMemoryAccounting, reporter) {
    sk_sp<DiscardableManager> discardableManager = sk_make_sp<DiscardableManager>();
    SkStrikeServer server(discardableManager.get());
    SkStrikeClient client(discardableManager, false);

    // Server.
    auto serverTf = SkTypeface::MakeFromName("monospace", SkFontStyle());
    auto serverTfData = server.serializeTypeface(serverTf.get());

    int glyphCount = 10;
    auto serverBlob = buildTextBlob(serverTf, glyphCount);

    const SkSurfaceProps props;
    std::unique_ptr<SkCanvas> cache_diff_canvas =
            server.makeAnalysisCanvas(10, 10, props, nullptr, true);
    SkPaint paint;
    cache_diff_canvas->drawTextBlob(serverBlob.get(), 0, 0, paint);

    std::vector<uint8_t> serverStrikeData;
    server.writeStrikeData(&serverStrikeData);

    // Client.
    REPORTER_ASSERT(reporter,
                    client.readStrikeData(serverStrikeData.data(), serverStrikeData.size()));

    // Must unlock everything on termination, otherwise valgrind complains about memory leaks.
    discardableManager->unlockAndDeleteAll();
}

DEF_TEST(SkRemoteGlyphCache_PurgesServerEntries, reporter) {
    sk_sp<DiscardableManager> discardableManager = sk_make_sp<DiscardableManager>();
    SkStrikeServer server(discardableManager.get());
    server.setMaxEntriesInDescriptorMapForTesting(1u);
    SkStrikeClient client(discardableManager, false);

    {
        auto serverTf = SkTypeface::MakeFromName("monospace", SkFontStyle());
        int glyphCount = 10;
        auto serverBlob = buildTextBlob(serverTf, glyphCount);

        const SkSurfaceProps props;
        std::unique_ptr<SkCanvas> cache_diff_canvas =
            server.makeAnalysisCanvas(10, 10, props, nullptr, true);
        SkPaint paint;
        REPORTER_ASSERT(reporter, server.remoteStrikeMapSizeForTesting() == 0u);
        cache_diff_canvas->drawTextBlob(serverBlob.get(), 0, 0, paint);
        REPORTER_ASSERT(reporter, server.remoteStrikeMapSizeForTesting() == 1u);
    }

    // Serialize to release the lock from the strike server and delete all current
    // handles.
    std::vector<uint8_t> fontData;
    server.writeStrikeData(&fontData);
    discardableManager->unlockAndDeleteAll();

    // Use a different typeface. Creating a new strike should evict the previous
    // one.
    {
        auto serverTf = SkTypeface::MakeFromName("Georgia", SkFontStyle());
        int glyphCount = 10;
        auto serverBlob = buildTextBlob(serverTf, glyphCount);

        const SkSurfaceProps props;
        std::unique_ptr<SkCanvas> cache_diff_canvas =
            server.makeAnalysisCanvas(10, 10, props, nullptr, true);
        SkPaint paint;
        REPORTER_ASSERT(reporter, server.remoteStrikeMapSizeForTesting() == 1u);
        cache_diff_canvas->drawTextBlob(serverBlob.get(), 0, 0, paint);
        REPORTER_ASSERT(reporter, server.remoteStrikeMapSizeForTesting() == 1u);
    }

    // Must unlock everything on termination, otherwise valgrind complains about memory leaks.
    discardableManager->unlockAndDeleteAll();
}

DEF_GPUTEST_FOR_RENDERING_CONTEXTS(SkRemoteGlyphCache_DrawTextAsPath, reporter, ctxInfo) {
    auto direct = ctxInfo.directContext();
    sk_sp<DiscardableManager> discardableManager = sk_make_sp<DiscardableManager>();
    SkStrikeServer server(discardableManager.get());
    SkStrikeClient client(discardableManager, false);
    SkPaint paint;
    paint.setStyle(SkPaint::kStroke_Style);
    paint.setStrokeWidth(0);
    REPORTER_ASSERT(reporter,
            SkStrikeSpec::ShouldDrawAsPath(paint, SkFont(), SkMatrix::I()));

    // Server.
    auto serverTf = SkTypeface::MakeFromName("monospace", SkFontStyle());
    auto serverTfData = server.serializeTypeface(serverTf.get());

    int glyphCount = 10;
    auto serverBlob = buildTextBlob(serverTf, glyphCount);
    auto props = FindSurfaceProps(direct);
    std::unique_ptr<SkCanvas> cache_diff_canvas = server.makeAnalysisCanvas(
            10, 10, props, nullptr, direct->supportsDistanceFieldText());
    cache_diff_canvas->drawTextBlob(serverBlob.get(), 0, 0, paint);

    std::vector<uint8_t> serverStrikeData;
    server.writeStrikeData(&serverStrikeData);

    // Client.
    auto clientTf = client.deserializeTypeface(serverTfData->data(), serverTfData->size());
    REPORTER_ASSERT(reporter,
                    client.readStrikeData(serverStrikeData.data(), serverStrikeData.size()));
    auto clientBlob = buildTextBlob(clientTf, glyphCount);

    SkBitmap expected = RasterBlob(serverBlob, 10, 10, paint, direct);
    SkBitmap actual = RasterBlob(clientBlob, 10, 10, paint, direct);
    compare_blobs(expected, actual, reporter, 1);
    REPORTER_ASSERT(reporter, !discardableManager->hasCacheMiss());

    // Must unlock everything on termination, otherwise valgrind complains about memory leaks.
    discardableManager->unlockAndDeleteAll();
}

sk_sp<SkTextBlob> make_blob_causing_fallback(
        sk_sp<SkTypeface> targetTf, const SkTypeface* glyphTf, skiatest::Reporter* reporter) {
    SkFont font;
    font.setSubpixel(true);
    font.setSize(96);
    font.setHinting(SkFontHinting::kNormal);
    font.setTypeface(targetTf);

    REPORTER_ASSERT(reporter,
            !SkStrikeSpec::ShouldDrawAsPath(SkPaint(), font, SkMatrix::I()));

    char s[] = "Skia";
    int runSize = strlen(s);

    SkTextBlobBuilder builder;
    SkRect bounds = SkRect::MakeIWH(100, 100);
    const auto& runBuffer = builder.allocRunPosH(font, runSize, 10, &bounds);
    SkASSERT(runBuffer.utf8text == nullptr);
    SkASSERT(runBuffer.clusters == nullptr);

    SkFont(sk_ref_sp(glyphTf)).textToGlyphs(s, strlen(s), SkTextEncoding::kUTF8,
                                            runBuffer.glyphs, runSize);

    SkRect glyphBounds;
    font.getWidths(runBuffer.glyphs, 1, nullptr, &glyphBounds);

    REPORTER_ASSERT(reporter, glyphBounds.width() > SkStrikeCommon::kSkSideTooBigForAtlas);

    for (int i = 0; i < runSize; i++) {
        runBuffer.pos[i] = i * 10;
    }

    return builder.make();
}

DEF_GPUTEST_FOR_RENDERING_CONTEXTS(SkRemoteGlyphCache_DrawTextAsMaskWithPathFallback,
        reporter, ctxInfo) {
    auto direct = ctxInfo.directContext();
    sk_sp<DiscardableManager> discardableManager = sk_make_sp<DiscardableManager>();
    SkStrikeServer server(discardableManager.get());
    SkStrikeClient client(discardableManager, false);

    SkPaint paint;

    auto serverTf = MakeResourceAsTypeface("fonts/HangingS.ttf");
    // TODO: when the cq bots can handle this font remove the check.
    if (serverTf == nullptr) {
        return;
    }
    auto serverTfData = server.serializeTypeface(serverTf.get());

    auto serverBlob = make_blob_causing_fallback(serverTf, serverTf.get(), reporter);

    auto props = FindSurfaceProps(direct);
    std::unique_ptr<SkCanvas> cache_diff_canvas = server.makeAnalysisCanvas(
            10, 10, props, nullptr, direct->supportsDistanceFieldText());
    cache_diff_canvas->drawTextBlob(serverBlob.get(), 0, 0, paint);

    std::vector<uint8_t> serverStrikeData;
    server.writeStrikeData(&serverStrikeData);

    // Client.
    auto clientTf = client.deserializeTypeface(serverTfData->data(), serverTfData->size());
    REPORTER_ASSERT(reporter,
                    client.readStrikeData(serverStrikeData.data(), serverStrikeData.size()));

    auto clientBlob = make_blob_causing_fallback(clientTf, serverTf.get(), reporter);

    SkBitmap expected = RasterBlob(serverBlob, 10, 10, paint, direct);
    SkBitmap actual = RasterBlob(clientBlob, 10, 10, paint, direct);
    compare_blobs(expected, actual, reporter);
    REPORTER_ASSERT(reporter, !discardableManager->hasCacheMiss());

    // Must unlock everything on termination, otherwise valgrind complains about memory leaks.
    discardableManager->unlockAndDeleteAll();
}

#if 0
// TODO: turn this one when I figure out how to deal with the pixel variance from linear
//  interpolation from GPU to GPU.
DEF_GPUTEST_FOR_RENDERING_CONTEXTS(SkRemoteGlyphCache_DrawTextAsSDFTWithAllARGBFallback,
                                   reporter, ctxInfo) {
    sk_sp<DiscardableManager> discardableManager = sk_make_sp<DiscardableManager>();
    SkStrikeServer server(discardableManager.get());
    SkStrikeClient client(discardableManager, false);

    SkPaint paint;

    auto serverTf = ToolUtils::planet_typeface();
    // TODO: when the cq bots can handle this font remove the check.
    if (serverTf == nullptr) {
        return;
    }
    auto serverTfData = server.serializeTypeface(serverTf.get());

    auto makeBlob = [&reporter](sk_sp<SkTypeface> typeface) {
        SkFont font;
        font.setSubpixel(true);
        font.setSize(96);
        font.setHinting(SkFontHinting::kNormal);
        font.setTypeface(typeface);

        REPORTER_ASSERT(reporter, !SkDraw::ShouldDrawTextAsPaths(font, SkPaint(), SkMatrix::I()));

        // Mercury to Uranus.
        SkGlyphID glyphs[] = {1, 2, 3, 4, 5, 6, 7, 8};

        SkTextBlobBuilder builder;
        SkRect bounds = SkRect::MakeIWH(100, 100);
        const auto& runBuffer = builder.allocRunPosH(font, SK_ARRAY_COUNT(glyphs), 100, &bounds);
        SkASSERT(runBuffer.utf8text == nullptr);
        SkASSERT(runBuffer.clusters == nullptr);

        std::copy(std::begin(glyphs), std::end(glyphs), runBuffer.glyphs);

        for (size_t i = 0; i < SK_ARRAY_COUNT(glyphs); i++) {
            runBuffer.pos[i] = i * 100;
        }

        return builder.make();
    };

    auto serverBlob = makeBlob(serverTf);

    auto props = FindSurfaceProps(ctxInfo.grContext());
    std::unique_ptr<SkCanvas> cache_diff_canvas = server.makeAnalysisCanvas(
            10, 10, props, nullptr, ctxInfo.directContext()->supportsDistanceFieldText());
    cache_diff_canvas->drawTextBlob(serverBlob.get(), 0, 400, paint);

    std::vector<uint8_t> serverStrikeData;
    server.writeStrikeData(&serverStrikeData);

    // Client.
    auto clientTf = client.deserializeTypeface(serverTfData->data(), serverTfData->size());
    REPORTER_ASSERT(reporter,
                    client.readStrikeData(serverStrikeData.data(), serverStrikeData.size()));

    auto clientBlob = makeBlob(clientTf);

    SkBitmap expected = RasterBlob(serverBlob, 800, 800, paint, ctxInfo.grContext());
    SkBitmap actual = RasterBlob(clientBlob, 800, 800, paint, ctxInfo.grContext());

    // Pixel variance can be high because of the atlas placement, and large scaling in the linear
    // interpolation.
    compare_blobs(expected, actual, reporter, 36);
    REPORTER_ASSERT(reporter, !discardableManager->hasCacheMiss());

    // Must unlock everything on termination, otherwise valgrind complains about memory leaks.
    discardableManager->unlockAndDeleteAll();
}
#endif

DEF_GPUTEST_FOR_RENDERING_CONTEXTS(SkRemoteGlyphCache_DrawTextXY, reporter, ctxInfo) {
    auto direct = ctxInfo.directContext();
    sk_sp<DiscardableManager> discardableManager = sk_make_sp<DiscardableManager>();
    SkStrikeServer server(discardableManager.get());
    SkStrikeClient client(discardableManager, false);
    SkPaint paint;
    paint.setAntiAlias(true);

    // Server.
    auto serverTf = SkTypeface::MakeFromName("monospace", SkFontStyle());
    auto serverTfData = server.serializeTypeface(serverTf.get());

    int glyphCount = 10;
    auto serverBlob = buildTextBlob(serverTf, glyphCount);
    auto props = FindSurfaceProps(direct);
    std::unique_ptr<SkCanvas> cache_diff_canvas = server.makeAnalysisCanvas(
            10, 10, props, nullptr, direct->supportsDistanceFieldText());
    cache_diff_canvas->drawTextBlob(serverBlob.get(), 0.5, 0, paint);

    std::vector<uint8_t> serverStrikeData;
    server.writeStrikeData(&serverStrikeData);

    // Client.
    auto clientTf = client.deserializeTypeface(serverTfData->data(), serverTfData->size());
    REPORTER_ASSERT(reporter,
                    client.readStrikeData(serverStrikeData.data(), serverStrikeData.size()));
    auto clientBlob = buildTextBlob(clientTf, glyphCount);

    SkBitmap expected = RasterBlob(serverBlob, 10, 10, paint, direct, nullptr, 0.5);
    SkBitmap actual = RasterBlob(clientBlob, 10, 10, paint, direct, nullptr, 0.5);
    compare_blobs(expected, actual, reporter);
    REPORTER_ASSERT(reporter, !discardableManager->hasCacheMiss());

    // Must unlock everything on termination, otherwise valgrind complains about memory leaks.
    discardableManager->unlockAndDeleteAll();
}

DEF_GPUTEST_FOR_RENDERING_CONTEXTS(SkRemoteGlyphCache_DrawTextAsDFT, reporter, ctxInfo) {
    auto direct = ctxInfo.directContext();
    sk_sp<DiscardableManager> discardableManager = sk_make_sp<DiscardableManager>();
    SkStrikeServer server(discardableManager.get());
    SkStrikeClient client(discardableManager, false);
    SkPaint paint;
    SkFont font;

    // A scale transform forces fallback to dft.
    SkMatrix matrix = SkMatrix::Scale(16, 16);
    GrSDFTControl control = direct->priv().asRecordingContext()->priv().getSDFTControl(true);
    REPORTER_ASSERT(reporter, control.drawingType(font, paint, matrix) == GrSDFTControl::kSDFT);

    // Server.
    auto serverTf = SkTypeface::MakeFromName("monospace", SkFontStyle());
    auto serverTfData = server.serializeTypeface(serverTf.get());

    int glyphCount = 10;
    auto serverBlob = buildTextBlob(serverTf, glyphCount);
    const SkSurfaceProps props;
    std::unique_ptr<SkCanvas> cache_diff_canvas = server.makeAnalysisCanvas(
            10, 10, props, nullptr, direct->supportsDistanceFieldText());
    cache_diff_canvas->concat(matrix);
    cache_diff_canvas->drawTextBlob(serverBlob.get(), 0, 0, paint);

    std::vector<uint8_t> serverStrikeData;
    server.writeStrikeData(&serverStrikeData);

    // Client.
    auto clientTf = client.deserializeTypeface(serverTfData->data(), serverTfData->size());
    REPORTER_ASSERT(reporter,
                    client.readStrikeData(serverStrikeData.data(), serverStrikeData.size()));
    auto clientBlob = buildTextBlob(clientTf, glyphCount);

    SkBitmap expected = RasterBlob(serverBlob, 10, 10, paint, direct, &matrix);
    SkBitmap actual = RasterBlob(clientBlob, 10, 10, paint, direct, &matrix);
    compare_blobs(expected, actual, reporter);
    REPORTER_ASSERT(reporter, !discardableManager->hasCacheMiss());

    // Must unlock everything on termination, otherwise valgrind complains about memory leaks.
    discardableManager->unlockAndDeleteAll();
}

DEF_GPUTEST_FOR_RENDERING_CONTEXTS(SkRemoteGlyphCache_CacheMissReporting, reporter, ctxInfo) {
    sk_sp<DiscardableManager> discardableManager = sk_make_sp<DiscardableManager>();
    SkStrikeServer server(discardableManager.get());
    SkStrikeClient client(discardableManager, false);

    auto serverTf = SkTypeface::MakeFromName("monospace", SkFontStyle());
    auto tfData = server.serializeTypeface(serverTf.get());
    auto clientTf = client.deserializeTypeface(tfData->data(), tfData->size());
    REPORTER_ASSERT(reporter, clientTf);
    int glyphCount = 10;
    auto clientBlob = buildTextBlob(clientTf, glyphCount);

    // Raster the client-side blob without the glyph data, we should get cache miss notifications.
    SkPaint paint;
    SkMatrix matrix = SkMatrix::I();
    RasterBlob(clientBlob, 10, 10, paint, ctxInfo.directContext(), &matrix);
    REPORTER_ASSERT(reporter,
                    discardableManager->cacheMissCount(SkStrikeClient::kFontMetrics) == 1);
    REPORTER_ASSERT(reporter,
                    discardableManager->cacheMissCount(SkStrikeClient::kGlyphMetrics) == 10);

    // There shouldn't be any image or path requests, since we mark the glyph as empty on a cache
    // miss.
    REPORTER_ASSERT(reporter, discardableManager->cacheMissCount(SkStrikeClient::kGlyphImage) == 0);
    REPORTER_ASSERT(reporter, discardableManager->cacheMissCount(SkStrikeClient::kGlyphPath) == 0);

    // Must unlock everything on termination, otherwise valgrind complains about memory leaks.
    discardableManager->unlockAndDeleteAll();
}

sk_sp<SkTextBlob> MakeEmojiBlob(sk_sp<SkTypeface> serverTf, SkScalar textSize,
                                sk_sp<SkTypeface> clientTf = nullptr) {
    SkFont font;
    font.setTypeface(serverTf);
    font.setSize(textSize);

    const char* text = ToolUtils::emoji_sample_text();
    SkFont serverFont = font;
    auto blob = SkTextBlob::MakeFromText(text, strlen(text), font);
    if (clientTf == nullptr) return blob;

    SkSerialProcs s_procs;
    s_procs.fTypefaceProc = [](SkTypeface*, void* ctx) -> sk_sp<SkData> {
        return SkData::MakeUninitialized(1u);
    };
    auto serialized = blob->serialize(s_procs);

    SkDeserialProcs d_procs;
    d_procs.fTypefaceCtx = &clientTf;
    d_procs.fTypefaceProc = [](const void* data, size_t length, void* ctx) -> sk_sp<SkTypeface> {
        return *(static_cast<sk_sp<SkTypeface>*>(ctx));
    };
    return SkTextBlob::Deserialize(serialized->data(), serialized->size(), d_procs);
}

DEF_GPUTEST_FOR_RENDERING_CONTEXTS(SkRemoteGlyphCache_TypefaceWithNoPaths, reporter, ctxInfo) {
    auto direct = ctxInfo.directContext();
    sk_sp<DiscardableManager> discardableManager = sk_make_sp<DiscardableManager>();
    SkStrikeServer server(discardableManager.get());
    SkStrikeClient client(discardableManager, false);

    auto serverTf = ToolUtils::emoji_typeface();
    auto serverTfData = server.serializeTypeface(serverTf.get());
    auto clientTf = client.deserializeTypeface(serverTfData->data(), serverTfData->size());

    auto props = FindSurfaceProps(direct);
    std::unique_ptr<SkCanvas> cache_diff_canvas = server.makeAnalysisCanvas(
            500, 500, props, nullptr, direct->supportsDistanceFieldText());
    for (SkScalar textSize : { 70, 180, 270, 340}) {
        auto serverBlob = MakeEmojiBlob(serverTf, textSize);

        SkPaint paint;
        cache_diff_canvas->drawTextBlob(serverBlob.get(), 100, 100, paint);

        std::vector<uint8_t> serverStrikeData;
        server.writeStrikeData(&serverStrikeData);
        if (!serverStrikeData.empty()) {
            REPORTER_ASSERT(reporter,
                            client.readStrikeData(serverStrikeData.data(),
                                                  serverStrikeData.size()));
        }
        auto clientBlob = MakeEmojiBlob(serverTf, textSize, clientTf);
        REPORTER_ASSERT(reporter, clientBlob);

        RasterBlob(clientBlob, 500, 500, paint, direct);
        REPORTER_ASSERT(reporter, !discardableManager->hasCacheMiss());
        discardableManager->resetCacheMissCounts();
    }

    // Must unlock everything on termination, otherwise valgrind complains about memory leaks.
    discardableManager->unlockAndDeleteAll();
}<|MERGE_RESOLUTION|>--- conflicted
+++ resolved
@@ -11,18 +11,17 @@
 #include "include/core/SkTextBlob.h"
 #include "include/gpu/GrDirectContext.h"
 #include "include/private/SkMutex.h"
+#include "include/private/chromium/GrSlug.h"
+#include "include/private/chromium/SkChromeRemoteGlyphCache.h"
 #include "src/core/SkDraw.h"
-<<<<<<< HEAD
-#include "src/core/SkRemoteGlyphCache.h"
-=======
 #include "src/core/SkFontPriv.h"
 #include "src/core/SkReadBuffer.h"
->>>>>>> 614a3d7a
 #include "src/core/SkScalerCache.h"
 #include "src/core/SkStrikeCache.h"
 #include "src/core/SkStrikeSpec.h"
 #include "src/core/SkSurfacePriv.h"
 #include "src/core/SkTypeface_remote.h"
+#include "src/gpu/GrCaps.h"
 #include "src/gpu/GrDirectContextPriv.h"
 #include "src/gpu/GrRecordingContextPriv.h"
 #include "src/gpu/text/GrSDFTControl.h"
@@ -179,7 +178,9 @@
                     GrRecordingContext* rContext, const SkMatrix* matrix = nullptr,
                     SkScalar x = 0) {
     auto surface = MakeSurface(width, height, rContext);
-    if (matrix) surface->getCanvas()->concat(*matrix);
+    if (matrix) {
+        surface->getCanvas()->concat(*matrix);
+    }
     surface->getCanvas()->drawTextBlob(blob.get(), x, height/2, paint);
     SkBitmap bitmap;
     bitmap.allocN32Pixels(width, height);
@@ -187,8 +188,6 @@
     return bitmap;
 }
 
-<<<<<<< HEAD
-=======
 SkBitmap RasterBlobThroughSlug(sk_sp<SkTextBlob> blob, int width, int height, const SkPaint& paint,
                                GrRecordingContext* rContext, const SkMatrix* matrix = nullptr,
                                SkScalar x = 0) {
@@ -220,7 +219,6 @@
     return bitmap;
 }
 
->>>>>>> 614a3d7a
 DEF_TEST(SkRemoteGlyphCache_TypefaceSerialization, reporter) {
     sk_sp<DiscardableManager> discardableManager = sk_make_sp<DiscardableManager>();
     SkStrikeServer server(discardableManager.get());
@@ -274,8 +272,6 @@
     discardableManager->unlockAndDeleteAll();
 }
 
-<<<<<<< HEAD
-=======
 static void use_padding_options(GrContextOptions* options) {
     options->fSupportBilerpFromGlyphAtlas = true;
 }
@@ -366,7 +362,6 @@
     discardableManager->unlockAndDeleteAll();
 }
 
->>>>>>> 614a3d7a
 DEF_GPUTEST_FOR_RENDERING_CONTEXTS(SkRemoteGlyphCache_ReleaseTypeFace, reporter, ctxInfo) {
     sk_sp<DiscardableManager> discardableManager = sk_make_sp<DiscardableManager>();
     SkStrikeServer server(discardableManager.get());
@@ -813,6 +808,9 @@
 
 DEF_GPUTEST_FOR_RENDERING_CONTEXTS(SkRemoteGlyphCache_DrawTextAsDFT, reporter, ctxInfo) {
     auto direct = ctxInfo.directContext();
+    if (!direct->priv().caps()->shaderCaps()->supportsDistanceFieldText()) {
+        return;
+    }
     sk_sp<DiscardableManager> discardableManager = sk_make_sp<DiscardableManager>();
     SkStrikeServer server(discardableManager.get());
     SkStrikeClient client(discardableManager, false);
@@ -822,7 +820,8 @@
     // A scale transform forces fallback to dft.
     SkMatrix matrix = SkMatrix::Scale(16, 16);
     GrSDFTControl control = direct->priv().asRecordingContext()->priv().getSDFTControl(true);
-    REPORTER_ASSERT(reporter, control.drawingType(font, paint, matrix) == GrSDFTControl::kSDFT);
+    SkScalar approximateDeviceTextSize = SkFontPriv::ApproximateTransformedTextSize(font, matrix);
+    REPORTER_ASSERT(reporter, control.isSDFT(approximateDeviceTextSize, paint));
 
     // Server.
     auto serverTf = SkTypeface::MakeFromName("monospace", SkFontStyle());
@@ -891,7 +890,6 @@
     font.setSize(textSize);
 
     const char* text = ToolUtils::emoji_sample_text();
-    SkFont serverFont = font;
     auto blob = SkTextBlob::MakeFromText(text, strlen(text), font);
     if (clientTf == nullptr) return blob;
 
@@ -945,4 +943,145 @@
 
     // Must unlock everything on termination, otherwise valgrind complains about memory leaks.
     discardableManager->unlockAndDeleteAll();
+}
+
+class SkRemoteGlyphCacheTest {
+    public:
+    static sk_sp<SkTextBlob> MakeNormalBlob(SkPaint* paint,
+                                            sk_sp<SkTypeface> serverTf, bool asPaths, SkScalar textSize,
+                                            sk_sp<SkTypeface> clientTf = nullptr) {
+        SkFont font;
+        font.setTypeface(serverTf);
+        font.setSize(textSize);
+
+        const char* text = "Hel lo";
+        if (asPaths) {
+            font.setupForAsPaths(paint);
+        } else {
+            SkFont font2(font);
+            font2.setupForAsPaths(paint);
+        }
+        auto blob = SkTextBlob::MakeFromText(text, strlen(text), font);
+        if (clientTf == nullptr) return blob;
+
+        SkSerialProcs s_procs;
+        s_procs.fTypefaceProc = [](SkTypeface*, void* ctx) -> sk_sp<SkData> {
+            return SkData::MakeUninitialized(1u);
+        };
+        auto serialized = blob->serialize(s_procs);
+
+        SkDeserialProcs d_procs;
+        d_procs.fTypefaceCtx = &clientTf;
+        d_procs.fTypefaceProc = [](const void* data, size_t length, void* ctx) -> sk_sp<SkTypeface> {
+            return *(static_cast<sk_sp<SkTypeface>*>(ctx));
+        };
+        return SkTextBlob::Deserialize(serialized->data(), serialized->size(), d_procs);
+    }
+};
+DEF_GPUTEST_FOR_RENDERING_CONTEXTS(SkRemoteGlyphCache_TypefaceWithPaths_MaskThenPath,
+                                   reporter, ctxInfo) {
+    auto direct = ctxInfo.directContext();
+    sk_sp<DiscardableManager> discardableManager = sk_make_sp<DiscardableManager>();
+    SkStrikeServer server(discardableManager.get());
+    SkStrikeClient client(discardableManager, true);
+
+    auto serverTf = ToolUtils::create_portable_typeface();
+    auto serverTfData = server.serializeTypeface(serverTf.get());
+    auto clientTf = client.deserializeTypeface(serverTfData->data(), serverTfData->size());
+
+    auto props = FindSurfaceProps(direct);
+    std::unique_ptr<SkCanvas> cache_diff_canvas = server.makeAnalysisCanvas(
+            500, 500, props, nullptr, direct->supportsDistanceFieldText());
+    SkPaint paint;
+    using Rgct = SkRemoteGlyphCacheTest;
+
+    // Draw from mask out of the strike which provides paths.
+    {
+        auto serverBlob = Rgct::MakeNormalBlob(&paint, serverTf, true, 64);
+        cache_diff_canvas->drawTextBlob(serverBlob.get(), 100, 100, paint);
+    }
+    // Draw from path out of the strike which provides paths.
+    {
+        auto serverBlob = Rgct::MakeNormalBlob(&paint, serverTf, false, 440);
+        cache_diff_canvas->drawTextBlob(serverBlob.get(), 100, 100, paint);
+    }
+    std::vector<uint8_t> serverStrikeData;
+    server.writeStrikeData(&serverStrikeData);
+    if (!serverStrikeData.empty()) {
+        REPORTER_ASSERT(reporter,
+                        client.readStrikeData(serverStrikeData.data(),
+                                              serverStrikeData.size()));
+    }
+    {
+        auto clientBlob = Rgct::MakeNormalBlob(&paint, serverTf, true, 64, clientTf);
+        REPORTER_ASSERT(reporter, clientBlob);
+
+        RasterBlob(clientBlob, 100, 100, paint, direct);
+        REPORTER_ASSERT(reporter, !discardableManager->hasCacheMiss());
+        discardableManager->resetCacheMissCounts();
+    }
+    {
+        auto clientBlob = Rgct::MakeNormalBlob(&paint, serverTf, false, 440, clientTf);
+        REPORTER_ASSERT(reporter, clientBlob);
+
+        RasterBlob(clientBlob, 100, 100, paint, direct);
+        REPORTER_ASSERT(reporter, !discardableManager->hasCacheMiss());
+        discardableManager->resetCacheMissCounts();
+    }
+    // Must unlock everything on termination, otherwise valgrind complains about memory leaks.
+    discardableManager->unlockAndDeleteAll();
+}
+
+DEF_GPUTEST_FOR_RENDERING_CONTEXTS(SkRemoteGlyphCache_TypefaceWithPaths_PathThenMask,
+                                   reporter, ctxInfo) {
+    auto direct = ctxInfo.directContext();
+    sk_sp<DiscardableManager> discardableManager = sk_make_sp<DiscardableManager>();
+    SkStrikeServer server(discardableManager.get());
+    SkStrikeClient client(discardableManager, true);
+
+    auto serverTf = ToolUtils::create_portable_typeface();
+    auto serverTfData = server.serializeTypeface(serverTf.get());
+    auto clientTf = client.deserializeTypeface(serverTfData->data(), serverTfData->size());
+
+    auto props = FindSurfaceProps(direct);
+    std::unique_ptr<SkCanvas> cache_diff_canvas = server.makeAnalysisCanvas(
+            500, 500, props, nullptr, direct->supportsDistanceFieldText());
+    SkPaint paint;
+    using Rgct = SkRemoteGlyphCacheTest;
+
+    // Draw from path out of the strike which provides paths.
+    {
+        auto serverBlob = Rgct::MakeNormalBlob(&paint, serverTf, false, 440);
+        cache_diff_canvas->drawTextBlob(serverBlob.get(), 100, 100, paint);
+    }
+    // Draw from mask out of the strike which provides paths.
+    {
+        auto serverBlob = Rgct::MakeNormalBlob(&paint, serverTf, true, 64);
+        cache_diff_canvas->drawTextBlob(serverBlob.get(), 100, 100, paint);
+    }
+    std::vector<uint8_t> serverStrikeData;
+    server.writeStrikeData(&serverStrikeData);
+    if (!serverStrikeData.empty()) {
+        REPORTER_ASSERT(reporter,
+                        client.readStrikeData(serverStrikeData.data(),
+                                              serverStrikeData.size()));
+    }
+    {
+        auto clientBlob = Rgct::MakeNormalBlob(&paint, serverTf, true, 64, clientTf);
+        REPORTER_ASSERT(reporter, clientBlob);
+
+        RasterBlob(clientBlob, 100, 100, paint, direct);
+        REPORTER_ASSERT(reporter, !discardableManager->hasCacheMiss());
+        discardableManager->resetCacheMissCounts();
+    }
+    {
+        auto clientBlob = Rgct::MakeNormalBlob(&paint, serverTf, false, 440, clientTf);
+        REPORTER_ASSERT(reporter, clientBlob);
+
+        RasterBlob(clientBlob, 100, 100, paint, direct);
+        REPORTER_ASSERT(reporter, !discardableManager->hasCacheMiss());
+        discardableManager->resetCacheMissCounts();
+    }
+    // Must unlock everything on termination, otherwise valgrind complains about memory leaks.
+    discardableManager->unlockAndDeleteAll();
 }