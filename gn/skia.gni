# Copyright 2019 Google LLC.
# Use of this source code is governed by a BSD-style license that can be
# found in the LICENSE file.

if (!defined(is_skia_standalone)) {
  is_skia_standalone = false
}

is_skia_dev_build = is_skia_standalone && !is_official_build

declare_args() {
  skia_android_serial = ""
  skia_compile_processors = false
  skia_enable_api_available_macro = true
  skia_enable_android_utils = is_skia_dev_build
  skia_enable_ccpr = true
  skia_enable_nga = false
  skia_enable_discrete_gpu = true
  skia_enable_flutter_defines = false
  skia_enable_fontmgr_empty = false
  skia_enable_fontmgr_fuchsia = is_fuchsia
  skia_enable_fontmgr_win = is_win
  skia_enable_gpu = true
  skia_enable_pdf = !is_wasm
  skia_enable_skottie = !(is_win && is_component_build) ||
                        (is_wasm && skia_canvaskit_enable_skottie)
  skia_enable_skrive = true
  skia_enable_skvm_jit_when_possible = is_skia_dev_build
  skia_enable_svg = !is_component_build
  skia_enable_tools = is_skia_dev_build
  skia_enable_gpu_debug_layers = is_skia_dev_build && is_debug
  skia_enable_winuwp = false
  skia_generate_workarounds = false
  skia_include_multiframe_procs = false
  skia_lex = false
  skia_libgifcodec_path = "third_party/externals/libgifcodec"
  skia_pdf_subset_harfbuzz =
      false  # TODO: set skia_pdf_subset_harfbuzz to skia_use_harfbuzz.
  skia_qt_path = getenv("QT_PATH")
  skia_skqp_global_error_tolerance = 0
  skia_tools_require_resources = false
  skia_update_fuchsia_sdk = false
  skia_use_angle = false
  skia_use_dawn = false
  skia_use_direct3d = false
  skia_use_egl = false
<<<<<<< HEAD
  skia_use_expat = true
  skia_use_experimental_xform = false
=======
  skia_use_expat = !is_wasm
>>>>>>> a7863ec8
  skia_use_ffmpeg = false
  skia_use_fixed_gamma_text = is_android
  skia_use_fontconfig = is_linux
  skia_use_fonthost_mac = is_mac || is_ios
  skia_use_freetype = is_android || is_fuchsia || is_linux || is_wasm
  skia_use_harfbuzz = true
  skia_use_gl = !is_fuchsia
  skia_use_icu = !is_fuchsia
  skia_use_libheif = is_skia_dev_build
  skia_use_libjpeg_turbo_decode = true
  skia_use_libjpeg_turbo_encode = true
  skia_use_libpng_decode = true
  skia_use_libpng_encode = true
  skia_use_libwebp_decode = true
  skia_use_libwebp_encode = !is_wasm
  skia_use_lua = is_skia_dev_build && !is_ios
  skia_use_metal = false
  skia_use_ndk_images = is_android && defined(ndk_api) && ndk_api >= 30
<<<<<<< HEAD
  skia_use_opencl = false
  skia_use_piex = !is_win
=======
  skia_use_piex = !is_win && !is_wasm
>>>>>>> a7863ec8
  skia_use_sfml = false
  skia_use_webgl = is_wasm
  skia_use_wuffs = is_wasm
  skia_use_x11 = is_linux
  skia_use_xps = true
  skia_use_zlib = true

  skia_vtune_path = ""

  if (is_ios) {
    skia_ios_identity = ".*Google.*"
    skia_ios_profile = "Google Development"
  }
}

declare_args() {
  if (is_mac) {
    skia_gl_standard = "gl"
  } else if (is_ios) {
    skia_gl_standard = "gles"
  } else if (is_wasm && skia_enable_gpu) {
    skia_gl_standard = "webgl"
  } else {
    skia_gl_standard = ""
  }

  if (is_android) {
    skia_use_vulkan = defined(ndk_api) && ndk_api >= 24
  } else if (is_fuchsia) {
    skia_use_vulkan = true
  } else {
    skia_use_vulkan = false
  }

  skia_build_fuzzers = is_clang && is_linux && target_cpu == "x64"
  skia_use_libfuzzer_defaults = true
}

declare_args() {
  skia_compile_sksl_tests = skia_compile_processors
  skia_enable_fontmgr_android = skia_use_expat && skia_use_freetype
  skia_enable_fontmgr_custom_directory =
      skia_use_freetype && !is_fuchsia && !is_wasm
  skia_enable_fontmgr_custom_embedded = skia_use_freetype && !is_fuchsia
  skia_enable_fontmgr_custom_empty = skia_use_freetype && !is_wasm
  skia_enable_fontmgr_fontconfig = skia_use_freetype && skia_use_fontconfig
  skia_enable_fontmgr_win_gdi = is_win && !skia_enable_winuwp
  skia_enable_fontmgr_FontConfigInterface =
      skia_use_freetype && skia_use_fontconfig
  skia_enable_spirv_validation = is_skia_dev_build && is_debug && !skia_use_dawn
  skia_use_dng_sdk =
      !is_fuchsia && !is_wasm && skia_use_libjpeg_turbo_decode && skia_use_zlib
  skia_use_libgifcodec = !skia_use_wuffs
  skia_use_sfntly = skia_use_icu
  skia_enable_vulkan_debug_layers = skia_enable_gpu_debug_layers
  skia_enable_direct3d_debug_layer = skia_enable_gpu_debug_layers
  skia_use_vma = skia_use_vulkan
}

declare_args() {
  # skia_fontmgr_factory should define SkFontMgr::Factory()
  if (skia_enable_fontmgr_empty) {
    skia_fontmgr_factory = ":fontmgr_empty_factory"
  } else if (is_android && skia_enable_fontmgr_android) {
    skia_fontmgr_factory = ":fontmgr_android_factory"
  } else if (is_win && skia_enable_fontmgr_win) {
    skia_fontmgr_factory = ":fontmgr_win_factory"
  } else if ((is_mac || is_ios) && skia_use_fonthost_mac) {
    skia_fontmgr_factory = ":fontmgr_mac_ct_factory"
  } else if (skia_enable_fontmgr_fontconfig) {
    skia_fontmgr_factory = ":fontmgr_fontconfig_factory"
  } else if (skia_enable_fontmgr_custom_directory) {
    skia_fontmgr_factory = ":fontmgr_custom_directory_factory"
  } else if (skia_enable_fontmgr_custom_embedded) {
    skia_fontmgr_factory = ":fontmgr_custom_embedded_factory"
  } else if (skia_enable_fontmgr_custom_empty) {
    skia_fontmgr_factory = ":fontmgr_custom_empty_factory"
  } else {
    #"src/ports/SkFontMgr_FontConfigInterface_factory.cpp" #WontFix
    #"src/ports/SkFontMgr_win_gdi_factory.cpp" # WontFix
    skia_fontmgr_factory = ":fontmgr_empty_factory"
  }
}

# Our tools require static linking (they use non-exported symbols), and the GPU backend.
skia_enable_tools = skia_enable_tools && !is_component_build && skia_enable_gpu

# Skia's targets may be built inside other gn build systems.
# Skia builds other project's build targets inside its build.
# This is easier if the built-in target types remain generic.
# Place Skia target specific configs in skia_target_default_configs.
# These will be applied by the 'skia_*' templates.
# In the Skia build these configs apply many warnings as errors.
# Other projects may optionally set these configs as they see fit.
template("skia_target") {
  target(invoker._skia_target_type, target_name) {
    # set_defaults(invoker._skia_target_type) might not exist or set configs
    if (!defined(configs)) {
      configs = []
    }

    # Explicit configs instead of set_defaults("skia_target")
    # Allows template("skia_*") below to avoid the configs dance.
    if (defined(skia_target_default_configs)) {
      configs += skia_target_default_configs
    }

    # "*" clobbers the current scope; append to existing configs
    forward_variables_from(invoker, "*", [ "configs" ])
    if (defined(invoker.configs)) {
      configs += invoker.configs
    }
  }
}

template("skia_executable") {
  skia_target(target_name) {
    assert(!defined(configs), "No set_defaults(skia_target)")
    _skia_target_type = "executable"
    forward_variables_from(invoker, "*")
  }
}
template("skia_source_set") {
  skia_target(target_name) {
    assert(!defined(configs), "No set_defaults(skia_target)")
    _skia_target_type = "source_set"
    forward_variables_from(invoker, "*")
  }
}
template("skia_static_library") {
  skia_target(target_name) {
    assert(!defined(configs), "No set_defaults(skia_target)")
    _skia_target_type = "static_library"
    forward_variables_from(invoker, "*")
  }
}
template("skia_shared_library") {
  skia_target(target_name) {
    assert(!defined(configs), "No set_defaults(skia_target)")
    _skia_target_type = "shared_library"
    forward_variables_from(invoker, "*")
  }
}
template("skia_component") {
  skia_target(target_name) {
    assert(!defined(configs), "No set_defaults(skia_target)")
    _skia_target_type = "component"
    forward_variables_from(invoker, "*")
  }
}<|MERGE_RESOLUTION|>--- conflicted
+++ resolved
@@ -13,8 +13,7 @@
   skia_compile_processors = false
   skia_enable_api_available_macro = true
   skia_enable_android_utils = is_skia_dev_build
-  skia_enable_ccpr = true
-  skia_enable_nga = false
+  skia_enable_skgpu_v1 = true
   skia_enable_discrete_gpu = true
   skia_enable_flutter_defines = false
   skia_enable_fontmgr_empty = false
@@ -25,31 +24,25 @@
   skia_enable_skottie = !(is_win && is_component_build) ||
                         (is_wasm && skia_canvaskit_enable_skottie)
   skia_enable_skrive = true
+  skia_enable_sksl = true
   skia_enable_skvm_jit_when_possible = is_skia_dev_build
   skia_enable_svg = !is_component_build
   skia_enable_tools = is_skia_dev_build
   skia_enable_gpu_debug_layers = is_skia_dev_build && is_debug
+  skia_disable_vma_stl_shared_mutex = false
   skia_enable_winuwp = false
   skia_generate_workarounds = false
   skia_include_multiframe_procs = false
   skia_lex = false
   skia_libgifcodec_path = "third_party/externals/libgifcodec"
-  skia_pdf_subset_harfbuzz =
-      false  # TODO: set skia_pdf_subset_harfbuzz to skia_use_harfbuzz.
   skia_qt_path = getenv("QT_PATH")
-  skia_skqp_global_error_tolerance = 0
   skia_tools_require_resources = false
   skia_update_fuchsia_sdk = false
   skia_use_angle = false
   skia_use_dawn = false
   skia_use_direct3d = false
   skia_use_egl = false
-<<<<<<< HEAD
-  skia_use_expat = true
-  skia_use_experimental_xform = false
-=======
   skia_use_expat = !is_wasm
->>>>>>> a7863ec8
   skia_use_ffmpeg = false
   skia_use_fixed_gamma_text = is_android
   skia_use_fontconfig = is_linux
@@ -61,6 +54,7 @@
   skia_use_libheif = is_skia_dev_build
   skia_use_libjpeg_turbo_decode = true
   skia_use_libjpeg_turbo_encode = true
+  skia_use_libjxl_decode = false
   skia_use_libpng_decode = true
   skia_use_libpng_encode = true
   skia_use_libwebp_decode = true
@@ -68,17 +62,13 @@
   skia_use_lua = is_skia_dev_build && !is_ios
   skia_use_metal = false
   skia_use_ndk_images = is_android && defined(ndk_api) && ndk_api >= 30
-<<<<<<< HEAD
-  skia_use_opencl = false
-  skia_use_piex = !is_win
-=======
   skia_use_piex = !is_win && !is_wasm
->>>>>>> a7863ec8
   skia_use_sfml = false
   skia_use_webgl = is_wasm
   skia_use_wuffs = is_wasm
   skia_use_x11 = is_linux
   skia_use_xps = true
+  skia_enable_graphite = false
   skia_use_zlib = true
 
   skia_vtune_path = ""
@@ -110,6 +100,10 @@
 
   skia_build_fuzzers = is_clang && is_linux && target_cpu == "x64"
   skia_use_libfuzzer_defaults = true
+}
+
+declare_args() {
+  skia_pdf_subset_harfbuzz = skia_use_harfbuzz
 }
 
 declare_args() {
@@ -130,6 +124,7 @@
   skia_use_sfntly = skia_use_icu
   skia_enable_vulkan_debug_layers = skia_enable_gpu_debug_layers
   skia_enable_direct3d_debug_layer = skia_enable_gpu_debug_layers
+  skia_enable_metal_debug_info = skia_enable_gpu_debug_layers
   skia_use_vma = skia_use_vulkan
 }
 
@@ -161,6 +156,9 @@
 # Our tools require static linking (they use non-exported symbols), and the GPU backend.
 skia_enable_tools = skia_enable_tools && !is_component_build && skia_enable_gpu
 
+# The GPU build requires SkSL
+skia_enable_sksl = skia_enable_sksl || skia_enable_gpu
+
 # Skia's targets may be built inside other gn build systems.
 # Skia builds other project's build targets inside its build.
 # This is easier if the built-in target types remain generic.
