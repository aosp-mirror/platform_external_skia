/*
 * Copyright 2015 Google Inc.
 *
 * Use of this source code is governed by a BSD-style license that can be
 * found in the LICENSE file.
 */

#include "dm/DMSrcSink.h"
#include "include/codec/SkAndroidCodec.h"
#include "include/codec/SkCodec.h"
#include "include/codec/SkPixmapUtils.h"
#include "include/core/SkColorSpace.h"
#include "include/core/SkData.h"
#include "include/core/SkDocument.h"
#include "include/core/SkExecutor.h"
#include "include/core/SkImageGenerator.h"
#include "include/core/SkMallocPixelRef.h"
#include "include/core/SkPictureRecorder.h"
#include "include/core/SkSerialProcs.h"
#include "include/core/SkStream.h"
#include "include/core/SkString.h"
#include "include/core/SkSurface.h"
#include "include/core/SkSurfaceProps.h"
#include "include/docs/SkMultiPictureDocument.h"
#include "include/docs/SkPDFDocument.h"
#include "include/encode/SkPngEncoder.h"
#include "include/gpu/ganesh/GrBackendSurface.h"
#include "include/gpu/ganesh/GrDirectContext.h"
#include "include/gpu/ganesh/SkImageGanesh.h"
#include "include/gpu/ganesh/SkSurfaceGanesh.h"
#include "include/private/base/SkTLogic.h"
#include "include/private/chromium/GrDeferredDisplayList.h"
#include "include/private/chromium/GrSurfaceCharacterization.h"
#include "include/utils/SkNullCanvas.h"
#include "include/utils/SkPaintFilterCanvas.h"
#include "modules/skcms/skcms.h"
#include "modules/skottie/utils/SkottieUtils.h"
#include "modules/skshaper/utils/FactoryHelpers.h"
#include "src/base/SkAutoMalloc.h"
#include "src/base/SkRandom.h"
#include "src/base/SkTLazy.h"
#include "src/codec/SkCodecImageGenerator.h"
#include "src/core/SkAutoPixmapStorage.h"
#include "src/core/SkImageInfoPriv.h"
#include "src/core/SkOSFile.h"
#include "src/core/SkPictureData.h"
#include "src/core/SkPicturePriv.h"
#include "src/core/SkRecordDraw.h"
#include "src/core/SkRecorder.h"
#include "src/core/SkSwizzlePriv.h"
#include "src/core/SkTaskGroup.h"
#include "src/gpu/ganesh/GrDirectContextPriv.h"
#include "src/gpu/ganesh/GrGpu.h"
#include "src/gpu/ganesh/image/GrImageUtils.h"
#include "src/image/SkImage_Base.h"
#include "src/utils/SkJSONWriter.h"
#include "src/utils/SkMultiPictureDocumentPriv.h"
#include "src/utils/SkOSPath.h"
#include "tools/DDLPromiseImageHelper.h"
#include "tools/DDLTileHelper.h"
#include "tools/EncodeUtils.h"
#include "tools/GpuToolUtils.h"
#include "tools/Resources.h"
#include "tools/RuntimeBlendUtils.h"
#include "tools/ToolUtils.h"
#include "tools/UrlDataManager.h"
#include "tools/debugger/DebugCanvas.h"
#include "tools/fonts/FontToolUtils.h"
#include "tools/gpu/BackendSurfaceFactory.h"
#include "tools/gpu/MemoryCache.h"
#include "tools/gpu/TestCanvas.h"

#if defined(SK_BUILD_FOR_ANDROID)
#include "include/ports/SkImageGeneratorNDK.h"
#endif

#if defined(SK_BUILD_FOR_MAC) || defined(SK_BUILD_FOR_IOS)
#include "include/ports/SkImageGeneratorCG.h"
#endif

#if defined(SK_BUILD_FOR_WIN)
#include "include/docs/SkXPSDocument.h"
#include "include/ports/SkImageGeneratorWIC.h"
#include "src/utils/win/SkAutoCoInitialize.h"
#include "src/utils/win/SkHRESULT.h"
#include "src/utils/win/SkTScopedComPtr.h"

#include <XpsObjectModel.h>
#endif

#if defined(SK_ENABLE_SKOTTIE)
#include "modules/skottie/include/Skottie.h"
#include "modules/skresources/include/SkResources.h"
#endif

#if defined(SK_ENABLE_SVG)
#include "include/svg/SkSVGCanvas.h"
#include "modules/svg/include/SkSVGDOM.h"
#include "modules/svg/include/SkSVGNode.h"
#include "src/xml/SkXMLWriter.h"
#endif

#if defined(SK_GRAPHITE)
#include "include/gpu/graphite/Context.h"
#include "include/gpu/graphite/ContextOptions.h"
#include "include/gpu/graphite/Recorder.h"
#include "include/gpu/graphite/Recording.h"
#include "include/gpu/graphite/Surface.h"
#include "src/gpu/graphite/ContextOptionsPriv.h"
// TODO: Remove this src include once we figure out public readPixels call for Graphite.
#include "src/gpu/graphite/Surface_Graphite.h"
#include "tools/graphite/ContextFactory.h"
#include "tools/graphite/GraphiteTestContext.h"

#if defined(SK_ENABLE_PRECOMPILE)
#include "src/gpu/graphite/Caps.h"
#include "src/gpu/graphite/ContextPriv.h"
#include "src/gpu/graphite/GraphicsPipeline.h"
#include "src/gpu/graphite/GraphicsPipelineDesc.h"
#include "src/gpu/graphite/PublicPrecompile.h"
#include "src/gpu/graphite/RecorderPriv.h"
#include "src/gpu/graphite/RenderPassDesc.h"
#include "src/gpu/graphite/RendererProvider.h"
#include "tools/graphite/UniqueKeyUtils.h"
#endif // SK_ENABLE_PRECOMPILE

#endif // SK_GRAPHITE


#if defined(SK_ENABLE_ANDROID_UTILS)
    #include "client_utils/android/BitmapRegionDecoder.h"
#endif

#if !defined(SK_DISABLE_LEGACY_TESTS)
    #include "tests/TestUtils.h"
#endif

#include <cmath>
#include <functional>

using namespace skia_private;

static DEFINE_bool(RAW_threading, true, "Allow RAW decodes to run on multiple threads?");
static DEFINE_int(mskpFrame, 0, "Which MSKP frame to draw?");

DECLARE_int(gpuThreads);

using sk_gpu_test::GrContextFactory;
using sk_gpu_test::ContextInfo;

namespace DM {

GMSrc::GMSrc(skiagm::GMFactory factory) : fFactory(factory) {}

Result GMSrc::draw(SkCanvas* canvas, GraphiteTestContext* testContext) const {
    std::unique_ptr<skiagm::GM> gm(fFactory());
    if (gm->isBazelOnly()) {
        // We skip Bazel-only GMs because they might overlap with existing DM functionality. See
        // comments in the skiagm::GM::isBazelOnly function declaration for context.
        return Result(Result::Status::Skip, SkString("Bazel-only GM"));
    }
    SkString msg;

    skiagm::DrawResult gpuSetupResult = gm->gpuSetup(canvas, &msg, testContext);
    switch (gpuSetupResult) {
        case skiagm::DrawResult::kOk  : break;
        case skiagm::DrawResult::kFail: return Result(Result::Status::Fatal, msg);
        case skiagm::DrawResult::kSkip: return Result(Result::Status::Skip,  msg);
        default: SK_ABORT("");
    }

    skiagm::DrawResult drawResult = gm->draw(canvas, &msg);
    switch (drawResult) {
        case skiagm::DrawResult::kOk  : return Result(Result::Status::Ok,    msg);
        case skiagm::DrawResult::kFail: return Result(Result::Status::Fatal, msg);
        case skiagm::DrawResult::kSkip: return Result(Result::Status::Skip,  msg);
        default: SK_ABORT("");
    }

    // Note: we don't call "gpuTeardown" here because, when testing DDL recording, we want
    // the gpu-backed images to live past the lifetime of the GM.
}

SkISize GMSrc::size() const {
    std::unique_ptr<skiagm::GM> gm(fFactory());
    return gm->getISize();
}

Name GMSrc::name() const {
    std::unique_ptr<skiagm::GM> gm(fFactory());
    return gm->getName();
}

void GMSrc::modifyGrContextOptions(GrContextOptions* options) const {
    std::unique_ptr<skiagm::GM> gm(fFactory());
    gm->modifyGrContextOptions(options);
}

#if defined(SK_GRAPHITE)
void GMSrc::modifyGraphiteContextOptions(skgpu::graphite::ContextOptions* options) const {
    std::unique_ptr<skiagm::GM> gm(fFactory());
    gm->modifyGraphiteContextOptions(options);
}
#endif

/*~~~~~~~~~~~~~~~~~~~~~~~~~~~~~~~~~~~~~~~~~~~~~~~~~~~~~~~~~~~~~~~~~~~~~~~~~~~~~~~~~~~~~~~~~~~~~~*/

static SkString get_scaled_name(const Path& path, float scale) {
    return SkStringPrintf("%s_%.3f", SkOSPath::Basename(path.c_str()).c_str(), scale);
}

#ifdef SK_ENABLE_ANDROID_UTILS
BRDSrc::BRDSrc(Path path, Mode mode, CodecSrc::DstColorType dstColorType, uint32_t sampleSize)
    : fPath(path)
    , fMode(mode)
    , fDstColorType(dstColorType)
    , fSampleSize(sampleSize)
{}

bool BRDSrc::veto(SinkFlags flags) const {
    // No need to test to non-raster or indirect backends.
    return flags.type != SinkFlags::kRaster
        || flags.approach != SinkFlags::kDirect;
}

static std::unique_ptr<android::skia::BitmapRegionDecoder> create_brd(Path path) {
    sk_sp<SkData> encoded(SkData::MakeFromFileName(path.c_str()));
    return android::skia::BitmapRegionDecoder::Make(encoded);
}

static inline void alpha8_to_gray8(SkBitmap* bitmap) {
    // Android requires kGray8 bitmaps to be tagged as kAlpha8.  Here we convert
    // them back to kGray8 so our test framework can draw them correctly.
    if (kAlpha_8_SkColorType == bitmap->info().colorType()) {
        SkImageInfo newInfo = bitmap->info().makeColorType(kGray_8_SkColorType)
                                            .makeAlphaType(kOpaque_SkAlphaType);
        *const_cast<SkImageInfo*>(&bitmap->info()) = newInfo;
    }
}

Result BRDSrc::draw(SkCanvas* canvas, GraphiteTestContext*) const {
    SkColorType colorType = canvas->imageInfo().colorType();
    if (kRGB_565_SkColorType == colorType &&
        CodecSrc::kGetFromCanvas_DstColorType != fDstColorType)
    {
        return Result::Skip("Testing non-565 to 565 is uninteresting.");
    }
    switch (fDstColorType) {
        case CodecSrc::kGetFromCanvas_DstColorType:
            break;
        case CodecSrc::kGrayscale_Always_DstColorType:
            colorType = kGray_8_SkColorType;
            break;
        default:
            SkASSERT(false);
            break;
    }

    auto brd = create_brd(fPath);
    if (nullptr == brd) {
        return Result::Skip("Could not create brd for %s.", fPath.c_str());
    }

    auto recommendedCT = brd->computeOutputColorType(colorType);
    if (kRGB_565_SkColorType == colorType && recommendedCT != colorType) {
        return Result::Skip("Skip decoding non-opaque to 565.");
    }
    colorType = recommendedCT;

    auto colorSpace = brd->computeOutputColorSpace(colorType, nullptr);

    const uint32_t width = brd->width();
    const uint32_t height = brd->height();
    // Visually inspecting very small output images is not necessary.
    if ((width / fSampleSize <= 10 || height / fSampleSize <= 10) && 1 != fSampleSize) {
        return Result::Skip("Scaling very small images is uninteresting.");
    }
    switch (fMode) {
        case kFullImage_Mode: {
            SkBitmap bitmap;
            if (!brd->decodeRegion(&bitmap, nullptr, SkIRect::MakeXYWH(0, 0, width, height),
                    fSampleSize, colorType, false, colorSpace)) {
                return Result::Fatal("Cannot decode (full) region.");
            }
            alpha8_to_gray8(&bitmap);

            canvas->drawImage(bitmap.asImage(), 0, 0);
            return Result::Ok();
        }
        case kDivisor_Mode: {
            const uint32_t divisor = 2;
            if (width < divisor || height < divisor) {
                return Result::Skip("Divisor is larger than image dimension.");
            }

            // Use a border to test subsets that extend outside the image.
            // We will not allow the border to be larger than the image dimensions.  Allowing
            // these large borders causes off by one errors that indicate a problem with the
            // test suite, not a problem with the implementation.
            const uint32_t maxBorder = std::min(width, height) / (fSampleSize * divisor);
            const uint32_t scaledBorder = std::min(5u, maxBorder);
            const uint32_t unscaledBorder = scaledBorder * fSampleSize;

            // We may need to clear the canvas to avoid uninitialized memory.
            // Assume we are scaling a 780x780 image with sampleSize = 8.
            // The output image should be 97x97.
            // Each subset will be 390x390.
            // Each scaled subset be 48x48.
            // Four scaled subsets will only fill a 96x96 image.
            // The bottom row and last column will not be touched.
            // This is an unfortunate result of our rounding rules when scaling.
            // Maybe we need to consider testing scaled subsets without trying to
            // combine them to match the full scaled image?  Or maybe this is the
            // best we can do?
            canvas->clear(0);

            for (uint32_t x = 0; x < divisor; x++) {
                for (uint32_t y = 0; y < divisor; y++) {
                    // Calculate the subset dimensions
                    uint32_t subsetWidth = width / divisor;
                    uint32_t subsetHeight = height / divisor;
                    const int left = x * subsetWidth;
                    const int top = y * subsetHeight;

                    // Increase the size of the last subset in each row or column, when the
                    // divisor does not divide evenly into the image dimensions
                    subsetWidth += (x + 1 == divisor) ? (width % divisor) : 0;
                    subsetHeight += (y + 1 == divisor) ? (height % divisor) : 0;

                    // Increase the size of the subset in order to have a border on each side
                    const int decodeLeft = left - unscaledBorder;
                    const int decodeTop = top - unscaledBorder;
                    const uint32_t decodeWidth = subsetWidth + unscaledBorder * 2;
                    const uint32_t decodeHeight = subsetHeight + unscaledBorder * 2;
                    SkBitmap bitmap;
                    if (!brd->decodeRegion(&bitmap, nullptr, SkIRect::MakeXYWH(decodeLeft,
                            decodeTop, decodeWidth, decodeHeight), fSampleSize, colorType, false,
                            colorSpace)) {
                        return Result::Fatal("Cannot decode region.");
                    }

                    alpha8_to_gray8(&bitmap);
                    canvas->drawImageRect(bitmap.asImage().get(),
                            SkRect::MakeXYWH((SkScalar) scaledBorder, (SkScalar) scaledBorder,
                                    (SkScalar) (subsetWidth / fSampleSize),
                                    (SkScalar) (subsetHeight / fSampleSize)),
                            SkRect::MakeXYWH((SkScalar) (left / fSampleSize),
                                    (SkScalar) (top / fSampleSize),
                                    (SkScalar) (subsetWidth / fSampleSize),
                                    (SkScalar) (subsetHeight / fSampleSize)),
                            SkSamplingOptions(), nullptr,
                            SkCanvas::kStrict_SrcRectConstraint);
                }
            }
            return Result::Ok();
        }
        default:
            SkASSERT(false);
            return Result::Fatal("Error: Should not be reached.");
    }
}

SkISize BRDSrc::size() const {
    auto brd = create_brd(fPath);
    if (brd) {
        return {std::max(1, brd->width() / (int)fSampleSize),
                std::max(1, brd->height() / (int)fSampleSize)};
    }
    return {0, 0};
}

Name BRDSrc::name() const {
    // We will replicate the names used by CodecSrc so that images can
    // be compared in Gold.
    if (1 == fSampleSize) {
        return SkOSPath::Basename(fPath.c_str());
    }
    return get_scaled_name(fPath, 1.0f / (float) fSampleSize);
}

#endif // SK_ENABLE_ANDROID_UTILS

/*~~~~~~~~~~~~~~~~~~~~~~~~~~~~~~~~~~~~~~~~~~~~~~~~~~~~~~~~~~~~~~~~~~~~~~~~~~~~~~~~~~~~~~~~~~~~~~*/

static bool serial_from_path_name(const SkString& path) {
    if (!FLAGS_RAW_threading) {
        static const char* const exts[] = {
            "arw", "cr2", "dng", "nef", "nrw", "orf", "raf", "rw2", "pef", "srw",
            "ARW", "CR2", "DNG", "NEF", "NRW", "ORF", "RAF", "RW2", "PEF", "SRW",
        };
        const char* actualExt = strrchr(path.c_str(), '.');
        if (actualExt) {
            actualExt++;
            for (auto* ext : exts) {
                if (0 == strcmp(ext, actualExt)) {
                    return true;
                }
            }
        }
    }
    return false;
}

CodecSrc::CodecSrc(Path path, Mode mode, DstColorType dstColorType, SkAlphaType dstAlphaType,
                   float scale)
    : fPath(path)
    , fMode(mode)
    , fDstColorType(dstColorType)
    , fDstAlphaType(dstAlphaType)
    , fScale(scale)
    , fRunSerially(serial_from_path_name(path))
{}

bool CodecSrc::veto(SinkFlags flags) const {
    // Test to direct raster backends (8888 and 565).
    return flags.type != SinkFlags::kRaster || flags.approach != SinkFlags::kDirect;
}

// Allows us to test decodes to non-native 8888.
static void swap_rb_if_necessary(SkBitmap& bitmap, CodecSrc::DstColorType dstColorType) {
    if (CodecSrc::kNonNative8888_Always_DstColorType != dstColorType) {
        return;
    }

    for (int y = 0; y < bitmap.height(); y++) {
        uint32_t* row = (uint32_t*) bitmap.getAddr(0, y);
        SkOpts::RGBA_to_BGRA(row, row, bitmap.width());
    }
}

static bool get_decode_info(SkImageInfo* decodeInfo, SkColorType canvasColorType,
                            CodecSrc::DstColorType dstColorType, SkAlphaType dstAlphaType) {
    switch (dstColorType) {
        case CodecSrc::kGrayscale_Always_DstColorType:
            if (kRGB_565_SkColorType == canvasColorType) {
                return false;
            }
            *decodeInfo = decodeInfo->makeColorType(kGray_8_SkColorType);
            break;
        case CodecSrc::kNonNative8888_Always_DstColorType:
            if (kRGB_565_SkColorType == canvasColorType
                    || kRGBA_F16_SkColorType == canvasColorType) {
                return false;
            }
#ifdef SK_PMCOLOR_IS_RGBA
            *decodeInfo = decodeInfo->makeColorType(kBGRA_8888_SkColorType);
#else
            *decodeInfo = decodeInfo->makeColorType(kRGBA_8888_SkColorType);
#endif
            break;
        default:
            if (kRGB_565_SkColorType == canvasColorType &&
                    kOpaque_SkAlphaType != decodeInfo->alphaType()) {
                return false;
            }

            *decodeInfo = decodeInfo->makeColorType(canvasColorType);
            break;
    }

    *decodeInfo = decodeInfo->makeAlphaType(dstAlphaType);
    return true;
}

static void draw_to_canvas(SkCanvas* canvas, const SkImageInfo& info, void* pixels, size_t rowBytes,
                           CodecSrc::DstColorType dstColorType,
                           SkScalar left = 0, SkScalar top = 0) {
    SkBitmap bitmap;
    bitmap.installPixels(info, pixels, rowBytes);
    swap_rb_if_necessary(bitmap, dstColorType);
    canvas->drawImage(bitmap.asImage(), left, top);
}

// For codec srcs, we want the "draw" step to be a memcpy.  Any interesting color space or
// color format conversions should be performed by the codec.  Sometimes the output of the
// decode will be in an interesting color space.  On our srgb and f16 backends, we need to
// "pretend" that the color space is standard sRGB to avoid triggering color conversion
// at draw time.
static void set_bitmap_color_space(SkImageInfo* info) {
    *info = info->makeColorSpace(SkColorSpace::MakeSRGB());
}

Result CodecSrc::draw(SkCanvas* canvas, GraphiteTestContext*) const {
    sk_sp<SkData> encoded(SkData::MakeFromFileName(fPath.c_str()));
    if (!encoded) {
        return Result::Fatal("Couldn't read %s.", fPath.c_str());
    }

    std::unique_ptr<SkCodec> codec(SkCodec::MakeFromData(encoded));
    if (nullptr == codec) {
        return Result::Fatal("Couldn't create codec for %s.", fPath.c_str());
    }

    SkImageInfo decodeInfo = codec->getInfo();
    if (!get_decode_info(&decodeInfo, canvas->imageInfo().colorType(), fDstColorType,
                         fDstAlphaType)) {
        return Result::Skip("Skipping uninteresting test.");
    }

    // Try to scale the image if it is desired
    SkISize size = codec->getScaledDimensions(fScale);

    std::unique_ptr<SkAndroidCodec> androidCodec;
    if (1.0f != fScale && fMode == kAnimated_Mode) {
        androidCodec = SkAndroidCodec::MakeFromData(encoded);
        size = androidCodec->getSampledDimensions(1 / fScale);
    }

    if (size == decodeInfo.dimensions() && 1.0f != fScale) {
        return Result::Skip("Test without scaling is uninteresting.");
    }

    // Visually inspecting very small output images is not necessary.  We will
    // cover these cases in unit testing.
    if ((size.width() <= 10 || size.height() <= 10) && 1.0f != fScale) {
        return Result::Skip("Scaling very small images is uninteresting.");
    }
    decodeInfo = decodeInfo.makeDimensions(size);

    const int bpp = decodeInfo.bytesPerPixel();
    const size_t rowBytes = size.width() * bpp;
    const size_t safeSize = decodeInfo.computeByteSize(rowBytes);
    SkAutoMalloc pixels(safeSize);

    SkCodec::Options options;
    if (kCodecZeroInit_Mode == fMode) {
        memset(pixels.get(), 0, size.height() * rowBytes);
        options.fZeroInitialized = SkCodec::kYes_ZeroInitialized;
    }

    SkImageInfo bitmapInfo = decodeInfo;
    set_bitmap_color_space(&bitmapInfo);
    if (kRGBA_8888_SkColorType == decodeInfo.colorType() ||
            kBGRA_8888_SkColorType == decodeInfo.colorType()) {
        bitmapInfo = bitmapInfo.makeColorType(kN32_SkColorType);
    }

    switch (fMode) {
        case kAnimated_Mode: {
            SkAndroidCodec::AndroidOptions androidOptions;
            if (fScale != 1.0f) {
                SkASSERT(androidCodec);
                androidOptions.fSampleSize = 1 / fScale;
                auto dims = androidCodec->getSampledDimensions(androidOptions.fSampleSize);
                decodeInfo = decodeInfo.makeDimensions(dims);
            }

            std::vector<SkCodec::FrameInfo> frameInfos = androidCodec
                    ? androidCodec->codec()->getFrameInfo() : codec->getFrameInfo();
            if (frameInfos.size() <= 1) {
                return Result::Fatal("%s is not an animated image.", fPath.c_str());
            }

            // As in CodecSrc::size(), compute a roughly square grid to draw the frames
            // into. "factor" is the number of frames to draw on one row. There will be
            // up to "factor" rows as well.
            const float root = sqrt((float) frameInfos.size());
            const int factor = sk_float_ceil2int(root);

            // Used to cache a frame that future frames will depend on.
            SkAutoMalloc priorFramePixels;
            int cachedFrame = SkCodec::kNoFrame;
            for (int i = 0; static_cast<size_t>(i) < frameInfos.size(); i++) {
                androidOptions.fFrameIndex = i;
                // Check for a prior frame
                const int reqFrame = frameInfos[i].fRequiredFrame;
                if (reqFrame != SkCodec::kNoFrame && reqFrame == cachedFrame
                        && priorFramePixels.get()) {
                    // Copy into pixels
                    memcpy(pixels.get(), priorFramePixels.get(), safeSize);
                    androidOptions.fPriorFrame = reqFrame;
                } else {
                    androidOptions.fPriorFrame = SkCodec::kNoFrame;
                }
                SkCodec::Result result = androidCodec
                        ? androidCodec->getAndroidPixels(decodeInfo, pixels.get(), rowBytes,
                                                         &androidOptions)
                        : codec->getPixels(decodeInfo, pixels.get(), rowBytes, &androidOptions);
                if (SkCodec::kInvalidInput == result && i > 0) {
                    // Some of our test images have truncated later frames. Treat that
                    // the same as incomplete.
                    result = SkCodec::kIncompleteInput;
                }
                switch (result) {
                    case SkCodec::kSuccess:
                    case SkCodec::kErrorInInput:
                    case SkCodec::kIncompleteInput: {
                        // If the next frame depends on this one, store it in priorFrame.
                        // It is possible that we may discard a frame that future frames depend on,
                        // but the codec will simply redecode the discarded frame.
                        // Do this before calling draw_to_canvas, which premultiplies in place. If
                        // we're decoding to unpremul, we want to pass the unmodified frame to the
                        // codec for decoding the next frame.
                        if (static_cast<size_t>(i+1) < frameInfos.size()
                                && frameInfos[i+1].fRequiredFrame == i) {
                            memcpy(priorFramePixels.reset(safeSize), pixels.get(), safeSize);
                            cachedFrame = i;
                        }

                        SkAutoCanvasRestore acr(canvas, true);
                        const int xTranslate = (i % factor) * decodeInfo.width();
                        const int yTranslate = (i / factor) * decodeInfo.height();
                        canvas->translate(SkIntToScalar(xTranslate), SkIntToScalar(yTranslate));
                        draw_to_canvas(canvas, bitmapInfo, pixels.get(), rowBytes, fDstColorType);
                        if (result != SkCodec::kSuccess) {
                            return Result::Ok();
                        }
                        break;
                    }
                    case SkCodec::kInvalidConversion:
                        if (i > 0 && (decodeInfo.colorType() == kRGB_565_SkColorType)) {
                            return Result::Skip(
                                "Cannot decode frame %i to 565 (%s).", i, fPath.c_str());
                        }
                        [[fallthrough]];
                    default:
                        return Result::Fatal(
                            "Couldn't getPixels for frame %i in %s.", i, fPath.c_str());
                }
            }
            break;
        }
        case kCodecZeroInit_Mode:
        case kCodec_Mode: {
            switch (codec->getPixels(decodeInfo, pixels.get(), rowBytes, &options)) {
                case SkCodec::kSuccess:
                    // We consider these to be valid, since we should still decode what is
                    // available.
                case SkCodec::kErrorInInput:
                case SkCodec::kIncompleteInput:
                    break;
                default:
                    // Everything else is considered a failure.
                    return Result::Fatal("Couldn't getPixels %s.", fPath.c_str());
            }

            draw_to_canvas(canvas, bitmapInfo, pixels.get(), rowBytes, fDstColorType);
            break;
        }
        case kScanline_Mode: {
            void* dst = pixels.get();
            uint32_t height = decodeInfo.height();
            const bool useIncremental = [this]() {
                auto exts = { "png", "PNG", "gif", "GIF" };
                for (auto ext : exts) {
                    if (fPath.endsWith(ext)) {
                        return true;
                    }
                }
                return false;
            }();
            // ico may use the old scanline method or the new one, depending on whether it
            // internally holds a bmp or a png.
            const bool ico = fPath.endsWith("ico");
            bool useOldScanlineMethod = !useIncremental && !ico;
            if (useIncremental || ico) {
                if (SkCodec::kSuccess == codec->startIncrementalDecode(decodeInfo, dst,
                        rowBytes, &options)) {
                    int rowsDecoded;
                    auto result = codec->incrementalDecode(&rowsDecoded);
                    if (SkCodec::kIncompleteInput == result || SkCodec::kErrorInInput == result) {
                        codec->fillIncompleteImage(decodeInfo, dst, rowBytes,
                                                   SkCodec::kNo_ZeroInitialized, height,
                                                   rowsDecoded);
                    }
                } else {
                    if (useIncremental) {
                        // Error: These should support incremental decode.
                        return Result::Fatal("Could not start incremental decode");
                    }
                    // Otherwise, this is an ICO. Since incremental failed, it must contain a BMP,
                    // which should work via startScanlineDecode
                    useOldScanlineMethod = true;
                }
            }

            if (useOldScanlineMethod) {
                if (SkCodec::kSuccess != codec->startScanlineDecode(decodeInfo)) {
                    return Result::Fatal("Could not start scanline decoder");
                }

                // We do not need to check the return value.  On an incomplete
                // image, memory will be filled with a default value.
                codec->getScanlines(dst, height, rowBytes);
            }

            draw_to_canvas(canvas, bitmapInfo, dst, rowBytes, fDstColorType);
            break;
        }
        case kStripe_Mode: {
            const int height = decodeInfo.height();
            // This value is chosen arbitrarily.  We exercise more cases by choosing a value that
            // does not align with image blocks.
            const int stripeHeight = 37;
            const int numStripes = (height + stripeHeight - 1) / stripeHeight;
            void* dst = pixels.get();

            // Decode odd stripes
            if (SkCodec::kSuccess != codec->startScanlineDecode(decodeInfo, &options)) {
                return Result::Fatal("Could not start scanline decoder");
            }

            // This mode was designed to test the new skip scanlines API in libjpeg-turbo.
            // Jpegs have kTopDown_SkScanlineOrder, and at this time, it is not interesting
            // to run this test for image types that do not have this scanline ordering.
            // We only run this on Jpeg, which is always kTopDown.
            SkASSERT(SkCodec::kTopDown_SkScanlineOrder == codec->getScanlineOrder());

            for (int i = 0; i < numStripes; i += 2) {
                // Skip a stripe
                const int linesToSkip = std::min(stripeHeight, height - i * stripeHeight);
                codec->skipScanlines(linesToSkip);

                // Read a stripe
                const int startY = (i + 1) * stripeHeight;
                const int linesToRead = std::min(stripeHeight, height - startY);
                if (linesToRead > 0) {
                    codec->getScanlines(SkTAddOffset<void>(dst, rowBytes * startY), linesToRead,
                                        rowBytes);
                }
            }

            // Decode even stripes
            const SkCodec::Result startResult = codec->startScanlineDecode(decodeInfo);
            if (SkCodec::kSuccess != startResult) {
                return Result::Fatal("Failed to restart scanline decoder with same parameters.");
            }
            for (int i = 0; i < numStripes; i += 2) {
                // Read a stripe
                const int startY = i * stripeHeight;
                const int linesToRead = std::min(stripeHeight, height - startY);
                codec->getScanlines(SkTAddOffset<void>(dst, rowBytes * startY), linesToRead,
                                    rowBytes);

                // Skip a stripe
                const int linesToSkip = std::min(stripeHeight, height - (i + 1) * stripeHeight);
                if (linesToSkip > 0) {
                    codec->skipScanlines(linesToSkip);
                }
            }

            draw_to_canvas(canvas, bitmapInfo, dst, rowBytes, fDstColorType);
            break;
        }
        case kCroppedScanline_Mode: {
            const int width = decodeInfo.width();
            const int height = decodeInfo.height();
            // This value is chosen because, as we move across the image, it will sometimes
            // align with the jpeg block sizes and it will sometimes not.  This allows us
            // to test interestingly different code paths in the implementation.
            const int tileSize = 36;
            SkIRect subset;
            for (int x = 0; x < width; x += tileSize) {
                subset = SkIRect::MakeXYWH(x, 0, std::min(tileSize, width - x), height);
                options.fSubset = &subset;
                if (SkCodec::kSuccess != codec->startScanlineDecode(decodeInfo, &options)) {
                    return Result::Fatal("Could not start scanline decoder.");
                }

                codec->getScanlines(SkTAddOffset<void>(pixels.get(), x * bpp), height, rowBytes);
            }

            draw_to_canvas(canvas, bitmapInfo, pixels.get(), rowBytes, fDstColorType);
            break;
        }
        case kSubset_Mode: {
            // Arbitrarily choose a divisor.
            int divisor = 2;
            // Total width/height of the image.
            const int W = codec->getInfo().width();
            const int H = codec->getInfo().height();
            if (divisor > W || divisor > H) {
                return Result::Skip("Cannot codec subset: divisor %d is too big "
                                    "for %s with dimensions (%d x %d)", divisor,
                                    fPath.c_str(), W, H);
            }
            // subset dimensions
            // SkWebpCodec, the only one that supports subsets, requires even top/left boundaries.
            const int w = SkAlign2(W / divisor);
            const int h = SkAlign2(H / divisor);
            SkIRect subset;
            options.fSubset = &subset;
            SkBitmap subsetBm;
            // We will reuse pixel memory from bitmap.
            void* dst = pixels.get();
            // Keep track of left and top (for drawing subsetBm into canvas). We could use
            // fScale * x and fScale * y, but we want integers such that the next subset will start
            // where the last one ended. So we'll add decodeInfo.width() and height().
            int left = 0;
            for (int x = 0; x < W; x += w) {
                int top = 0;
                for (int y = 0; y < H; y+= h) {
                    // Do not make the subset go off the edge of the image.
                    const int preScaleW = std::min(w, W - x);
                    const int preScaleH = std::min(h, H - y);
                    subset.setXYWH(x, y, preScaleW, preScaleH);
                    // And scale
                    // FIXME: Should we have a version of getScaledDimensions that takes a subset
                    // into account?
                    const int scaledW = std::max(1, SkScalarRoundToInt(preScaleW * fScale));
                    const int scaledH = std::max(1, SkScalarRoundToInt(preScaleH * fScale));
                    decodeInfo = decodeInfo.makeWH(scaledW, scaledH);
                    SkImageInfo subsetBitmapInfo = bitmapInfo.makeWH(scaledW, scaledH);
                    size_t subsetRowBytes = subsetBitmapInfo.minRowBytes();
                    const SkCodec::Result result = codec->getPixels(decodeInfo, dst, subsetRowBytes,
                            &options);
                    switch (result) {
                        case SkCodec::kSuccess:
                        case SkCodec::kErrorInInput:
                        case SkCodec::kIncompleteInput:
                            break;
                        default:
                            return Result::Fatal("subset codec failed to decode (%d, %d, %d, %d) "
                                                 "from %s with dimensions (%d x %d)\t error %d",
                                                 x, y, decodeInfo.width(), decodeInfo.height(),
                                                 fPath.c_str(), W, H, result);
                    }
                    draw_to_canvas(canvas, subsetBitmapInfo, dst, subsetRowBytes, fDstColorType,
                                   SkIntToScalar(left), SkIntToScalar(top));

                    // translate by the scaled height.
                    top += decodeInfo.height();
                }
                // translate by the scaled width.
                left += decodeInfo.width();
            }
            return Result::Ok();
        }
        default:
            SkASSERT(false);
            return Result::Fatal("Invalid fMode");
    }
    return Result::Ok();
}

SkISize CodecSrc::size() const {
    sk_sp<SkData> encoded(SkData::MakeFromFileName(fPath.c_str()));
    std::unique_ptr<SkCodec> codec(SkCodec::MakeFromData(encoded));
    if (nullptr == codec) {
        return {0, 0};
    }

    if (fMode != kAnimated_Mode) {
        return codec->getScaledDimensions(fScale);
    }

    // We'll draw one of each frame, so make it big enough to hold them all
    // in a grid. The grid will be roughly square, with "factor" frames per
    // row and up to "factor" rows.
    const size_t count = codec->getFrameInfo().size();
    const float root = sqrt((float) count);
    const int factor = sk_float_ceil2int(root);

    auto androidCodec = SkAndroidCodec::MakeFromCodec(std::move(codec));
    auto imageSize = androidCodec->getSampledDimensions(1 / fScale);
    imageSize.fWidth  = imageSize.fWidth  * factor;
    imageSize.fHeight = imageSize.fHeight * sk_float_ceil2int((float) count / (float) factor);
    return imageSize;
}

Name CodecSrc::name() const {
    Name name = SkOSPath::Basename(fPath.c_str());
    if (fMode == kAnimated_Mode) {
        name.append("_animated");
    }
    if (1.0f == fScale) {
        return name;
    }
    return get_scaled_name(name.c_str(), fScale);
}

/*~~~~~~~~~~~~~~~~~~~~~~~~~~~~~~~~~~~~~~~~~~~~~~~~~~~~~~~~~~~~~~~~~~~~~~~~~~~~~~~~~~~~~~~~~~~~~~*/

AndroidCodecSrc::AndroidCodecSrc(Path path, CodecSrc::DstColorType dstColorType,
        SkAlphaType dstAlphaType, int sampleSize)
    : fPath(path)
    , fDstColorType(dstColorType)
    , fDstAlphaType(dstAlphaType)
    , fSampleSize(sampleSize)
    , fRunSerially(serial_from_path_name(path))
{}

bool AndroidCodecSrc::veto(SinkFlags flags) const {
    // No need to test decoding to non-raster or indirect backend.
    return flags.type != SinkFlags::kRaster
        || flags.approach != SinkFlags::kDirect;
}

Result AndroidCodecSrc::draw(SkCanvas* canvas, GraphiteTestContext*) const {
    sk_sp<SkData> encoded(SkData::MakeFromFileName(fPath.c_str()));
    if (!encoded) {
        return Result::Fatal("Couldn't read %s.", fPath.c_str());
    }
    std::unique_ptr<SkAndroidCodec> codec(SkAndroidCodec::MakeFromData(encoded));
    if (nullptr == codec) {
        return Result::Fatal("Couldn't create android codec for %s.", fPath.c_str());
    }

    SkImageInfo decodeInfo = codec->getInfo();
    if (!get_decode_info(&decodeInfo, canvas->imageInfo().colorType(), fDstColorType,
                         fDstAlphaType)) {
        return Result::Skip("Skipping uninteresting test.");
    }

    // Scale the image if it is desired.
    SkISize size = codec->getSampledDimensions(fSampleSize);

    // Visually inspecting very small output images is not necessary.  We will
    // cover these cases in unit testing.
    if ((size.width() <= 10 || size.height() <= 10) && 1 != fSampleSize) {
        return Result::Skip("Scaling very small images is uninteresting.");
    }
    decodeInfo = decodeInfo.makeDimensions(size);

    int bpp = decodeInfo.bytesPerPixel();
    size_t rowBytes = size.width() * bpp;
    SkAutoMalloc pixels(size.height() * rowBytes);

    SkBitmap bitmap;
    SkImageInfo bitmapInfo = decodeInfo;
    set_bitmap_color_space(&bitmapInfo);
    if (kRGBA_8888_SkColorType == decodeInfo.colorType() ||
            kBGRA_8888_SkColorType == decodeInfo.colorType()) {
        bitmapInfo = bitmapInfo.makeColorType(kN32_SkColorType);
    }

    // Create options for the codec.
    SkAndroidCodec::AndroidOptions options;
    options.fSampleSize = fSampleSize;

    switch (codec->getAndroidPixels(decodeInfo, pixels.get(), rowBytes, &options)) {
        case SkCodec::kSuccess:
        case SkCodec::kErrorInInput:
        case SkCodec::kIncompleteInput:
            break;
        default:
            return Result::Fatal("Couldn't getPixels %s.", fPath.c_str());
    }
    draw_to_canvas(canvas, bitmapInfo, pixels.get(), rowBytes, fDstColorType);
    return Result::Ok();
}

SkISize AndroidCodecSrc::size() const {
    sk_sp<SkData> encoded(SkData::MakeFromFileName(fPath.c_str()));
    std::unique_ptr<SkAndroidCodec> codec(SkAndroidCodec::MakeFromData(encoded));
    if (nullptr == codec) {
        return {0, 0};
    }
    return codec->getSampledDimensions(fSampleSize);
}

Name AndroidCodecSrc::name() const {
    // We will replicate the names used by CodecSrc so that images can
    // be compared in Gold.
    if (1 == fSampleSize) {
        return SkOSPath::Basename(fPath.c_str());
    }
    return get_scaled_name(fPath, 1.0f / (float) fSampleSize);
}

/*~~~~~~~~~~~~~~~~~~~~~~~~~~~~~~~~~~~~~~~~~~~~~~~~~~~~~~~~~~~~~~~~~~~~~~~~~~~~~~~~~~~~~~~~~~~~~~*/

ImageGenSrc::ImageGenSrc(Path path, Mode mode, SkAlphaType alphaType, bool isGpu)
    : fPath(path)
    , fMode(mode)
    , fDstAlphaType(alphaType)
    , fIsGpu(isGpu)
    , fRunSerially(serial_from_path_name(path))
{}

bool ImageGenSrc::veto(SinkFlags flags) const {
    if (fIsGpu) {
        // MSAA runs tend to run out of memory and tests the same code paths as regular gpu configs.
        return flags.type != SinkFlags::kGPU || flags.approach != SinkFlags::kDirect ||
               flags.multisampled == SinkFlags::kMultisampled;
    }

    return flags.type != SinkFlags::kRaster || flags.approach != SinkFlags::kDirect;
}

Result ImageGenSrc::draw(SkCanvas* canvas, GraphiteTestContext*) const {
    if (kRGB_565_SkColorType == canvas->imageInfo().colorType()) {
        return Result::Skip("Uninteresting to test image generator to 565.");
    }

    sk_sp<SkData> encoded(SkData::MakeFromFileName(fPath.c_str()));
    if (!encoded) {
        return Result::Fatal("Couldn't read %s.", fPath.c_str());
    }

#if defined(SK_BUILD_FOR_WIN)
    // Initialize COM in order to test with WIC.
    SkAutoCoInitialize com;
    if (!com.succeeded()) {
        return Result::Fatal("Could not initialize COM.");
    }
#endif

    std::unique_ptr<SkImageGenerator> gen(nullptr);
    switch (fMode) {
        case kCodec_Mode:
            gen = SkCodecImageGenerator::MakeFromEncodedCodec(encoded);
            if (!gen) {
                return Result::Fatal("Could not create codec image generator.");
            }
            break;
        case kPlatform_Mode: {
#if defined(SK_BUILD_FOR_MAC) || defined(SK_BUILD_FOR_IOS)
            gen = SkImageGeneratorCG::MakeFromEncodedCG(encoded);
#elif defined(SK_BUILD_FOR_WIN)
            gen = SkImageGeneratorWIC::MakeFromEncodedWIC(encoded);
#elif defined(SK_ENABLE_NDK_IMAGES)
            gen = SkImageGeneratorNDK::MakeFromEncodedNDK(encoded);
#endif
            if (!gen) {
                return Result::Fatal("Could not create platform image generator.");
            }
            break;
        }
        default:
            SkASSERT(false);
            return Result::Fatal("Invalid image generator mode");
    }

    // Test deferred decoding path on GPU
    if (fIsGpu) {
        sk_sp<SkImage> image(SkImages::DeferredFromGenerator(std::move(gen)));
        if (!image) {
            return Result::Fatal("Could not create image from codec image generator.");
        }
        canvas->drawImage(image, 0, 0);
        return Result::Ok();
    }

    // Test various color and alpha types on CPU
    SkImageInfo decodeInfo = gen->getInfo().makeAlphaType(fDstAlphaType);

    int bpp = decodeInfo.bytesPerPixel();
    size_t rowBytes = decodeInfo.width() * bpp;
    SkAutoMalloc pixels(decodeInfo.height() * rowBytes);
    if (!gen->getPixels(decodeInfo, pixels.get(), rowBytes)) {
        Result::Status status = Result::Status::Fatal;
#if defined(SK_BUILD_FOR_WIN)
        if (kPlatform_Mode == fMode) {
            // Do not issue a fatal error for WIC flakiness.
            status = Result::Status::Skip;
        }
#endif
        return Result(
                status,
                SkStringPrintf("Image generator could not getPixels() for %s\n", fPath.c_str()));
    }

    set_bitmap_color_space(&decodeInfo);
    draw_to_canvas(canvas, decodeInfo, pixels.get(), rowBytes,
                   CodecSrc::kGetFromCanvas_DstColorType);
    return Result::Ok();
}

SkISize ImageGenSrc::size() const {
    sk_sp<SkData> encoded(SkData::MakeFromFileName(fPath.c_str()));
    std::unique_ptr<SkCodec> codec(SkCodec::MakeFromData(encoded));
    if (nullptr == codec) {
        return {0, 0};
    }
    return codec->getInfo().dimensions();
}

Name ImageGenSrc::name() const {
    return SkOSPath::Basename(fPath.c_str());
}

/*~~~~~~~~~~~~~~~~~~~~~~~~~~~~~~~~~~~~~~~~~~~~~~~~~~~~~~~~~~~~~~~~~~~~~~~~~~~~~~~~~~~~~~~~~~~~~~*/

ColorCodecSrc::ColorCodecSrc(Path path, bool decode_to_dst) : fPath(path)
                                                            , fDecodeToDst(decode_to_dst) {}

bool ColorCodecSrc::veto(SinkFlags flags) const {
    // Test to direct raster backends (8888 and 565).
    return flags.type != SinkFlags::kRaster || flags.approach != SinkFlags::kDirect;
}

Result ColorCodecSrc::draw(SkCanvas* canvas, GraphiteTestContext*) const {
    sk_sp<SkData> encoded(SkData::MakeFromFileName(fPath.c_str()));
    if (!encoded) {
        return Result::Fatal("Couldn't read %s.", fPath.c_str());
    }

    std::unique_ptr<SkCodec> codec(SkCodec::MakeFromData(encoded));
    if (nullptr == codec) {
        return Result::Fatal("Couldn't create codec for %s.", fPath.c_str());
    }

    SkImageInfo info = codec->getInfo();
    if (SkEncodedOriginSwapsWidthHeight(codec->getOrigin())) {
        info = SkPixmapUtils::SwapWidthHeight(info);
    }
    if (fDecodeToDst) {
        SkImageInfo canvasInfo = canvas->imageInfo();
        if (!canvasInfo.colorSpace()) {
            // This will skip color conversion, and the resulting images will
            // look different from images they are compared against in Gold, but
            // that doesn't mean they are wrong. We have a test verifying that
            // passing a null SkColorSpace skips conversion, so skip this
            // misleading test.
            return Result::Skip("Skipping decoding without color transform.");
        }
        info = canvasInfo.makeDimensions(info.dimensions());
    }

    auto [image, result] = codec->getImage(info);
    switch (result) {
        case SkCodec::kSuccess:
        case SkCodec::kErrorInInput:
        case SkCodec::kIncompleteInput:
            canvas->drawImage(image, 0,0);
            return Result::Ok();
        case SkCodec::kInvalidConversion:
            // TODO(mtklein): why are there formats we can't decode to?
            return Result::Skip("SkCodec can't decode to this format.");
        default:
            return Result::Fatal("Couldn't getPixels %s. Error code %d", fPath.c_str(), result);
    }
}

SkISize ColorCodecSrc::size() const {
    sk_sp<SkData> encoded(SkData::MakeFromFileName(fPath.c_str()));
    std::unique_ptr<SkCodec> codec(SkCodec::MakeFromData(encoded));
    if (nullptr == codec) {
        return {0, 0};
    }
    return {codec->getInfo().width(), codec->getInfo().height()};
}

Name ColorCodecSrc::name() const {
    return SkOSPath::Basename(fPath.c_str());
}

/*~~~~~~~~~~~~~~~~~~~~~~~~~~~~~~~~~~~~~~~~~~~~~~~~~~~~~~~~~~~~~~~~~~~~~~~~~~~~~~~~~~~~~~~~~~~~~~*/

static DEFINE_int(skpViewportSize, 1000,
                  "Width & height of the viewport used to crop skp rendering.");

SKPSrc::SKPSrc(Path path) : fPath(path) { }

Result SKPSrc::draw(SkCanvas* canvas, GraphiteTestContext*) const {
    struct DeserializationContext {
        GrDirectContext*           fDirectContext = nullptr;
#if defined(SK_GRAPHITE)
        skgpu::graphite::Recorder* fRecorder = nullptr;
#endif
    } ctx {
        GrAsDirectContext(canvas->recordingContext()),
#if defined(SK_GRAPHITE)
        canvas->recorder()
#endif
    };

    SkDeserialProcs procs;
    procs.fImageProc = [](const void* data, size_t size, void* ctx) -> sk_sp<SkImage> {
        sk_sp<SkData> tmpData = SkData::MakeWithoutCopy(data, size);
        sk_sp<SkImage> image = SkImages::DeferredFromEncodedData(std::move(tmpData));
        image = image->makeRasterImage(); // force decoding

        if (image) {
            DeserializationContext* context = reinterpret_cast<DeserializationContext*>(ctx);

            if (context->fDirectContext) {
                return SkImages::TextureFromImage(context->fDirectContext, image);
            }
        }
        return image;
    };
    procs.fImageCtx = &ctx;

    // SKPs may have typefaces encoded in them (e.g. with FreeType). We can try falling back
    // to the Test FontMgr (possibly a native one) if we have do not have FreeType built-in.
    procs.fTypefaceProc = [](const void* data, size_t size, void*) -> sk_sp<SkTypeface> {
        SkStream** stream = reinterpret_cast<SkStream**>(const_cast<void*>(data));
        return SkTypeface::MakeDeserialize(*stream, ToolUtils::TestFontMgr());
    };


    std::unique_ptr<SkStream> stream = SkStream::MakeFromFile(fPath.c_str());
    if (!stream) {
        return Result::Fatal("Couldn't read %s.", fPath.c_str());
    }
    sk_sp<SkPicture> pic(SkPicture::MakeFromStream(stream.get(), &procs));
    if (!pic) {
        return Result::Fatal("Couldn't parse file %s.", fPath.c_str());
    }
    stream = nullptr;  // Might as well drop this when we're done with it.
    canvas->clipRect(SkRect::MakeWH(FLAGS_skpViewportSize, FLAGS_skpViewportSize));
    canvas->drawPicture(pic);
    return Result::Ok();
}

static SkRect get_cull_rect_for_skp(const char* path) {
    std::unique_ptr<SkStream> stream = SkStream::MakeFromFile(path);
    if (!stream) {
        return SkRect::MakeEmpty();
    }
    SkPictInfo info;
    if (!SkPicture_StreamIsSKP(stream.get(), &info)) {
        return SkRect::MakeEmpty();
    }

    return info.fCullRect;
}

SkISize SKPSrc::size() const {
    SkRect viewport = get_cull_rect_for_skp(fPath.c_str());
    if (!viewport.intersect((SkRect::MakeWH(FLAGS_skpViewportSize, FLAGS_skpViewportSize)))) {
        return {0, 0};
    }
    return viewport.roundOut().size();
}

Name SKPSrc::name() const { return SkOSPath::Basename(fPath.c_str()); }

/*~~~~~~~~~~~~~~~~~~~~~~~~~~~~~~~~~~~~~~~~~~~~~~~~~~~~~~~~~~~~~~~~~~~~~~~~~~~~~~~~~~~~~~~~~~~~~*/

BisectSrc::BisectSrc(Path path, const char* trail) : INHERITED(path), fTrail(trail) {}

Result BisectSrc::draw(SkCanvas* canvas, GraphiteTestContext* testContext) const {
    struct FoundPath {
        SkPath fPath;
        SkPaint fPaint;
        SkMatrix fViewMatrix;
    };

    // This subclass of SkCanvas just extracts all the SkPaths (drawn via drawPath) from an SKP.
    class PathFindingCanvas : public SkCanvas {
    public:
        PathFindingCanvas(int width, int height) : SkCanvas(width, height, nullptr) {}
        const TArray<FoundPath>& foundPaths() const { return fFoundPaths; }

    private:
        void onDrawPath(const SkPath& path, const SkPaint& paint) override {
            fFoundPaths.push_back() = {path, paint, this->getTotalMatrix()};
        }

        TArray<FoundPath> fFoundPaths;
    };

    PathFindingCanvas pathFinder(canvas->getBaseLayerSize().width(),
                                 canvas->getBaseLayerSize().height());
    Result result = this->INHERITED::draw(&pathFinder, testContext);
    if (!result.isOk()) {
        return result;
    }

    int start = 0, end = pathFinder.foundPaths().size();
    for (const char* ch = fTrail.c_str(); *ch; ++ch) {
        int midpt = (start + end) / 2;
        if ('l' == *ch) {
            start = midpt;
        } else if ('r' == *ch) {
            end = midpt;
        }
    }

    for (int i = start; i < end; ++i) {
        const FoundPath& path = pathFinder.foundPaths()[i];
        SkAutoCanvasRestore acr(canvas, true);
        canvas->concat(path.fViewMatrix);
        canvas->drawPath(path.fPath, path.fPaint);
    }

    return Result::Ok();
}

/*~~~~~~~~~~~~~~~~~~~~~~~~~~~~~~~~~~~~~~~~~~~~~~~~~~~~~~~~~~~~~~~~~~~~~~~~~~~~~~~~~~~~~~~~~~~~~*/

#if defined(SK_ENABLE_SKOTTIE)
static DEFINE_bool(useLottieGlyphPaths, false,
                   "Prioritize embedded glyph paths over native fonts.");

SkottieSrc::SkottieSrc(Path path) : fPath(std::move(path)) {}

Result SkottieSrc::draw(SkCanvas* canvas, GraphiteTestContext*) const {
    auto predecode = skresources::ImageDecodeStrategy::kPreDecode;
    // DM should have already registered the codecs necessary for DataURIResourceProviderProxy
    // to decode images.
    auto resource_provider = skresources::DataURIResourceProviderProxy::Make(
            skresources::FileResourceProvider::Make(SkOSPath::Dirname(fPath.c_str()), predecode),
            predecode,
            ToolUtils::TestFontMgr());

    static constexpr char kInterceptPrefix[] = "__";
    auto precomp_interceptor =
            sk_make_sp<skottie_utils::ExternalAnimationPrecompInterceptor>(resource_provider,
                                                                           kInterceptPrefix);
    uint32_t flags = 0;
    if (FLAGS_useLottieGlyphPaths) {
        flags |= skottie::Animation::Builder::kPreferEmbeddedFonts;
    }

    auto animation = skottie::Animation::Builder(flags)
        .setFontManager(ToolUtils::TestFontMgr())
        .setResourceProvider(std::move(resource_provider))
        .setPrecompInterceptor(std::move(precomp_interceptor))
        .setTextShapingFactory(SkShapers::BestAvailable())
        .makeFromFile(fPath.c_str());
    if (!animation) {
        return Result::Fatal("Unable to parse file: %s", fPath.c_str());
    }

    canvas->drawColor(SK_ColorWHITE);

    const auto t_rate = 1.0f / (kTileCount * kTileCount - 1);

    // Draw the frames in a shuffled order to exercise non-linear
    // frame progression. The film strip will still be in order left-to-right,
    // top-down, just not drawn in that order.
    static constexpr int frameOrder[] = { 4, 0, 3, 1, 2 };
    static_assert(std::size(frameOrder) == kTileCount, "");

    for (int i = 0; i < kTileCount; ++i) {
        const SkScalar y = frameOrder[i] * kTileSize;

        for (int j = 0; j < kTileCount; ++j) {
            const SkScalar x = frameOrder[j] * kTileSize;
            SkRect dest = SkRect::MakeXYWH(x, y, kTileSize, kTileSize);

            const auto t = t_rate * (frameOrder[i] * kTileCount + frameOrder[j]);
            {
                SkAutoCanvasRestore acr(canvas, true);
                canvas->clipRect(dest, true);
                canvas->concat(SkMatrix::RectToRect(SkRect::MakeSize(animation->size()), dest,
                                                    SkMatrix::kCenter_ScaleToFit));
                animation->seek(t);
                animation->render(canvas);
            }
        }
    }

    return Result::Ok();
}

SkISize SkottieSrc::size() const {
    return SkISize::Make(kTargetSize, kTargetSize);
}

Name SkottieSrc::name() const { return SkOSPath::Basename(fPath.c_str()); }

bool SkottieSrc::veto(SinkFlags flags) const {
    // No need to test to non-(raster||gpu||vector) or indirect backends.
    bool type_ok = flags.type == SinkFlags::kRaster
                || flags.type == SinkFlags::kGPU
                || flags.type == SinkFlags::kVector;

    return !type_ok || flags.approach != SinkFlags::kDirect;
}
#endif

/*~~~~~~~~~~~~~~~~~~~~~~~~~~~~~~~~~~~~~~~~~~~~~~~~~~~~~~~~~~~~~~~~~~~~~~~~~~~~~~~~~~~~~~~~~~~~~*/
#if defined(SK_ENABLE_SVG)
// Used when the image doesn't have an intrinsic size.
static const SkSize kDefaultSVGSize = {1000, 1000};

// Used to force-scale tiny fixed-size images.
static const SkSize kMinimumSVGSize = {128, 128};

SVGSrc::SVGSrc(Path path)
    : fName(SkOSPath::Basename(path.c_str()))
    , fScale(1) {

    auto stream = SkStream::MakeFromFile(path.c_str());
    if (!stream) {
        return;
    }

    // DM should have already registered the codecs necessary for DataURIResourceProviderProxy
    // to decode images.
    auto predecode = skresources::ImageDecodeStrategy::kPreDecode;
    auto rp = skresources::DataURIResourceProviderProxy::Make(
            skresources::FileResourceProvider::Make(SkOSPath::Dirname(path.c_str()), predecode),
            predecode,
            ToolUtils::TestFontMgr());

    fDom = SkSVGDOM::Builder()
                   .setResourceProvider(std::move(rp))
                   .setFontManager(ToolUtils::TestFontMgr())
                   .setTextShapingFactory(SkShapers::BestAvailable())
                   .make(*stream);
    if (!fDom) {
        return;
    }

    const SkSize& sz = fDom->containerSize();
    if (sz.isEmpty()) {
        // no intrinsic size
        fDom->setContainerSize(kDefaultSVGSize);
    } else {
        fScale = std::max(1.f, std::max(kMinimumSVGSize.width()  / sz.width(),
                                        kMinimumSVGSize.height() / sz.height()));
    }
}

Result SVGSrc::draw(SkCanvas* canvas, GraphiteTestContext*) const {
    if (!fDom) {
        return Result::Fatal("Unable to parse file: %s", fName.c_str());
    }

    SkAutoCanvasRestore acr(canvas, true);
    canvas->scale(fScale, fScale);
    canvas->drawColor(SK_ColorWHITE);
    fDom->render(canvas);

    return Result::Ok();
}

SkISize SVGSrc::size() const {
    if (!fDom) {
        return {0, 0};
    }

    return SkSize{fDom->containerSize().width() * fScale, fDom->containerSize().height() * fScale}
            .toRound();
}

Name SVGSrc::name() const { return fName; }

bool SVGSrc::veto(SinkFlags flags) const {
    // No need to test to non-(raster||gpu||vector) or indirect backends.
    bool type_ok = flags.type == SinkFlags::kRaster
                || flags.type == SinkFlags::kGPU
                || flags.type == SinkFlags::kVector;

    return !type_ok || flags.approach != SinkFlags::kDirect;
}

#endif // defined(SK_ENABLE_SVG)
/*~~~~~~~~~~~~~~~~~~~~~~~~~~~~~~~~~~~~~~~~~~~~~~~~~~~~~~~~~~~~~~~~~~~~~~~~~~~~~~~~~~~~~~~~~~~~~~*/

MSKPSrc::MSKPSrc(Path path) : fPath(path) {
    std::unique_ptr<SkStreamAsset> stream = SkStream::MakeFromFile(fPath.c_str());
    int count = SkMultiPictureDocument::ReadPageCount(stream.get());
    if (count > 0) {
        fPages.reset(count);
        SkASSERT_RELEASE(SkMultiPictureDocument::ReadPageSizes(stream.get(), &fPages[0],
                                                               fPages.size()));
    }
}

int MSKPSrc::pageCount() const { return fPages.size(); }

SkISize MSKPSrc::size() const { return this->size(FLAGS_mskpFrame); }
SkISize MSKPSrc::size(int i) const {
    return i >= 0 && i < fPages.size() ? fPages[i].fSize.toCeil() : SkISize{0, 0};
}

Result MSKPSrc::draw(SkCanvas* c, GraphiteTestContext* testContext) const {
    return this->draw(FLAGS_mskpFrame, c, testContext);
}
Result MSKPSrc::draw(int i, SkCanvas* canvas, GraphiteTestContext*) const {
    if (this->pageCount() == 0) {
        return Result::Fatal("Unable to parse MultiPictureDocument file: %s", fPath.c_str());
    }
    if (i >= fPages.size() || i < 0) {
        return Result::Fatal("MultiPictureDocument page number out of range: %d", i);
    }
    SkPicture* page = fPages[i].fPicture.get();
    if (!page) {
        std::unique_ptr<SkStreamAsset> stream = SkStream::MakeFromFile(fPath.c_str());
        if (!stream) {
            return Result::Fatal("Unable to open file: %s", fPath.c_str());
        }
        if (!SkMultiPictureDocument::Read(stream.get(), &fPages[0], fPages.size())) {
            return Result::Fatal("SkMultiPictureDocument reader failed on page %d: %s", i,
                                 fPath.c_str());
        }
        page = fPages[i].fPicture.get();
    }
    canvas->drawPicture(page);
    return Result::Ok();
}

Name MSKPSrc::name() const { return SkOSPath::Basename(fPath.c_str()); }

/*~~~~~~~~~~~~~~~~~~~~~~~~~~~~~~~~~~~~~~~~~~~~~~~~~~~~~~~~~~~~~~~~~~~~~~~~~~~~~~~~~~~~~~~~~~~~~~*/

Result NullSink::draw(const Src& src, SkBitmap*, SkWStream*, SkString*) const {
    return src.draw(SkMakeNullCanvas().get(), /*GraphiteTestContext=*/nullptr);
}

/*~~~~~~~~~~~~~~~~~~~~~~~~~~~~~~~~~~~~~~~~~~~~~~~~~~~~~~~~~~~~~~~~~~~~~~~~~~~~~~~~~~~~~~~~~~~~~~*/

static Result compare_bitmaps(const SkBitmap& reference, const SkBitmap& bitmap) {
    // The dimensions are a property of the Src only, and so should be identical.
    SkASSERT(reference.computeByteSize() == bitmap.computeByteSize());
    if (reference.computeByteSize() != bitmap.computeByteSize()) {
        return Result::Fatal("Dimensions don't match reference");
    }
    // All SkBitmaps in DM are tight, so this comparison is easy.
    if (0 != memcmp(reference.getPixels(), bitmap.getPixels(), reference.computeByteSize())) {
        SkString encoded;
        SkString errString("Pixels don't match reference");
        if (ToolUtils::BitmapToBase64DataURI(reference, &encoded)) {
            errString.append("\nExpected: ");
            errString.append(encoded);
        } else {
            errString.append("\nExpected image failed to encode: ");
            errString.append(encoded);
        }
        if (ToolUtils::BitmapToBase64DataURI(bitmap, &encoded)) {
            errString.append("\nActual: ");
            errString.append(encoded);
        } else {
            errString.append("\nActual image failed to encode: ");
            errString.append(encoded);
        }
        return Result(Result::Status::Fatal, errString);
    }
    return Result::Ok();
}

/*~~~~~~~~~~~~~~~~~~~~~~~~~~~~~~~~~~~~~~~~~~~~~~~~~~~~~~~~~~~~~~~~~~~~~~~~~~~~~~~~~~~~~~~~~~~~~~*/

static DEFINE_bool(gpuStats, false, "Append GPU stats to the log for each GPU task?");
static DEFINE_bool(preAbandonGpuContext, false,
                   "Test abandoning the GrContext before running the test.");
static DEFINE_bool(abandonGpuContext, false,
                   "Test abandoning the GrContext after running each test.");
static DEFINE_bool(releaseAndAbandonGpuContext, false,
                   "Test releasing all gpu resources and abandoning the GrContext "
                   "after running each test");
static DEFINE_bool(drawOpClip, false, "Clip each GrDrawOp to its device bounds for testing.");
static DEFINE_bool(programBinaryCache, true, "Use in-memory program binary cache");

GPUSink::GPUSink(const SkCommandLineConfigGpu* config,
                 const GrContextOptions& grCtxOptions)
        : fContextType(config->getContextType())
        , fContextOverrides(config->getContextOverrides())
        , fSurfType(config->getSurfType())
        , fSampleCount(config->getSamples())
        , fSurfaceFlags(config->getSurfaceFlags())
        , fColorType(config->getColorType())
        , fAlphaType(config->getAlphaType())
        , fBaseContextOptions(grCtxOptions) {
    if (FLAGS_programBinaryCache) {
        fBaseContextOptions.fPersistentCache = &fMemoryCache;
    }
}

Result GPUSink::draw(const Src& src, SkBitmap* dst, SkWStream* dstStream, SkString* log) const {
    return this->onDraw(src, dst, dstStream, log, fBaseContextOptions);
}

sk_sp<SkSurface> GPUSink::createDstSurface(GrDirectContext* context, SkISize size) const {
    sk_sp<SkSurface> surface;

    SkImageInfo info = SkImageInfo::Make(size, this->colorInfo());
    SkSurfaceProps props(fSurfaceFlags, kRGB_H_SkPixelGeometry);

    switch (fSurfType) {
        case SkCommandLineConfigGpu::SurfType::kDefault:
            surface = SkSurfaces::RenderTarget(
                    context, skgpu::Budgeted::kNo, info, fSampleCount, &props);
            break;
        case SkCommandLineConfigGpu::SurfType::kBackendTexture:
            surface = sk_gpu_test::MakeBackendTextureSurface(context,
                                                             info,
                                                             kTopLeft_GrSurfaceOrigin,
                                                             fSampleCount,
                                                             skgpu::Mipmapped::kNo,
                                                             GrProtected::kNo,
                                                             &props);
            break;
        case SkCommandLineConfigGpu::SurfType::kBackendRenderTarget:
            surface = sk_gpu_test::MakeBackendRenderTargetSurface(context,
                                                                  info,
                                                                  kBottomLeft_GrSurfaceOrigin,
                                                                  fSampleCount,
                                                                  GrProtected::kNo,
                                                                  &props);
            break;
    }

    return surface;
}

bool GPUSink::readBack(SkSurface* surface, SkBitmap* dst) const {
    SkCanvas* canvas = surface->getCanvas();
    SkISize size = surface->imageInfo().dimensions();

    SkImageInfo info = SkImageInfo::Make(size, this->colorInfo());
    dst->allocPixels(info);
    return canvas->readPixels(*dst, 0, 0);
}

Result GPUSink::onDraw(const Src& src, SkBitmap* dst, SkWStream*, SkString* log,
                       const GrContextOptions& baseOptions,
                       std::function<void(GrDirectContext*)> initContext,
                       std::function<SkCanvas*(SkCanvas*)> wrapCanvas) const {
    GrContextOptions grOptions = baseOptions;

    // We don't expect the src to mess with the persistent cache or the executor.
    SkDEBUGCODE(auto cache = grOptions.fPersistentCache);
    SkDEBUGCODE(auto exec = grOptions.fExecutor);
    src.modifyGrContextOptions(&grOptions);
    SkASSERT(cache == grOptions.fPersistentCache);
    SkASSERT(exec == grOptions.fExecutor);

    GrContextFactory factory(grOptions);
    auto direct = factory.getContextInfo(fContextType, fContextOverrides).directContext();
    if (initContext) {
        initContext(direct);
    }

    const int maxDimension = direct->priv().caps()->maxTextureSize();
    if (maxDimension < std::max(src.size().width(), src.size().height())) {
        return Result::Skip("Src too large to create a texture.\n");
    }

    sk_sp<SkSurface> surface = this->createDstSurface(direct, src.size());
    if (!surface) {
        return Result::Fatal("Could not create a surface.");
    }
    if (FLAGS_preAbandonGpuContext) {
        factory.abandonContexts();
    }

    auto canvas = surface->getCanvas();
    if (wrapCanvas != nullptr) {
        canvas = wrapCanvas(canvas);
    }

    Result result = src.draw(canvas, /*GraphiteTestContext=*/nullptr);
    if (!result.isOk()) {
        return result;
    }
    direct->flushAndSubmit(surface.get(), GrSyncCpu::kNo);
    if (FLAGS_gpuStats) {
        direct->priv().dumpCacheStats(log);
        direct->priv().dumpGpuStats(log);
        direct->priv().dumpContextStats(log);
    }

    this->readBack(surface.get(), dst);

    if (FLAGS_abandonGpuContext) {
        factory.abandonContexts();
    } else if (FLAGS_releaseAndAbandonGpuContext) {
        factory.releaseResourcesAndAbandonContexts();
    }

    if (grOptions.fPersistentCache) {
        direct->storeVkPipelineCacheData();
    }
    return Result::Ok();
}

/*~~~~~~~~~~~~~~~~~~~~~~~~~~~~~~~~~~~~~~~~~~~~~~~~~~~~~~~~~~~~~~~~~~~~~~~~~~~~~~~~~~~~~~~~~~~~~~*/
GPUSlugSink::GPUSlugSink(const SkCommandLineConfigGpu* config, const GrContextOptions& options)
        : GPUSink(config, options) {}

Result GPUSlugSink::draw(const Src& src, SkBitmap* dst, SkWStream* write, SkString* log) const {
    GrContextOptions grOptions = this->baseContextOptions();
    // Force padded atlas entries for slug drawing.
    grOptions.fSupportBilerpFromGlyphAtlas |= true;

    SkTLazy<skiatest::TestCanvas<skiatest::SkSlugTestKey>> testCanvas;

    return onDraw(src, dst, write, log, grOptions, nullptr,
        [&](SkCanvas* canvas){
            testCanvas.init(canvas);
            return testCanvas.get();
        });
}

/*~~~~~~~~~~~~~~~~~~~~~~~~~~~~~~~~~~~~~~~~~~~~~~~~~~~~~~~~~~~~~~~~~~~~~~~~~~~~~~~~~~~~~~~~~~~~~~*/
GPUSerializeSlugSink::GPUSerializeSlugSink(
        const SkCommandLineConfigGpu* config, const GrContextOptions& options)
    : GPUSink(config, options) {}

Result GPUSerializeSlugSink::draw(
        const Src& src, SkBitmap* dst, SkWStream* write, SkString* log) const {
    GrContextOptions grOptions = this->baseContextOptions();
    // Force padded atlas entries for slug drawing.
    grOptions.fSupportBilerpFromGlyphAtlas |= true;

    SkTLazy<skiatest::TestCanvas<skiatest::SkSerializeSlugTestKey>> testCanvas;

    return onDraw(src, dst, write, log, grOptions, nullptr,
                  [&](SkCanvas* canvas){
                      testCanvas.init(canvas);
                      return testCanvas.get();
                  });
}

/*~~~~~~~~~~~~~~~~~~~~~~~~~~~~~~~~~~~~~~~~~~~~~~~~~~~~~~~~~~~~~~~~~~~~~~~~~~~~~~~~~~~~~~~~~~~~~~*/
GPURemoteSlugSink::GPURemoteSlugSink(
        const SkCommandLineConfigGpu* config, const GrContextOptions& options)
        : GPUSink(config, options) {}

Result GPURemoteSlugSink::draw(
        const Src& src, SkBitmap* dst, SkWStream* write, SkString* log) const {
    GrContextOptions grOptions = this->baseContextOptions();
    // Force padded atlas entries for slug drawing.
    grOptions.fSupportBilerpFromGlyphAtlas |= true;

    SkTLazy<skiatest::TestCanvas<skiatest::SkRemoteSlugTestKey>> testCanvas;

    return onDraw(src, dst, write, log, grOptions, nullptr,
                  [&](SkCanvas* canvas) {
                      testCanvas.init(canvas);
                      return testCanvas.get();
                  });
}

/*~~~~~~~~~~~~~~~~~~~~~~~~~~~~~~~~~~~~~~~~~~~~~~~~~~~~~~~~~~~~~~~~~~~~~~~~~~~~~~~~~~~~~~~~~~~~~~*/
GPUPersistentCacheTestingSink::GPUPersistentCacheTestingSink(const SkCommandLineConfigGpu* config,
                                                             const GrContextOptions& grCtxOptions)
    : INHERITED(config, grCtxOptions)
    , fCacheType(config->getTestPersistentCache()) {}

Result GPUPersistentCacheTestingSink::draw(const Src& src, SkBitmap* dst, SkWStream* wStream,
                                           SkString* log) const {
    // Draw twice, once with a cold cache, and again with a warm cache. Verify that we get the same
    // result.
    sk_gpu_test::MemoryCache memoryCache;
    GrContextOptions contextOptions = this->baseContextOptions();
    contextOptions.fPersistentCache = &memoryCache;
    if (fCacheType == 2) {
        contextOptions.fShaderCacheStrategy = GrContextOptions::ShaderCacheStrategy::kBackendSource;
    }

    Result result = this->onDraw(src, dst, wStream, log, contextOptions);
    if (!result.isOk() || !dst) {
        return result;
    }

    SkBitmap reference;
    SkString refLog;
    SkDynamicMemoryWStream refStream;
    memoryCache.resetCacheStats();
    Result refResult = this->onDraw(src, &reference, &refStream, &refLog, contextOptions);
    if (!refResult.isOk()) {
        return refResult;
    }
    SkASSERT(!memoryCache.numCacheMisses());
    SkASSERT(!memoryCache.numCacheStores());

    return compare_bitmaps(reference, *dst);
}


/*~~~~~~~~~~~~~~~~~~~~~~~~~~~~~~~~~~~~~~~~~~~~~~~~~~~~~~~~~~~~~~~~~~~~~~~~~~~~~~~~~~~~~~~~~~~~~~*/

GPUPrecompileTestingSink::GPUPrecompileTestingSink(const SkCommandLineConfigGpu* config,
                                                   const GrContextOptions& grCtxOptions)
    : INHERITED(config, grCtxOptions) {}

Result GPUPrecompileTestingSink::draw(const Src& src, SkBitmap* dst, SkWStream* wStream,
                                      SkString* log) const {
    // Three step process:
    // 1) Draw once with an SkSL cache, and store off the shader blobs.
    // 2) For the second context, pre-compile the shaders to warm the cache.
    // 3) Draw with the second context, ensuring that we get the same result, and no cache misses.
    sk_gpu_test::MemoryCache memoryCache;
    GrContextOptions contextOptions = this->baseContextOptions();
    contextOptions.fPersistentCache = &memoryCache;
    contextOptions.fShaderCacheStrategy = GrContextOptions::ShaderCacheStrategy::kSkSL;

    Result result = this->onDraw(src, dst, wStream, log, contextOptions);
    if (!result.isOk() || !dst) {
        return result;
    }

    auto precompileShaders = [&memoryCache](GrDirectContext* dContext) {
        memoryCache.foreach([dContext](sk_sp<const SkData> key,
                                       sk_sp<SkData> data,
                                       const SkString& /*description*/,
                                       int /*count*/) {
            SkAssertResult(dContext->precompileShader(*key, *data));
        });
    };

    sk_gpu_test::MemoryCache replayCache;
    GrContextOptions replayOptions = this->baseContextOptions();
    // Ensure that the runtime cache is large enough to hold all of the shaders we pre-compile
    replayOptions.fRuntimeProgramCacheSize = memoryCache.numCacheMisses();
    replayOptions.fPersistentCache = &replayCache;

    SkBitmap reference;
    SkString refLog;
    SkDynamicMemoryWStream refStream;
    Result refResult = this->onDraw(src, &reference, &refStream, &refLog, replayOptions,
                                    precompileShaders);
    if (!refResult.isOk()) {
        return refResult;
    }
    SkASSERT(!replayCache.numCacheMisses());

    return compare_bitmaps(reference, *dst);
}

/*~~~~~~~~~~~~~~~~~~~~~~~~~~~~~~~~~~~~~~~~~~~~~~~~~~~~~~~~~~~~~~~~~~~~~~~~~~~~~~~~~~~~~~~~~~~~~~*/
GPUDDLSink::GPUDDLSink(const SkCommandLineConfigGpu* config, const GrContextOptions& ctxOptions)
        : INHERITED(config, ctxOptions)
        , fRecordingExecutor(SkExecutor::MakeLIFOThreadPool(1))
        , fGPUExecutor(SkExecutor::MakeFIFOThreadPool(1, false)) {
}

Result GPUDDLSink::ddlDraw(const Src& src,
                           sk_sp<SkSurface> dstSurface,
                           SkTaskGroup* recordingTaskGroup,
                           SkTaskGroup* gpuTaskGroup,
                           sk_gpu_test::TestContext* gpuTestCtx,
                           GrDirectContext* dContext) const {

    // We have to do this here bc characterization can hit the SkGpuDevice's thread guard (i.e.,
    // leaving it until the DDLTileHelper ctor will result in multiple threads trying to use the
    // same context (this thread and the gpuThread - which will be uploading textures)).
    GrSurfaceCharacterization dstCharacterization;
    SkAssertResult(dstSurface->characterize(&dstCharacterization));

    auto size = src.size();
    SkPictureRecorder recorder;
    Result result = src.draw(recorder.beginRecording(SkIntToScalar(size.width()),
                                                     SkIntToScalar(size.height())),
                             /*GraphiteTestContext=*/nullptr);
    if (!result.isOk()) {
        return result;
    }
    sk_sp<SkPicture> inputPicture(recorder.finishRecordingAsPicture());

    // this is our ultimate final drawing area/rect
    SkIRect viewport = SkIRect::MakeWH(size.fWidth, size.fHeight);

    auto supportedYUVADataTypes = skgpu::ganesh::SupportedTextureFormats(*dContext);
    DDLPromiseImageHelper promiseImageHelper(supportedYUVADataTypes);
    sk_sp<SkPicture> newSKP = promiseImageHelper.recreateSKP(dContext, inputPicture.get());
    if (!newSKP) {
        return Result::Fatal("GPUDDLSink: Couldn't recreate the SKP");
    }

    // 'gpuTestCtx/gpuThreadCtx' is being shifted to the gpuThread. Leave the main (this)
    // thread w/o a context.
    gpuTestCtx->makeNotCurrent();

    // Job one for the GPU thread is to make 'gpuTestCtx' current!
    gpuTaskGroup->add([gpuTestCtx] { gpuTestCtx->makeCurrent(); });

    // TODO: move the image upload to the utility thread
    promiseImageHelper.uploadAllToGPU(gpuTaskGroup, dContext);

    // Care must be taken when using 'gpuThreadCtx' bc it moves between the gpu-thread and this
    // one. About all it can be consistently used for is GrCaps access and 'defaultBackendFormat'
    // calls.
    constexpr int kNumDivisions = 3;
    DDLTileHelper tiles(dContext, dstCharacterization, viewport,
                        kNumDivisions, kNumDivisions,
                        /* addRandomPaddingToDst */ false);

    tiles.createBackendTextures(gpuTaskGroup, dContext);

    tiles.kickOffThreadedWork(recordingTaskGroup, gpuTaskGroup, dContext, newSKP.get());

    // We have to wait for the recording threads to schedule all their work on the gpu thread
    // before we can schedule the composition draw and the flush. Note that the gpu thread
    // is not blocked at this point and this thread is borrowing recording work.
    recordingTaskGroup->wait();

    // Note: at this point the recording thread(s) are stalled out w/ nothing to do.

    if (FLAGS_preAbandonGpuContext) {
        dContext->abandonContext();
    }

    // The recording threads have already scheduled the drawing of each tile's DDL on the gpu
    // thread. The composition DDL must be scheduled last bc it relies on the result of all
    // the tiles' rendering. Additionally, bc we're aliasing the tiles' backend textures,
    // there is nothing in the DAG to automatically force the required order.
    gpuTaskGroup->add([dstSurface, ddl = tiles.composeDDL()]() {
                          skgpu::ganesh::DrawDDL(dstSurface, ddl);
                      });

    // This should be the only explicit flush for the entire DDL draw.
    gpuTaskGroup->add([dContext]() {
                                           // We need to ensure all the GPU work is finished so
                                           // the following 'deleteAllFromGPU' call will work
                                           // on Vulkan.
                                           // TODO: switch over to using the promiseImage callbacks
                                           // to free the backendTextures. This is complicated a
                                           // bit by which thread possesses the direct context.
                                           dContext->flush();
                                           dContext->submit(GrSyncCpu::kYes);
                                       });

    // The backend textures are created on the gpuThread by the 'uploadAllToGPU' call.
    // It is simpler to also delete them at this point on the gpuThread.
    promiseImageHelper.deleteAllFromGPU(gpuTaskGroup, dContext);

    tiles.deleteBackendTextures(gpuTaskGroup, dContext);

    // A flush has already been scheduled on the gpu thread along with the clean up of the backend
    // textures so it is safe to schedule making 'gpuTestCtx' not current on the gpuThread.
    gpuTaskGroup->add([gpuTestCtx] { gpuTestCtx->makeNotCurrent(); });

    // All the work is scheduled on the gpu thread, we just need to wait
    gpuTaskGroup->wait();

    return Result::Ok();
}

Result GPUDDLSink::draw(const Src& src, SkBitmap* dst, SkWStream*, SkString* log) const {
    GrContextOptions contextOptions = this->baseContextOptions();
    src.modifyGrContextOptions(&contextOptions);
    contextOptions.fPersistentCache = nullptr;
    contextOptions.fExecutor = nullptr;

    GrContextFactory factory(contextOptions);

    // This captures the context destined to be the main gpu context
    ContextInfo mainCtxInfo = factory.getContextInfo(this->contextType(), this->contextOverrides());
    sk_gpu_test::TestContext* mainTestCtx = mainCtxInfo.testContext();
    auto mainCtx = mainCtxInfo.directContext();
    if (!mainCtx) {
        return Result::Fatal("Could not create context.");
    }

    SkASSERT(mainCtx->priv().getGpu());

    // TODO: make use of 'otherCtx' for uploads & compilation
#if 0
    // This captures the context destined to be the utility context. It is in a share group
    // with the main context
    ContextInfo otherCtxInfo = factory.getSharedContextInfo(mainCtx);
    sk_gpu_test::TestContext* otherTestCtx = otherCtxInfo.testContext();
    auto otherCtx = otherCtxInfo.directContext();
    if (!otherCtx) {
        return Result::Fatal("Cound not create shared context.");
    }

    SkASSERT(otherCtx->priv().getGpu());
#endif

    SkTaskGroup recordingTaskGroup(*fRecordingExecutor);
    SkTaskGroup gpuTaskGroup(*fGPUExecutor);

    // Make sure 'mainCtx' is current
    mainTestCtx->makeCurrent();

    sk_sp<SkSurface> surface = this->createDstSurface(mainCtx, src.size());
    if (!surface) {
        return Result::Fatal("Could not create a surface.");
    }

    Result result = this->ddlDraw(src, surface, &recordingTaskGroup, &gpuTaskGroup,
                                  mainTestCtx, mainCtx);
    if (!result.isOk()) {
        return result;
    }

    // 'ddlDraw' will have made 'mainCtx' not current on the gpuThread
    mainTestCtx->makeCurrent();

    if (FLAGS_gpuStats) {
        mainCtx->priv().dumpCacheStats(log);
        mainCtx->priv().dumpGpuStats(log);
        mainCtx->priv().dumpContextStats(log);

#if 0
        otherCtx->priv().dumpCacheStats(log);
        otherCtx->priv().dumpGpuStats(log);
        otherCtx->priv().dumpContextStats(log);
#endif
    }

    if (!this->readBack(surface.get(), dst)) {
        return Result::Fatal("Could not readback from surface.");
    }

    return Result::Ok();
}

/*~~~~~~~~~~~~~~~~~~~~~~~~~~~~~~~~~~~~~~~~~~~~~~~~~~~~~~~~~~~~~~~~~~~~~~~~~~~~~~~~~~~~~~~~~~~~~~*/
static Result draw_skdocument(const Src& src, SkDocument* doc, SkWStream* dst) {
    if (src.size().isEmpty()) {
        return Result::Fatal("Source has empty dimensions");
    }
    SkASSERT(doc);
    int pageCount = src.pageCount();
    for (int i = 0; i < pageCount; ++i) {
        int width = src.size(i).width(), height = src.size(i).height();
        SkCanvas* canvas =
                doc->beginPage(SkIntToScalar(width), SkIntToScalar(height));
        if (!canvas) {
            return Result::Fatal("SkDocument::beginPage(w,h) returned nullptr");
        }
        Result result = src.draw(i, canvas, /*GraphiteTestContext=*/nullptr);
        if (!result.isOk()) {
            return result;
        }
        doc->endPage();
    }
    doc->close();
    dst->flush();
    return Result::Ok();
}

Result PDFSink::draw(const Src& src, SkBitmap*, SkWStream* dst, SkString*) const {
    SkPDF::Metadata metadata;
    metadata.fTitle = src.name();
    metadata.fSubject = "rendering correctness test";
    metadata.fCreator = "Skia/DM";
    metadata.fProducer = "Skia/PDF HEAD"; // Set producer to avoid SK_MILESTONE churn.
    metadata.fRasterDPI = fRasterDpi;
    metadata.fPDFA = fPDFA;
#if SK_PDF_TEST_EXECUTOR
    std::unique_ptr<SkExecutor> executor = SkExecutor::MakeFIFOThreadPool();
    metadata.fExecutor = executor.get();
#endif
    auto doc = SkPDF::MakeDocument(dst, metadata);
    if (!doc) {
        return Result::Fatal("SkPDF::MakeDocument() returned nullptr");
    }
    return draw_skdocument(src, doc.get(), dst);
}

/*~~~~~~~~~~~~~~~~~~~~~~~~~~~~~~~~~~~~~~~~~~~~~~~~~~~~~~~~~~~~~~~~~~~~~~~~~~~~~~~~~~~~~~~~~~~~~~*/

XPSSink::XPSSink() {}

#if defined(SK_SUPPORT_XPS)
static SkTScopedComPtr<IXpsOMObjectFactory> make_xps_factory() {
    IXpsOMObjectFactory* factory;
    HRN(CoCreateInstance(CLSID_XpsOMObjectFactory,
                         nullptr,
                         CLSCTX_INPROC_SERVER,
                         IID_PPV_ARGS(&factory)));
    return SkTScopedComPtr<IXpsOMObjectFactory>(factory);
}

Result XPSSink::draw(const Src& src, SkBitmap*, SkWStream* dst, SkString*) const {
    SkAutoCoInitialize com;
    if (!com.succeeded()) {
        return Result::Fatal("Could not initialize COM.");
    }
    SkTScopedComPtr<IXpsOMObjectFactory> factory = make_xps_factory();
    if (!factory) {
        return Result::Fatal("Failed to create XPS Factory.");
    }
    auto doc = SkXPS::MakeDocument(dst, factory.get());
    if (!doc) {
        return Result::Fatal("SkXPS::MakeDocument() returned nullptr");
    }
    return draw_skdocument(src, doc.get(), dst);
}
#else
Result XPSSink::draw(const Src& src, SkBitmap*, SkWStream* dst, SkString*) const {
    return Result::Fatal("XPS not supported on this platform.");
}
#endif

static SkSerialProcs serial_procs_using_png() {
    static SkSerialProcs procs;
    procs.fImageProc = [](SkImage* img, void*) -> sk_sp<SkData> {
        return SkPngEncoder::Encode(as_IB(img)->directContext(), img, SkPngEncoder::Options{});
    };
    return procs;
}

/*~~~~~~~~~~~~~~~~~~~~~~~~~~~~~~~~~~~~~~~~~~~~~~~~~~~~~~~~~~~~~~~~~~~~~~~~~~~~~~~~~~~~~~~~~~~~~~*/

SKPSink::SKPSink() {}

Result SKPSink::draw(const Src& src, SkBitmap*, SkWStream* dst, SkString*) const {
    auto size = SkSize::Make(src.size());
    SkPictureRecorder recorder;
    Result result = src.draw(recorder.beginRecording(size.width(), size.height()),
                             /*GraphiteTestContext=*/nullptr);
    if (!result.isOk()) {
        return result;
    }
    SkSerialProcs procs = serial_procs_using_png();
    recorder.finishRecordingAsPicture()->serialize(dst, &procs);
    return Result::Ok();
}

/*~~~~~~~~~~~~~~~~~~~~~~~~~~~~~~~~~~~~~~~~~~~~~~~~~~~~~~~~~~~~~~~~~~~~~~~~~~~~~~~~~~~~~~~~~~~~~~*/

Result DebugSink::draw(const Src& src, SkBitmap*, SkWStream* dst, SkString*) const {
    DebugCanvas debugCanvas(src.size().width(), src.size().height());
    Result result = src.draw(&debugCanvas, /*GraphiteTestContext=*/nullptr);
    if (!result.isOk()) {
        return result;
    }
    std::unique_ptr<SkCanvas> nullCanvas = SkMakeNullCanvas();
    UrlDataManager dataManager(SkString("data"));
    SkJSONWriter writer(dst, SkJSONWriter::Mode::kPretty);
    writer.beginObject(); // root
    debugCanvas.toJSON(writer, dataManager, nullCanvas.get());
    writer.endObject(); // root
    writer.flush();
    return Result::Ok();
}

/*~~~~~~~~~~~~~~~~~~~~~~~~~~~~~~~~~~~~~~~~~~~~~~~~~~~~~~~~~~~~~~~~~~~~~~~~~~~~~~~~~~~~~~~~~~~~~~*/

SVGSink::SVGSink(int pageIndex) : fPageIndex(pageIndex) {}

Result SVGSink::draw(const Src& src, SkBitmap*, SkWStream* dst, SkString*) const {
#if defined(SK_ENABLE_SVG)
    if (src.pageCount() > 1) {
        int pageCount = src.pageCount();
        if (fPageIndex > pageCount - 1) {
            return Result::Fatal("Page index %d too high for document with only %d pages.",
                                 fPageIndex, pageCount);
        }
    }
    return src.draw(fPageIndex,
                    SkSVGCanvas::Make(SkRect::MakeWH(SkIntToScalar(src.size().width()),
                                                     SkIntToScalar(src.size().height())),
                                      dst)
                            .get(),
                    /*GraphiteTestContext=*/nullptr);
#else
    (void)fPageIndex;
    return Result::Fatal("SVG sink is disabled.");
#endif // SK_ENABLE_SVG
}

/*~~~~~~~~~~~~~~~~~~~~~~~~~~~~~~~~~~~~~~~~~~~~~~~~~~~~~~~~~~~~~~~~~~~~~~~~~~~~~~~~~~~~~~~~~~~~~~*/

RasterSink::RasterSink(SkColorType colorType)
    : fColorType(colorType) {}

Result RasterSink::draw(const Src& src, SkBitmap* dst, SkWStream*, SkString*) const {
    const SkISize size = src.size();
    if (size.isEmpty()) {
        return Result(Result::Status::Skip,
                      SkStringPrintf("Skipping empty source: %s", src.name().c_str()));
    }

    dst->allocPixelsFlags(SkImageInfo::Make(size, this->colorInfo()),
                          SkBitmap::kZeroPixels_AllocFlag);

    SkSurfaceProps props(/*flags=*/0, kRGB_H_SkPixelGeometry);
    auto surface = SkSurfaces::WrapPixels(dst->pixmap(), &props);
    return src.draw(surface->getCanvas(), /*GraphiteTestContext=*/nullptr);
}

/*~~~~~~~~~~~~~~~~~~~~~~~~~~~~~~~~~~~~~~~~~~~~~~~~~~~~~~~~~~~~~~~~~~~~~~~~~~~~~~~~~~~~~~~~~~~~~~*/

#if defined(SK_GRAPHITE)

GraphiteSink::GraphiteSink(const SkCommandLineConfigGraphite* config)
        : fOptions(config->getOptions())
        , fContextType(config->getContextType())
        , fSurfaceType(config->getSurfaceType())
        , fColorType(config->getColorType())
        , fAlphaType(config->getAlphaType()) {}

Result GraphiteSink::draw(const Src& src,
                          SkBitmap* dst,
                          SkWStream* dstStream,
                          SkString* log) const {
    skiatest::graphite::TestOptions options = fOptions;
    // If we've copied context options from an external source we can't trust that the
    // priv pointer is still in scope, so assume it should be NULL and set our own up.
    SkASSERT(!options.fContextOptions.fOptionsPriv);
    skgpu::graphite::ContextOptionsPriv optionsPriv;
    options.fContextOptions.fOptionsPriv = &optionsPriv;

    src.modifyGraphiteContextOptions(&options.fContextOptions);

    skiatest::graphite::ContextFactory factory(options);
    skiatest::graphite::ContextInfo ctxInfo = factory.getContextInfo(fContextType);
    skgpu::graphite::Context* context = ctxInfo.fContext;
    if (!context) {
        return Result::Fatal("Could not create a context.");
    }

    std::unique_ptr<skgpu::graphite::Recorder> recorder =
                                context->makeRecorder(ToolUtils::CreateTestingRecorderOptions());
    if (!recorder) {
        return Result::Fatal("Could not create a recorder.");
    }

    {
        sk_sp<SkSurface> surface = this->makeSurface(recorder.get(), src.size());
        if (!surface) {
            return Result::Fatal("Could not create a surface.");
        }
        dst->allocPixels(surface->imageInfo());
        Result result = src.draw(surface->getCanvas(), ctxInfo.fTestContext);
        if (!result.isOk()) {
            return result;
        }

        SkPixmap pm;
        if (!dst->peekPixels(&pm) ||
            !surface->readPixels(pm, 0, 0)) {
            return Result::Fatal("Could not readback from surface.");
        }
    }

    std::unique_ptr<skgpu::graphite::Recording> recording = recorder->snap();
    if (!recording) {
        return Result::Fatal("Could not create a recording.");
    }

    skgpu::graphite::InsertRecordingInfo info;
    info.fRecording = recording.get();
    if (!context->insertRecording(info)) {
        return Result::Fatal("Context::insertRecording failed.");
    }
    ctxInfo.fTestContext->syncedSubmit(context);

    return Result::Ok();
}

sk_sp<SkSurface> GraphiteSink::makeSurface(skgpu::graphite::Recorder* recorder,
                                           SkISize dimensions) const {
    SkSurfaceProps props(0, kRGB_H_SkPixelGeometry);
    auto ii = SkImageInfo::Make(dimensions, this->colorInfo());
<<<<<<< HEAD
    switch (fSurfaceType) {
        case SurfaceType::kDefault:
            return SkSurfaces::RenderTarget(recorder, ii, skgpu::Mipmapped::kNo, &props);

        case SurfaceType::kWrapTextureView:
            return sk_gpu_test::MakeBackendTextureViewSurface(recorder,
                                                              ii,
                                                              skgpu::Mipmapped::kNo,
                                                              skgpu::Protected::kNo,
                                                              &props);
=======

#if defined(SK_DAWN)
    if (fOptions.fUseWGPUTextureView) {
        return sk_gpu_test::MakeBackendTextureViewSurface(recorder,
                                                          ii,
                                                          skgpu::Mipmapped::kNo,
                                                          skgpu::Protected::kNo,
                                                          &props);
>>>>>>> 68e776ef
    }
#endif // SK_DAWN

    return SkSurfaces::RenderTarget(recorder, ii, skgpu::Mipmapped::kNo, &props);
}

/*~~~~~~~~~~~~~~~~~~~~~~~~~~~~~~~~~~~~~~~~~~~~~~~~~~~~~~~~~~~~~~~~~~~~~~~~~~~~~~~~~~~~~~~~~~~~~~*/

#if defined(SK_ENABLE_PRECOMPILE)

GraphitePrecompileTestingSink::GraphitePrecompileTestingSink(
        const SkCommandLineConfigGraphite* config) : GraphiteSink(config) {}

GraphitePrecompileTestingSink::~GraphitePrecompileTestingSink() {}

Result GraphitePrecompileTestingSink::drawSrc(
        const Src& src,
        skgpu::graphite::Context* context,
        skiatest::graphite::GraphiteTestContext* testContext) const {
    if (!fRecorder) {
        fRecorder = context->makeRecorder(ToolUtils::CreateTestingRecorderOptions());
        if (!fRecorder) {
            return Result::Fatal("Could not create a recorder.");
        }
    }

    sk_sp<SkSurface> surface = this->makeSurface(fRecorder.get(), src.size());
    if (!surface) {
        return Result::Fatal("Could not create a surface.");
    }
    Result result = src.draw(surface->getCanvas(), testContext);
    if (!result.isOk()) {
        return result;
    }

    std::unique_ptr<skgpu::graphite::Recording> recording = fRecorder->snap();
    if (!recording) {
        return Result::Fatal("Could not create a recording.");
    }

    skgpu::graphite::InsertRecordingInfo info;
    info.fRecording = recording.get();
    if (!context->insertRecording(info)) {
        return Result::Fatal("Context::insertRecording failed.");
    }
    if (!context->submit(skgpu::graphite::SyncToCpu::kYes)) {
        return Result::Fatal("Context::submit failed.");
    }

    return Result::Ok();
}

Result GraphitePrecompileTestingSink::resetAndRecreatePipelines(
        skgpu::graphite::Context* context) const {
    using namespace skgpu::graphite;

    SkASSERT(fRecorder);

    RuntimeEffectDictionary* rteDict = fRecorder->priv().runtimeEffectDictionary();

    std::vector<skgpu::UniqueKey> origKeys;

    UniqueKeyUtils::FetchUniqueKeys(context->priv().globalCache(), &origKeys);

    SkDEBUGCODE(int numBeforeReset = context->priv().globalCache()->numGraphicsPipelines();)
    SkASSERT(numBeforeReset == (int) origKeys.size());

    context->priv().globalCache()->resetGraphicsPipelines();

    SkASSERT(context->priv().globalCache()->numGraphicsPipelines() == 0);

    for (const skgpu::UniqueKey& k : origKeys) {
        // TODO: add a separate path that decomposes the keys into PaintOptions
        //  and uses them to Precompile
        GraphicsPipelineDesc pipelineDesc;
        RenderPassDesc renderPassDesc;

        if (!UniqueKeyUtils::ExtractKeyDescs(context, k, &pipelineDesc, &renderPassDesc)) {
            continue;
        }

        Precompile(context, rteDict, pipelineDesc, renderPassDesc);
    }

    SkDEBUGCODE(int postRecreate = context->priv().globalCache()->numGraphicsPipelines();)

    SkASSERT(numBeforeReset == postRecreate);

    {
        std::vector<skgpu::UniqueKey> recreatedKeys;

        UniqueKeyUtils::FetchUniqueKeys(context->priv().globalCache(), &recreatedKeys);

        for (const skgpu::UniqueKey& origKey : origKeys) {
            if(std::find(recreatedKeys.begin(), recreatedKeys.end(), origKey) ==
                         recreatedKeys.end()) {
                sk_sp<GraphicsPipeline> pipeline =
                        context->priv().globalCache()->findGraphicsPipeline(origKey);
                SkASSERT(!pipeline);

#ifdef SK_DEBUG
                const RendererProvider* rendererProvider = context->priv().rendererProvider();
                const ShaderCodeDictionary* dict = context->priv().shaderCodeDictionary();

                {
                    GraphicsPipelineDesc originalPipelineDesc;
                    RenderPassDesc originalRenderPassDesc;
                    UniqueKeyUtils::ExtractKeyDescs(context, origKey,
                                                    &originalPipelineDesc,
                                                    &originalRenderPassDesc);

                    SkDebugf("------- Missing key from rebuilt keys:\n");
                    origKey.dump("original key:");
                    UniqueKeyUtils::DumpDescs(rendererProvider, dict,
                                              originalPipelineDesc,
                                              originalRenderPassDesc);
                }

                SkDebugf("Have %d recreated keys -----------------\n", (int) recreatedKeys.size());
                int count = 0;
                for (const skgpu::UniqueKey& recreatedKey : recreatedKeys) {

                    GraphicsPipelineDesc recreatedPipelineDesc;
                    RenderPassDesc recreatedRenderPassDesc;
                    UniqueKeyUtils::ExtractKeyDescs(context, recreatedKey,
                                                    &recreatedPipelineDesc,
                                                    &recreatedRenderPassDesc);

                    SkDebugf("%d ----\n", count++);
                    recreatedKey.dump("recreated key:");
                    UniqueKeyUtils::DumpDescs(rendererProvider, dict,
                                              recreatedPipelineDesc,
                                              recreatedRenderPassDesc);
                }
#endif

                SK_ABORT("missing");
            }
        }
    }

    return Result::Ok();
}

Result GraphitePrecompileTestingSink::draw(const Src& src,
                                           SkBitmap* dst,
                                           SkWStream* dstStream,
                                           SkString* log) const {
    skiatest::graphite::TestOptions options = fOptions;
    // If we've copied context options from an external source we can't trust that the
    // priv pointer is still in scope, so assume it should be NULL and set our own up.
    SkASSERT(!options.fContextOptions.fOptionsPriv);
    skgpu::graphite::ContextOptionsPriv optionsPriv;
    options.fContextOptions.fOptionsPriv = &optionsPriv;

    src.modifyGraphiteContextOptions(&options.fContextOptions);

    skiatest::graphite::ContextFactory factory(options);
    skiatest::graphite::ContextInfo ctxInfo = factory.getContextInfo(fContextType);
    skgpu::graphite::Context* context = ctxInfo.fContext;
    if (!context) {
        return Result::Fatal("Could not create a context.");
    }

    // First, clear out any miscellaneous Pipelines that might be cluttering up the global cache.
    context->priv().globalCache()->resetGraphicsPipelines();

    // Draw the Src for the first time, populating the global pipeline cache.
    Result result = this->drawSrc(src, context, ctxInfo.fTestContext);
    if (!result.isOk()) {
        fRecorder.reset();
        return result;
    }

    // Call resetAndRecreatePipelines to clear out all the Pipelines in the global cache and then
    // regenerate them using the Precompilation system.
    result = this->resetAndRecreatePipelines(context);
    if (!result.isOk()) {
        fRecorder.reset();
        return result;
    }

    // Draw the Src for the second time. This shouldn't create any new Pipelines since the ones
    // generated via Precompilation should be sufficient.
    result = this->drawSrc(src, context, ctxInfo.fTestContext);
    if (!result.isOk()) {
        fRecorder.reset();
        return result;
    }

    fRecorder.reset();

    // TODO: verify that no additional pipelines were created during the second 'drawSrc' call
    return Result::Ok();
}
#endif // SK_ENABLE_PRECOMPILE

#endif // SK_GRAPHITE

/*~~~~~~~~~~~~~~~~~~~~~~~~~~~~~~~~~~~~~~~~~~~~~~~~~~~~~~~~~~~~~~~~~~~~~~~~~~~~~~~~~~~~~~~~~~~~~~*/

// Handy for front-patching a Src.  Do whatever up-front work you need, then call draw_to_canvas(),
// passing the Sink draw() arguments, a size, and a function draws into an SkCanvas.
// Several examples below.

using DrawToCanvasFn = std::function<DM::Result(SkCanvas*, Src::GraphiteTestContext*)>;

static Result draw_to_canvas(Sink* sink, SkBitmap* bitmap, SkWStream* stream,
                             SkString* log, SkISize size, const DrawToCanvasFn& draw) {
    class ProxySrc : public Src {
    public:
        ProxySrc(SkISize size, const DrawToCanvasFn& draw) : fSize(size), fDraw(draw) {}
        Result draw(SkCanvas* canvas, GraphiteTestContext* testContext) const override {
            return fDraw(canvas, testContext);
        }
        Name    name() const override { return "ProxySrc"; }
        SkISize size() const override { return fSize; }
    private:
        SkISize               fSize;
        const DrawToCanvasFn& fDraw;
    };
    return sink->draw(ProxySrc(size, draw), bitmap, stream, log);
}

/*~~~~~~~~~~~~~~~~~~~~~~~~~~~~~~~~~~~~~~~~~~~~~~~~~~~~~~~~~~~~~~~~~~~~~~~~~~~~~~~~~~~~~~~~~~~~~~*/

static DEFINE_bool(check, true, "If true, have most Via- modes fail if they affect the output.");

// Is *bitmap identical to what you get drawing src into sink?
static Result check_against_reference(const SkBitmap* bitmap, const Src& src, Sink* sink) {
    // We can only check raster outputs.
    // (Non-raster outputs like .pdf, .skp, .svg may differ but still draw identically.)
    if (FLAGS_check && bitmap) {
        SkBitmap reference;
        SkString log;
        SkDynamicMemoryWStream wStream;
        Result result = sink->draw(src, &reference, &wStream, &log);
        // If we can draw into this Sink via some pipeline, we should be able to draw directly.
        SkASSERT(result.isOk());
        if (!result.isOk()) {
            return result;
        }
        return compare_bitmaps(reference, *bitmap);
    }
    return Result::Ok();
}

/*~~~~~~~~~~~~~~~~~~~~~~~~~~~~~~~~~~~~~~~~~~~~~~~~~~~~~~~~~~~~~~~~~~~~~~~~~~~~~~~~~~~~~~~~~~~~~~*/

static SkISize auto_compute_translate(SkMatrix* matrix, int srcW, int srcH) {
    SkRect bounds = SkRect::MakeIWH(srcW, srcH);
    matrix->mapRect(&bounds);
    matrix->postTranslate(-bounds.x(), -bounds.y());
    return {SkScalarRoundToInt(bounds.width()), SkScalarRoundToInt(bounds.height())};
}

ViaMatrix::ViaMatrix(SkMatrix matrix, Sink* sink) : Via(sink), fMatrix(matrix) {}

Result ViaMatrix::draw(const Src& src, SkBitmap* bitmap, SkWStream* stream, SkString* log) const {
    SkMatrix matrix = fMatrix;
    SkISize size = auto_compute_translate(&matrix, src.size().width(), src.size().height());
    return draw_to_canvas(fSink.get(), bitmap, stream, log, size,
                          [&](SkCanvas* canvas,
                              Src::GraphiteTestContext* testContext) {
                              canvas->concat(matrix);
                              return src.draw(canvas, testContext);
                          });
}

// Undoes any flip or 90 degree rotate without changing the scale of the bitmap.
// This should be pixel-preserving.
ViaUpright::ViaUpright(SkMatrix matrix, Sink* sink) : Via(sink), fMatrix(matrix) {}

Result ViaUpright::draw(const Src& src, SkBitmap* bitmap, SkWStream* stream, SkString* log) const {
    Result result = fSink->draw(src, bitmap, stream, log);
    if (!result.isOk()) {
        return result;
    }

    SkMatrix inverse;
    if (!fMatrix.rectStaysRect() || !fMatrix.invert(&inverse)) {
        return Result::Fatal("Cannot upright --matrix.");
    }
    SkMatrix upright = SkMatrix::I();
    upright.setScaleX(SkScalarSignAsScalar(inverse.getScaleX()));
    upright.setScaleY(SkScalarSignAsScalar(inverse.getScaleY()));
    upright.setSkewX(SkScalarSignAsScalar(inverse.getSkewX()));
    upright.setSkewY(SkScalarSignAsScalar(inverse.getSkewY()));

    SkBitmap uprighted;
    SkISize size = auto_compute_translate(&upright, bitmap->width(), bitmap->height());
    uprighted.allocPixels(bitmap->info().makeDimensions(size));

    SkCanvas canvas(uprighted);
    canvas.concat(upright);
    SkPaint paint;
    paint.setBlendMode(SkBlendMode::kSrc);
    canvas.drawImage(bitmap->asImage(), 0, 0, SkSamplingOptions(), &paint);

    *bitmap = uprighted;
    return Result::Ok();
}

/*~~~~~~~~~~~~~~~~~~~~~~~~~~~~~~~~~~~~~~~~~~~~~~~~~~~~~~~~~~~~~~~~~~~~~~~~~~~~~~~~~~~~~~~~~~~~~~*/

Result ViaSerialization::draw(
        const Src& src, SkBitmap* bitmap, SkWStream* stream, SkString* log) const {
    // Record our Src into a picture.
    auto size = src.size();
    SkPictureRecorder recorder;
    Result result = src.draw(recorder.beginRecording(SkIntToScalar(size.width()),
                                                     SkIntToScalar(size.height())),
                             /*GraphiteTestContext=*/nullptr);
    if (!result.isOk()) {
        return result;
    }
    sk_sp<SkPicture> pic(recorder.finishRecordingAsPicture());

    SkSerialProcs procs = serial_procs_using_png();
    // Serialize it and then deserialize it.
    sk_sp<SkPicture> deserialized = SkPicture::MakeFromData(pic->serialize(&procs).get());

    result = draw_to_canvas(fSink.get(), bitmap, stream, log, size,
                            [&](SkCanvas* canvas, Src::GraphiteTestContext*) {
                                canvas->drawPicture(deserialized);
                                return Result::Ok();
                            });
    if (!result.isOk()) {
        return result;
    }

    return check_against_reference(bitmap, src, fSink.get());
}

/*~~~~~~~~~~~~~~~~~~~~~~~~~~~~~~~~~~~~~~~~~~~~~~~~~~~~~~~~~~~~~~~~~~~~~~~~~~~~~~~~~~~~~~~~~~~~~~*/

Result ViaPicture::draw(const Src& src, SkBitmap* bitmap, SkWStream* stream, SkString* log) const {
    auto size = src.size();
    Result result = draw_to_canvas(fSink.get(), bitmap, stream, log, size,
                                   [&](SkCanvas* canvas, Src::GraphiteTestContext* testContext) {
        SkPictureRecorder recorder;
        sk_sp<SkPicture> pic;
        Result result = src.draw(recorder.beginRecording(SkIntToScalar(size.width()),
                                                         SkIntToScalar(size.height())),
                                 testContext);
        if (!result.isOk()) {
            return result;
        }
        pic = recorder.finishRecordingAsPicture();
        canvas->drawPicture(pic);
        return result;
    });
    if (!result.isOk()) {
        return result;
    }

    return check_against_reference(bitmap, src, fSink.get());
}

/*~~~~~~~~~~~~~~~~~~~~~~~~~~~~~~~~~~~~~~~~~~~~~~~~~~~~~~~~~~~~~~~~~~~~~~~~~~~~~~~~~~~~~~~~~~~~~~*/

Result ViaRuntimeBlend::draw(const Src& src,
                             SkBitmap* bitmap,
                             SkWStream* stream,
                             SkString* log) const {
    class RuntimeBlendFilterCanvas : public SkPaintFilterCanvas {
    public:
        RuntimeBlendFilterCanvas(SkCanvas* canvas) : INHERITED(canvas) { }

    protected:
        bool onFilter(SkPaint& paint) const override {
            if (std::optional<SkBlendMode> mode = paint.asBlendMode()) {
                paint.setBlender(GetRuntimeBlendForBlendMode(*mode));
            }
            return true;
        }

    private:
        using INHERITED = SkPaintFilterCanvas;
    };

    return draw_to_canvas(fSink.get(), bitmap, stream, log, src.size(),
                          [&](SkCanvas* canvas, Src::GraphiteTestContext* testContext) {
        RuntimeBlendFilterCanvas runtimeBlendCanvas{canvas};
        return src.draw(&runtimeBlendCanvas, testContext);
    });
}

/*~~~~~~~~~~~~~~~~~~~~~~~~~~~~~~~~~~~~~~~~~~~~~~~~~~~~~~~~~~~~~~~~~~~~~~~~~~~~~~~~~~~~~~~~~~~~~~*/

#ifdef TEST_VIA_SVG
Result ViaSVG::draw(const Src& src, SkBitmap* bitmap, SkWStream* stream, SkString* log) const {
    auto size = src.size();
    return draw_to_canvas(fSink.get(), bitmap, stream, log, size,
                          [&](SkCanvas* canvas, Src::GraphiteTestContext* testContext) -> Result {
        SkDynamicMemoryWStream wstream;
        SkXMLStreamWriter writer(&wstream);
        Result result = src.draw(SkSVGCanvas::Make(SkRect::Make(size), &writer).get(),
                                 testContext);
        if (!result.isOk()) {
            return result;
        }

        auto shapingFactory = SkShapers::BestAvailable();
        auto fontMgr = ToolUtils::TestFontMgr();
        // When rendering our SVGs we want to be sure we are using shaping.
        // If we fail to make a shaper, then it can mean something like skunicode is misconfigured.
        SkASSERT(shapingFactory->makeShaper(fontMgr));

        std::unique_ptr<SkStream> rstream(wstream.detachAsStream());
        sk_sp<SkSVGDOM> dom = SkSVGDOM::Builder()
                                      .setFontManager(std::move(fontMgr))
                                      .setTextShapingFactory(std::move(shapingFactory))
                                      .make(*rstream);
        if (dom) {
            dom->setContainerSize(SkSize::Make(size));
            dom->render(canvas);
        }
        return Result::Ok();
    });
}
#endif

}  // namespace DM<|MERGE_RESOLUTION|>--- conflicted
+++ resolved
@@ -2148,10 +2148,10 @@
 
 #if defined(SK_GRAPHITE)
 
-GraphiteSink::GraphiteSink(const SkCommandLineConfigGraphite* config)
-        : fOptions(config->getOptions())
+GraphiteSink::GraphiteSink(const SkCommandLineConfigGraphite* config,
+                           const skiatest::graphite::TestOptions& options)
+        : fOptions(options)
         , fContextType(config->getContextType())
-        , fSurfaceType(config->getSurfaceType())
         , fColorType(config->getColorType())
         , fAlphaType(config->getAlphaType()) {}
 
@@ -2218,18 +2218,6 @@
                                            SkISize dimensions) const {
     SkSurfaceProps props(0, kRGB_H_SkPixelGeometry);
     auto ii = SkImageInfo::Make(dimensions, this->colorInfo());
-<<<<<<< HEAD
-    switch (fSurfaceType) {
-        case SurfaceType::kDefault:
-            return SkSurfaces::RenderTarget(recorder, ii, skgpu::Mipmapped::kNo, &props);
-
-        case SurfaceType::kWrapTextureView:
-            return sk_gpu_test::MakeBackendTextureViewSurface(recorder,
-                                                              ii,
-                                                              skgpu::Mipmapped::kNo,
-                                                              skgpu::Protected::kNo,
-                                                              &props);
-=======
 
 #if defined(SK_DAWN)
     if (fOptions.fUseWGPUTextureView) {
@@ -2238,7 +2226,6 @@
                                                           skgpu::Mipmapped::kNo,
                                                           skgpu::Protected::kNo,
                                                           &props);
->>>>>>> 68e776ef
     }
 #endif // SK_DAWN
 
@@ -2250,7 +2237,8 @@
 #if defined(SK_ENABLE_PRECOMPILE)
 
 GraphitePrecompileTestingSink::GraphitePrecompileTestingSink(
-        const SkCommandLineConfigGraphite* config) : GraphiteSink(config) {}
+        const SkCommandLineConfigGraphite* config,
+        const skiatest::graphite::TestOptions& options) : GraphiteSink(config, options) {}
 
 GraphitePrecompileTestingSink::~GraphitePrecompileTestingSink() {}
 
