"""
This file is auto-generated from //bazel/deps_parser
DO NOT MODIFY BY HAND.
Instead, do:
    bazel run //bazel/deps_parser
"""

load("@bazel_tools//tools/build_defs/repo:git.bzl", "git_repository", "new_git_repository")
load("@bazel_tools//tools/build_defs/repo:http.bzl", "http_archive")
load("@bazel_tools//tools/build_defs/repo:utils.bzl", "maybe")
load("//bazel:download_config_files.bzl", "download_config_files")
load("//bazel:gcs_mirror.bzl", "gcs_mirror_url")

def c_plus_plus_deps(ws = "@skia"):
    """A list of native Bazel git rules to download third party git repositories

       These are in the order they appear in //DEPS.
        https://bazel.build/rules/lib/repo/git

    Args:
      ws: The name of the Skia Bazel workspace. The default, "@", may be when used from within the
          Skia workspace.
    """
    git_repository(
        name = "brotli",
        commit = "6d03dfbedda1615c4cba1211f8d81735575209c8",
        remote = "https://skia.googlesource.com/external/github.com/google/brotli.git",
    )

    new_git_repository(
        name = "dawn",
        build_file = ws + "//bazel/external/dawn:BUILD.bazel",
<<<<<<< HEAD
        commit = "d16f1c5767ebfe40278cd4dcb31b0f181bff2e03",
=======
        commit = "b65ac9ea6f70f7043710b0e0d902e909225bd9aa",
>>>>>>> 959cbcc1
        remote = "https://dawn.googlesource.com/dawn.git",
    )

    git_repository(
        name = "abseil_cpp",
        commit = "65a55c2ba891f6d2492477707f4a2e327a0b40dc",
        remote = "https://skia.googlesource.com/external/github.com/abseil/abseil-cpp.git",
    )

    new_git_repository(
        name = "dng_sdk",
        build_file = ws + "//bazel/external/dng_sdk:BUILD.bazel",
        commit = "c8d0c9b1d16bfda56f15165d39e0ffa360a11123",
        remote = "https://android.googlesource.com/platform/external/dng_sdk.git",
    )

    new_git_repository(
        name = "expat",
        build_file = ws + "//bazel/external/expat:BUILD.bazel",
        commit = "441f98d02deafd9b090aea568282b28f66a50e36",
        remote = "https://chromium.googlesource.com/external/github.com/libexpat/libexpat.git",
    )

    new_git_repository(
        name = "freetype",
        build_file = ws + "//bazel/external/freetype:BUILD.bazel",
        commit = "a46424228f0998a72c715f32e18dca8a7a764c1f",
        remote = "https://chromium.googlesource.com/chromium/src/third_party/freetype2.git",
    )

    new_git_repository(
        name = "harfbuzz",
        build_file = ws + "//bazel/external/harfbuzz:BUILD.bazel",
        commit = "b74a7ecc93e283d059df51ee4f46961a782bcdb8",
        remote = "https://chromium.googlesource.com/external/github.com/harfbuzz/harfbuzz.git",
    )

    git_repository(
        name = "highway",
        commit = "424360251cdcfc314cfc528f53c872ecd63af0f0",
        remote = "https://chromium.googlesource.com/external/github.com/google/highway.git",
    )

    new_git_repository(
        name = "icu",
        build_file = ws + "//bazel/external/icu:BUILD.bazel",
        commit = "364118a1d9da24bb5b770ac3d762ac144d6da5a4",
        remote = "https://chromium.googlesource.com/chromium/deps/icu.git",
        patch_cmds = [
            "rm source/i18n/BUILD.bazel",
            "rm source/common/BUILD.bazel",
            "rm source/stubdata/BUILD.bazel",
        ],
    )

    new_git_repository(
        name = "icu4x",
        build_file = ws + "//bazel/external/icu4x:BUILD.bazel",
        commit = "bcf4f7198d4dc5f3127e84a6ca657c88e7d07a13",
        remote = "https://chromium.googlesource.com/external/github.com/unicode-org/icu4x.git",
    )

    new_git_repository(
        name = "imgui",
        build_file = ws + "//bazel/external/imgui:BUILD.bazel",
        commit = "55d35d8387c15bf0cfd71861df67af8cfbda7456",
        remote = "https://skia.googlesource.com/external/github.com/ocornut/imgui.git",
    )

    new_git_repository(
        name = "libavif",
        build_file = ws + "//bazel/external/libavif:BUILD.bazel",
        commit = "55aab4ac0607ab651055d354d64c4615cf3d8000",
        remote = "https://skia.googlesource.com/external/github.com/AOMediaCodec/libavif.git",
    )

    new_git_repository(
        name = "libgav1",
        build_file = ws + "//bazel/external/libgav1:BUILD.bazel",
        commit = "5cf722e659014ebaf2f573a6dd935116d36eadf1",
        remote = "https://chromium.googlesource.com/codecs/libgav1.git",
    )

    new_git_repository(
        name = "libjpeg_turbo",
        build_file = ws + "//bazel/external/libjpeg_turbo:BUILD.bazel",
        commit = "ccfbe1c82a3b6dbe8647ceb36a3f9ee711fba3cf",
        remote = "https://chromium.googlesource.com/chromium/deps/libjpeg_turbo.git",
    )

    new_git_repository(
        name = "libjxl",
        build_file = ws + "//bazel/external/libjxl:BUILD.bazel",
        commit = "a205468bc5d3a353fb15dae2398a101dff52f2d3",
        remote = "https://chromium.googlesource.com/external/gitlab.com/wg1/jpeg-xl.git",
    )

    new_git_repository(
        name = "libpng",
        build_file = ws + "//bazel/external/libpng:BUILD.bazel",
        commit = "ed217e3e601d8e462f7fd1e04bed43ac42212429",
        remote = "https://skia.googlesource.com/third_party/libpng.git",
    )

    new_git_repository(
        name = "libwebp",
        build_file = ws + "//bazel/external/libwebp:BUILD.bazel",
        commit = "845d5476a866141ba35ac133f856fa62f0b7445f",
        remote = "https://chromium.googlesource.com/webm/libwebp.git",
    )

    new_git_repository(
        name = "libyuv",
        build_file = ws + "//bazel/external/libyuv:BUILD.bazel",
        commit = "d248929c059ff7629a85333699717d7a677d8d96",
        remote = "https://chromium.googlesource.com/libyuv/libyuv.git",
    )

    new_git_repository(
        name = "perfetto",
        build_file = ws + "//bazel/external/perfetto:BUILD.bazel",
        commit = "93885509be1c9240bc55fa515ceb34811e54a394",
        remote = "https://android.googlesource.com/platform/external/perfetto",
    )

    new_git_repository(
        name = "piex",
        build_file = ws + "//bazel/external/piex:BUILD.bazel",
        commit = "bb217acdca1cc0c16b704669dd6f91a1b509c406",
        remote = "https://android.googlesource.com/platform/external/piex.git",
    )

    new_git_repository(
        name = "vulkanmemoryallocator",
        build_file = ws + "//bazel/external/vulkanmemoryallocator:BUILD.bazel",
        commit = "a6bfc237255a6bac1513f7c1ebde6d8aed6b5191",
        remote = "https://chromium.googlesource.com/external/github.com/GPUOpen-LibrariesAndSDKs/VulkanMemoryAllocator",
    )

    new_git_repository(
        name = "spirv_cross",
        build_file = ws + "//bazel/external/spirv_cross:BUILD.bazel",
        commit = "b8fcf307f1f347089e3c46eb4451d27f32ebc8d3",
        remote = "https://chromium.googlesource.com/external/github.com/KhronosGroup/SPIRV-Cross",
    )

    git_repository(
        name = "spirv_headers",
        commit = "2acb319af38d43be3ea76bfabf3998e5281d8d12",
        remote = "https://skia.googlesource.com/external/github.com/KhronosGroup/SPIRV-Headers.git",
    )

    git_repository(
        name = "spirv_tools",
<<<<<<< HEAD
        commit = "bc28ac7c195f59b14535edec8472d97fd32a91ad",
=======
        commit = "0cfe9e7219148716dfd30b37f4d21753f098707a",
>>>>>>> 959cbcc1
        remote = "https://skia.googlesource.com/external/github.com/KhronosGroup/SPIRV-Tools.git",
    )

    new_git_repository(
        name = "vello",
        build_file = ws + "//bazel/external/vello:BUILD.bazel",
        commit = "6938a2893d6a2ba658709d1d04720f6c6033700f",
        remote = "https://skia.googlesource.com/external/github.com/linebender/vello.git",
    )

    new_git_repository(
        name = "vulkan_headers",
        build_file = ws + "//bazel/external/vulkan_headers:BUILD.bazel",
        commit = "e3c37e6e184a232e10b01dff5a065ce48c047f88",
        remote = "https://chromium.googlesource.com/external/github.com/KhronosGroup/Vulkan-Headers",
    )

    new_git_repository(
        name = "vulkan_tools",
        build_file = ws + "//bazel/external/vulkan_tools:BUILD.bazel",
        commit = "345af476e583366352e014ee8e43fc5ddf421ab9",
        remote = "https://chromium.googlesource.com/external/github.com/KhronosGroup/Vulkan-Tools",
    )

    new_git_repository(
        name = "vulkan_utility_libraries",
        build_file = ws + "//bazel/external/vulkan_utility_libraries:BUILD.bazel",
        commit = "1b07de9a3a174b853833f7f87a824f20604266b9",
        remote = "https://chromium.googlesource.com/external/github.com/KhronosGroup/Vulkan-Utility-Libraries",
    )

    new_git_repository(
        name = "wuffs",
        build_file = ws + "//bazel/external/wuffs:BUILD.bazel",
        commit = "e3f919ccfe3ef542cfc983a82146070258fb57f8",
        remote = "https://skia.googlesource.com/external/github.com/google/wuffs-mirror-release-c.git",
    )

    new_git_repository(
        name = "zlib_skia",
        build_file = ws + "//bazel/external/zlib_skia:BUILD.bazel",
        commit = "646b7f569718921d7d4b5b8e22572ff6c76f2596",
        remote = "https://chromium.googlesource.com/chromium/src/third_party/zlib",
    )

def bazel_deps():
    maybe(
        http_archive,
        name = "bazel_skylib",
        sha256 = "c6966ec828da198c5d9adbaa94c05e3a1c7f21bd012a0b29ba8ddbccb2c93b0d",
        urls = gcs_mirror_url(
            sha256 = "c6966ec828da198c5d9adbaa94c05e3a1c7f21bd012a0b29ba8ddbccb2c93b0d",
            url = "https://github.com/bazelbuild/bazel-skylib/releases/download/1.1.1/bazel-skylib-1.1.1.tar.gz",
        ),
    )

    maybe(
        http_archive,
        name = "bazel_toolchains",
        sha256 = "e52789d4e89c3e2dc0e3446a9684626a626b6bec3fde787d70bae37c6ebcc47f",
        strip_prefix = "bazel-toolchains-5.1.1",
        urls = gcs_mirror_url(
            sha256 = "e52789d4e89c3e2dc0e3446a9684626a626b6bec3fde787d70bae37c6ebcc47f",
            url = "https://github.com/bazelbuild/bazel-toolchains/archive/refs/tags/v5.1.1.tar.gz",
        ),
    )

def header_based_configs():
    maybe(
        download_config_files,
        name = "expat_config",
        skia_revision = "7b730016006e6b66d24a6f94eefe8bec00ac1674",
        files = {
            "BUILD.bazel": "bazel/external/expat/config/BUILD.bazel",
            "expat_config.h": "third_party/expat/include/expat_config/expat_config.h",
        },
    )
    maybe(
        download_config_files,
        name = "freetype_config",
        skia_revision = "7b730016006e6b66d24a6f94eefe8bec00ac1674",
        files = {
            "BUILD.bazel": "bazel/external/freetype/config/BUILD.bazel",
            "android/freetype/config/ftmodule.h": "third_party/freetype2/include/freetype-android/freetype/config/ftmodule.h",
            "android/freetype/config/ftoption.h": "third_party/freetype2/include/freetype-android/freetype/config/ftoption.h",
            "no-type1/freetype/config/ftmodule.h": "third_party/freetype2/include/freetype-no-type1/freetype/config/ftmodule.h",
            "no-type1/freetype/config/ftoption.h": "third_party/freetype2/include/freetype-no-type1/freetype/config/ftoption.h",
        },
    )
    maybe(
        download_config_files,
        name = "harfbuzz_config",
        skia_revision = "7b730016006e6b66d24a6f94eefe8bec00ac1674",
        files = {
            "BUILD.bazel": "bazel/external/harfbuzz/config/BUILD.bazel",
            "config-override.h": "third_party/harfbuzz/config-override.h",
        },
    )
    maybe(
        download_config_files,
        name = "icu_utils",
        skia_revision = "7b730016006e6b66d24a6f94eefe8bec00ac1674",
        files = {
            "BUILD.bazel": "bazel/external/icu/utils/BUILD.bazel",
            "icu/SkLoadICU.cpp": "third_party/icu/SkLoadICU.cpp",
            "icu/SkLoadICU.h": "third_party/icu/SkLoadICU.h",
            "icu/make_data_cpp.py": "third_party/icu/make_data_cpp.py",
        },
    )<|MERGE_RESOLUTION|>--- conflicted
+++ resolved
@@ -30,11 +30,7 @@
     new_git_repository(
         name = "dawn",
         build_file = ws + "//bazel/external/dawn:BUILD.bazel",
-<<<<<<< HEAD
-        commit = "d16f1c5767ebfe40278cd4dcb31b0f181bff2e03",
-=======
         commit = "b65ac9ea6f70f7043710b0e0d902e909225bd9aa",
->>>>>>> 959cbcc1
         remote = "https://dawn.googlesource.com/dawn.git",
     )
 
@@ -189,11 +185,7 @@
 
     git_repository(
         name = "spirv_tools",
-<<<<<<< HEAD
-        commit = "bc28ac7c195f59b14535edec8472d97fd32a91ad",
-=======
         commit = "0cfe9e7219148716dfd30b37f4d21753f098707a",
->>>>>>> 959cbcc1
         remote = "https://skia.googlesource.com/external/github.com/KhronosGroup/SPIRV-Tools.git",
     )
 
