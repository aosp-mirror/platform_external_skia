--- conflicted
+++ resolved
@@ -30,17 +30,13 @@
     new_git_repository(
         name = "dawn",
         build_file = ws + "//bazel/external/dawn:BUILD.bazel",
-<<<<<<< HEAD
-        commit = "e3a4352eecabbf7737b1c7158e8dd70701e00360",
-=======
         commit = "f13f18d21c1b104ab286c7985c71642e0fbfffce",
->>>>>>> dd42c139
         remote = "https://dawn.googlesource.com/dawn.git",
     )
 
     git_repository(
         name = "abseil_cpp",
-        commit = "334aca32051ef6ede2711487acf45d959e9bdffc",
+        commit = "65a55c2ba891f6d2492477707f4a2e327a0b40dc",
         remote = "https://skia.googlesource.com/external/github.com/abseil/abseil-cpp.git",
     )
 
@@ -183,21 +179,13 @@
 
     git_repository(
         name = "spirv_headers",
-<<<<<<< HEAD
-        commit = "49a1fceb9b1d087f3c25ad5ec077bb0e46231297",
-=======
         commit = "2acb319af38d43be3ea76bfabf3998e5281d8d12",
->>>>>>> dd42c139
         remote = "https://skia.googlesource.com/external/github.com/KhronosGroup/SPIRV-Headers.git",
     )
 
     git_repository(
         name = "spirv_tools",
-<<<<<<< HEAD
-        commit = "77c40bece1b8b441eee432fc9d74efbf985f777f",
-=======
         commit = "7bf2d0275e480852abfccc5ff9a4cabd388286b2",
->>>>>>> dd42c139
         remote = "https://skia.googlesource.com/external/github.com/KhronosGroup/SPIRV-Tools.git",
     )
 
@@ -225,11 +213,7 @@
     new_git_repository(
         name = "vulkan_utility_libraries",
         build_file = ws + "//bazel/external/vulkan_utility_libraries:BUILD.bazel",
-<<<<<<< HEAD
-        commit = "8bc338928b5c92489d953e049018eab2359d437a",
-=======
         commit = "1b07de9a3a174b853833f7f87a824f20604266b9",
->>>>>>> dd42c139
         remote = "https://chromium.googlesource.com/external/github.com/KhronosGroup/Vulkan-Utility-Libraries",
     )
 
