"""
This file is auto-generated from //bazel/deps_parser
DO NOT MODIFY BY HAND.
Instead, do:
    bazel run //bazel/deps_parser
"""

load("@bazel_tools//tools/build_defs/repo:git.bzl", "git_repository", "new_git_repository")
load("@bazel_tools//tools/build_defs/repo:http.bzl", "http_archive")
load("@bazel_tools//tools/build_defs/repo:utils.bzl", "maybe")
load("//bazel:download_config_files.bzl", "download_config_files")
load("//bazel:gcs_mirror.bzl", "gcs_mirror_url")

def c_plus_plus_deps(ws = "@skia"):
    """A list of native Bazel git rules to download third party git repositories

       These are in the order they appear in //DEPS.
        https://bazel.build/rules/lib/repo/git

    Args:
      ws: The name of the Skia Bazel workspace. The default, "@", may be when used from within the
          Skia workspace.
    """
    git_repository(
        name = "brotli",
        commit = "6d03dfbedda1615c4cba1211f8d81735575209c8",
        remote = "https://skia.googlesource.com/external/github.com/google/brotli.git",
    )

    new_git_repository(
        name = "dawn",
        build_file = ws + "//bazel/external/dawn:BUILD.bazel",
<<<<<<< HEAD
        commit = "79281094cb191d4614339b813e1635bbd01bf105",
=======
        commit = "be9d992b58d8e9de833a4fb19d331939373a7360",
>>>>>>> 68e776ef
        remote = "https://dawn.googlesource.com/dawn.git",
    )

    git_repository(
        name = "abseil_cpp",
        commit = "65a55c2ba891f6d2492477707f4a2e327a0b40dc",
        remote = "https://skia.googlesource.com/external/github.com/abseil/abseil-cpp.git",
    )

    new_git_repository(
        name = "dng_sdk",
        build_file = ws + "//bazel/external/dng_sdk:BUILD.bazel",
        commit = "c8d0c9b1d16bfda56f15165d39e0ffa360a11123",
        remote = "https://android.googlesource.com/platform/external/dng_sdk.git",
    )

    new_git_repository(
        name = "expat",
        build_file = ws + "//bazel/external/expat:BUILD.bazel",
        commit = "624da0f593bb8d7e146b9f42b06d8e6c80d032a3",
        remote = "https://chromium.googlesource.com/external/github.com/libexpat/libexpat.git",
    )

    new_git_repository(
        name = "freetype",
        build_file = ws + "//bazel/external/freetype:BUILD.bazel",
        commit = "83af801b552111e37d9466a887e1783a0fb5f196",
        remote = "https://chromium.googlesource.com/chromium/src/third_party/freetype2.git",
    )

    new_git_repository(
        name = "harfbuzz",
        build_file = ws + "//bazel/external/harfbuzz:BUILD.bazel",
        commit = "a070f9ebbe88dc71b248af9731dd49ec93f4e6e6",
        remote = "https://chromium.googlesource.com/external/github.com/harfbuzz/harfbuzz.git",
    )

    git_repository(
        name = "highway",
        commit = "424360251cdcfc314cfc528f53c872ecd63af0f0",
        remote = "https://chromium.googlesource.com/external/github.com/google/highway.git",
    )

    new_git_repository(
        name = "icu",
        build_file = ws + "//bazel/external/icu:BUILD.bazel",
        commit = "364118a1d9da24bb5b770ac3d762ac144d6da5a4",
        remote = "https://chromium.googlesource.com/chromium/deps/icu.git",
        patch_cmds = [
            "rm source/i18n/BUILD.bazel",
            "rm source/common/BUILD.bazel",
            "rm source/stubdata/BUILD.bazel",
        ],
        patch_cmds_win = [
            "del source/i18n/BUILD.bazel",
            "del source/common/BUILD.bazel",
            "del source/stubdata/BUILD.bazel",
        ],
    )

    new_git_repository(
        name = "icu4x",
        build_file = ws + "//bazel/external/icu4x:BUILD.bazel",
        commit = "bcf4f7198d4dc5f3127e84a6ca657c88e7d07a13",
        remote = "https://chromium.googlesource.com/external/github.com/unicode-org/icu4x.git",
    )

    new_git_repository(
        name = "imgui",
        build_file = ws + "//bazel/external/imgui:BUILD.bazel",
        commit = "55d35d8387c15bf0cfd71861df67af8cfbda7456",
        remote = "https://skia.googlesource.com/external/github.com/ocornut/imgui.git",
    )

    new_git_repository(
        name = "libavif",
        build_file = ws + "//bazel/external/libavif:BUILD.bazel",
        commit = "55aab4ac0607ab651055d354d64c4615cf3d8000",
        remote = "https://skia.googlesource.com/external/github.com/AOMediaCodec/libavif.git",
    )

    new_git_repository(
        name = "libgav1",
        build_file = ws + "//bazel/external/libgav1:BUILD.bazel",
        commit = "5cf722e659014ebaf2f573a6dd935116d36eadf1",
        remote = "https://chromium.googlesource.com/codecs/libgav1.git",
    )

    new_git_repository(
        name = "libjpeg_turbo",
        build_file = ws + "//bazel/external/libjpeg_turbo:BUILD.bazel",
        commit = "ccfbe1c82a3b6dbe8647ceb36a3f9ee711fba3cf",
        remote = "https://chromium.googlesource.com/chromium/deps/libjpeg_turbo.git",
    )

    new_git_repository(
        name = "libjxl",
        build_file = ws + "//bazel/external/libjxl:BUILD.bazel",
        commit = "a205468bc5d3a353fb15dae2398a101dff52f2d3",
        remote = "https://chromium.googlesource.com/external/gitlab.com/wg1/jpeg-xl.git",
    )

    new_git_repository(
        name = "libpng",
        build_file = ws + "//bazel/external/libpng:BUILD.bazel",
        commit = "ed217e3e601d8e462f7fd1e04bed43ac42212429",
        remote = "https://skia.googlesource.com/third_party/libpng.git",
    )

    new_git_repository(
        name = "libwebp",
        build_file = ws + "//bazel/external/libwebp:BUILD.bazel",
        commit = "845d5476a866141ba35ac133f856fa62f0b7445f",
        remote = "https://chromium.googlesource.com/webm/libwebp.git",
    )

    new_git_repository(
        name = "libyuv",
        build_file = ws + "//bazel/external/libyuv:BUILD.bazel",
        commit = "d248929c059ff7629a85333699717d7a677d8d96",
        remote = "https://chromium.googlesource.com/libyuv/libyuv.git",
    )

    new_git_repository(
        name = "perfetto",
        build_file = ws + "//bazel/external/perfetto:BUILD.bazel",
        commit = "93885509be1c9240bc55fa515ceb34811e54a394",
        remote = "https://android.googlesource.com/platform/external/perfetto",
    )

    new_git_repository(
        name = "piex",
        build_file = ws + "//bazel/external/piex:BUILD.bazel",
        commit = "bb217acdca1cc0c16b704669dd6f91a1b509c406",
        remote = "https://android.googlesource.com/platform/external/piex.git",
    )

    new_git_repository(
        name = "vulkanmemoryallocator",
        build_file = ws + "//bazel/external/vulkanmemoryallocator:BUILD.bazel",
        commit = "a6bfc237255a6bac1513f7c1ebde6d8aed6b5191",
        remote = "https://chromium.googlesource.com/external/github.com/GPUOpen-LibrariesAndSDKs/VulkanMemoryAllocator",
    )

    new_git_repository(
        name = "spirv_cross",
        build_file = ws + "//bazel/external/spirv_cross:BUILD.bazel",
        commit = "b8fcf307f1f347089e3c46eb4451d27f32ebc8d3",
        remote = "https://chromium.googlesource.com/external/github.com/KhronosGroup/SPIRV-Cross",
    )

    git_repository(
        name = "spirv_headers",
        commit = "252dc2df08f58e0e50c8437edc0e77eacdfb7559",
        remote = "https://skia.googlesource.com/external/github.com/KhronosGroup/SPIRV-Headers.git",
    )

    git_repository(
        name = "spirv_tools",
<<<<<<< HEAD
        commit = "e1782d6675b88225225e331a6318554d473c54db",
=======
        commit = "895bb9ffecc2c48646b50f77aeb85f5b70b9bb37",
>>>>>>> 68e776ef
        remote = "https://skia.googlesource.com/external/github.com/KhronosGroup/SPIRV-Tools.git",
    )

    new_git_repository(
        name = "vello",
        build_file = ws + "//bazel/external/vello:BUILD.bazel",
        commit = "3ee3bea02164c5a816fe6c16ef4e3a810edb7620",
        remote = "https://skia.googlesource.com/external/github.com/linebender/vello.git",
    )

    new_git_repository(
        name = "vulkan_headers",
        build_file = ws + "//bazel/external/vulkan_headers:BUILD.bazel",
        commit = "e271cfd4809ed133cadc6c3de7903e59628b3d8a",
        remote = "https://chromium.googlesource.com/external/github.com/KhronosGroup/Vulkan-Headers",
    )

    new_git_repository(
        name = "vulkan_tools",
        build_file = ws + "//bazel/external/vulkan_tools:BUILD.bazel",
        commit = "2030a5b09f5656d1e9b8c9c4ab3ebe98024da150",
        remote = "https://chromium.googlesource.com/external/github.com/KhronosGroup/Vulkan-Tools",
    )

    new_git_repository(
        name = "vulkan_utility_libraries",
        build_file = ws + "//bazel/external/vulkan_utility_libraries:BUILD.bazel",
        commit = "b541be2eae6f22772015dc76d215c723693ae028",
        remote = "https://chromium.googlesource.com/external/github.com/KhronosGroup/Vulkan-Utility-Libraries",
    )

    new_git_repository(
        name = "wuffs",
        build_file = ws + "//bazel/external/wuffs:BUILD.bazel",
        commit = "e3f919ccfe3ef542cfc983a82146070258fb57f8",
        remote = "https://skia.googlesource.com/external/github.com/google/wuffs-mirror-release-c.git",
    )

    new_git_repository(
        name = "zlib_skia",
        build_file = ws + "//bazel/external/zlib_skia:BUILD.bazel",
        commit = "646b7f569718921d7d4b5b8e22572ff6c76f2596",
        remote = "https://chromium.googlesource.com/chromium/src/third_party/zlib",
    )

def bazel_deps():
    maybe(
        http_archive,
        name = "bazel_skylib",
        sha256 = "c6966ec828da198c5d9adbaa94c05e3a1c7f21bd012a0b29ba8ddbccb2c93b0d",
        urls = gcs_mirror_url(
            sha256 = "c6966ec828da198c5d9adbaa94c05e3a1c7f21bd012a0b29ba8ddbccb2c93b0d",
            url = "https://github.com/bazelbuild/bazel-skylib/releases/download/1.1.1/bazel-skylib-1.1.1.tar.gz",
        ),
    )

    maybe(
        http_archive,
        name = "bazel_toolchains",
        sha256 = "e52789d4e89c3e2dc0e3446a9684626a626b6bec3fde787d70bae37c6ebcc47f",
        strip_prefix = "bazel-toolchains-5.1.1",
        urls = gcs_mirror_url(
            sha256 = "e52789d4e89c3e2dc0e3446a9684626a626b6bec3fde787d70bae37c6ebcc47f",
            url = "https://github.com/bazelbuild/bazel-toolchains/archive/refs/tags/v5.1.1.tar.gz",
        ),
    )

def header_based_configs():
    skia_revision = "d211141c45c9171437fa8e6e07989edb5bffa17a"
    maybe(
        download_config_files,
        name = "expat_config",
        skia_revision = skia_revision,
        files = {
            "BUILD.bazel": "third_party/expat/include/BUILD.bazel",
            "expat_config/expat_config.h": "third_party/expat/include/expat_config/expat_config.h",
        },
    )
    maybe(
        download_config_files,
        name = "freetype_config",
        skia_revision = skia_revision,
        files = {
            "BUILD.bazel": "third_party/freetype2/include/BUILD.bazel",
            "freetype-android/freetype/config/ftmodule.h": "third_party/freetype2/include/freetype-android/freetype/config/ftmodule.h",
            "freetype-android/freetype/config/ftoption.h": "third_party/freetype2/include/freetype-android/freetype/config/ftoption.h",
            "freetype-no-type1/freetype/config/ftmodule.h": "third_party/freetype2/include/freetype-no-type1/freetype/config/ftmodule.h",
            "freetype-no-type1/freetype/config/ftoption.h": "third_party/freetype2/include/freetype-no-type1/freetype/config/ftoption.h",
        },
    )
    maybe(
        download_config_files,
        name = "harfbuzz_config",
        skia_revision = skia_revision,
        files = {
            "BUILD.bazel": "third_party/harfbuzz/BUILD.bazel",
            "config-override.h": "third_party/harfbuzz/config-override.h",
        },
    )
    maybe(
        download_config_files,
        name = "icu_utils",
        skia_revision = skia_revision,
        files = {
            "BUILD.bazel": "third_party/icu/BUILD.bazel",
            "SkLoadICU.cpp": "third_party/icu/SkLoadICU.cpp",
            "SkLoadICU.h": "third_party/icu/SkLoadICU.h",
            "make_data_cpp.py": "third_party/icu/make_data_cpp.py",
        },
    )<|MERGE_RESOLUTION|>--- conflicted
+++ resolved
@@ -30,11 +30,7 @@
     new_git_repository(
         name = "dawn",
         build_file = ws + "//bazel/external/dawn:BUILD.bazel",
-<<<<<<< HEAD
-        commit = "79281094cb191d4614339b813e1635bbd01bf105",
-=======
         commit = "be9d992b58d8e9de833a4fb19d331939373a7360",
->>>>>>> 68e776ef
         remote = "https://dawn.googlesource.com/dawn.git",
     )
 
@@ -194,11 +190,7 @@
 
     git_repository(
         name = "spirv_tools",
-<<<<<<< HEAD
-        commit = "e1782d6675b88225225e331a6318554d473c54db",
-=======
         commit = "895bb9ffecc2c48646b50f77aeb85f5b70b9bb37",
->>>>>>> 68e776ef
         remote = "https://skia.googlesource.com/external/github.com/KhronosGroup/SPIRV-Tools.git",
     )
 
