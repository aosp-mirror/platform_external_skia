--- conflicted
+++ resolved
@@ -22,11 +22,7 @@
     new_git_repository(
         name = "dawn",
         build_file = "@//bazel/external/dawn:BUILD.bazel",
-<<<<<<< HEAD
-        commit = "5cc118bde79d652a1cebab96cd8b8f198be8aaa9",
-=======
         commit = "e9112132e05cf89b660089c075cf58ef64d0e59f",
->>>>>>> 03b8d7d9
         remote = "https://dawn.googlesource.com/dawn.git",
     )
 
@@ -162,18 +158,14 @@
 
     git_repository(
         name = "spirv_tools",
-<<<<<<< HEAD
-        commit = "025ea891faaffa832116e5411bfcdb70d256b494",
-=======
         commit = "d87f61605b3647fbceae9aaa922fce0031afdc63",
->>>>>>> 03b8d7d9
         remote = "https://skia.googlesource.com/external/github.com/KhronosGroup/SPIRV-Tools.git",
     )
 
     new_git_repository(
         name = "vulkan_headers",
         build_file = "@//bazel/external/vulkan_headers:BUILD.bazel",
-        commit = "00671c64ba5c488ade22ad572a0ef81d5e64c803",
+        commit = "fc90b60663965aec582d5bf7965f4e6b15173730",
         remote = "https://chromium.googlesource.com/external/github.com/KhronosGroup/Vulkan-Headers",
     )
 
