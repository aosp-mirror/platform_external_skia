"""
This file is auto-generated from //bazel/deps_parser
DO NOT MODIFY BY HAND.
Instead, do:
    bazel run //bazel/deps_parser
"""

load("@bazel_tools//tools/build_defs/repo:git.bzl", "git_repository", "new_git_repository")

def git_repos_from_deps():
    """A list of native Bazel git rules to download third party git repositories

       These are in the order they appear in //DEPS.
        https://bazel.build/rules/lib/repo/git
    """
    git_repository(
        name = "brotli",
        commit = "6d03dfbedda1615c4cba1211f8d81735575209c8",
        remote = "https://skia.googlesource.com/external/github.com/google/brotli.git",
    )

    new_git_repository(
        name = "dawn",
        build_file = "@//bazel/external/dawn:BUILD.bazel",
<<<<<<< HEAD
        commit = "9cbc7e1e54b5b6385c4529cdc30f9398514aadf1",
=======
        commit = "4cd8452c3caf5e21868a284aac15e7afee7606b5",
>>>>>>> 3f993c63
        remote = "https://dawn.googlesource.com/dawn.git",
    )

    git_repository(
        name = "abseil_cpp",
        commit = "cb436cf0142b4cbe47aae94223443df7f82e2920",
        remote = "https://skia.googlesource.com/external/github.com/abseil/abseil-cpp.git",
    )

    new_git_repository(
        name = "dng_sdk",
        build_file = "@//bazel/external/dng_sdk:BUILD.bazel",
        commit = "c8d0c9b1d16bfda56f15165d39e0ffa360a11123",
        remote = "https://android.googlesource.com/platform/external/dng_sdk.git",
    )

    new_git_repository(
        name = "expat",
        build_file = "@//bazel/external/expat:BUILD.bazel",
        commit = "a28238bdeebc087071777001245df1876a11f5ee",
        remote = "https://chromium.googlesource.com/external/github.com/libexpat/libexpat.git",
    )

    new_git_repository(
        name = "freetype",
        build_file = "@//bazel/external/freetype:BUILD.bazel",
        commit = "1bfaca0635d5c90fa6088dc01d99899a947b7d29",
        remote = "https://chromium.googlesource.com/chromium/src/third_party/freetype2.git",
    )

    new_git_repository(
        name = "harfbuzz",
        build_file = "@//bazel/external/harfbuzz:BUILD.bazel",
        commit = "f1f2be776bcd994fa9262622e1a7098a066e5cf7",
        remote = "https://chromium.googlesource.com/external/github.com/harfbuzz/harfbuzz.git",
    )

    git_repository(
        name = "highway",
        commit = "424360251cdcfc314cfc528f53c872ecd63af0f0",
        remote = "https://chromium.googlesource.com/external/github.com/google/highway.git",
    )

    new_git_repository(
        name = "icu",
        build_file = "@//bazel/external/icu:BUILD.bazel",
        commit = "a0718d4f121727e30b8d52c7a189ebf5ab52421f",
        remote = "https://chromium.googlesource.com/chromium/deps/icu.git",
    )

    new_git_repository(
        name = "libavif",
        build_file = "@//bazel/external/libavif:BUILD.bazel",
        commit = "f49462dc93784bf34148715eee36ab6697ca0b35",
        remote = "https://github.com/AOMediaCodec/libavif.git",
    )

    new_git_repository(
        name = "libgav1",
        build_file = "@//bazel/external/libgav1:BUILD.bazel",
        commit = "0fb779c1e169fe6c229cd1fa9cc6ea6feeb441da",
        remote = "https://chromium.googlesource.com/codecs/libgav1.git",
    )

    new_git_repository(
        name = "libjpeg_turbo",
        build_file = "@//bazel/external/libjpeg_turbo:BUILD.bazel",
        commit = "ed683925e4897a84b3bffc5c1414c85b97a129a3",
        remote = "https://chromium.googlesource.com/chromium/deps/libjpeg_turbo.git",
    )

    new_git_repository(
        name = "libjxl",
        build_file = "@//bazel/external/libjxl:BUILD.bazel",
        commit = "a205468bc5d3a353fb15dae2398a101dff52f2d3",
        remote = "https://chromium.googlesource.com/external/gitlab.com/wg1/jpeg-xl.git",
    )

    new_git_repository(
        name = "libpng",
        build_file = "@//bazel/external/libpng:BUILD.bazel",
        commit = "386707c6d19b974ca2e3db7f5c61873813c6fe44",
        remote = "https://skia.googlesource.com/third_party/libpng.git",
    )

    new_git_repository(
        name = "libwebp",
        build_file = "@//bazel/external/libwebp:BUILD.bazel",
        commit = "a8e366166ab57bb1b4aaf6739fc775515bc71b51",
        remote = "https://chromium.googlesource.com/webm/libwebp.git",
    )

    new_git_repository(
        name = "libyuv",
        build_file = "@//bazel/external/libyuv:BUILD.bazel",
        commit = "d248929c059ff7629a85333699717d7a677d8d96",
        remote = "https://chromium.googlesource.com/libyuv/libyuv.git",
    )

    new_git_repository(
        name = "perfetto",
        build_file = "@//bazel/external/perfetto:BUILD.bazel",
        commit = "93885509be1c9240bc55fa515ceb34811e54a394",
        remote = "https://android.googlesource.com/platform/external/perfetto",
    )

    new_git_repository(
        name = "piex",
        build_file = "@//bazel/external/piex:BUILD.bazel",
        commit = "bb217acdca1cc0c16b704669dd6f91a1b509c406",
        remote = "https://android.googlesource.com/platform/external/piex.git",
    )

    new_git_repository(
        name = "vulkanmemoryallocator",
        build_file = "@//bazel/external/vulkanmemoryallocator:BUILD.bazel",
        commit = "7de5cc00de50e71a3aab22dea52fbb7ff4efceb6",
        remote = "https://chromium.googlesource.com/external/github.com/GPUOpen-LibrariesAndSDKs/VulkanMemoryAllocator",
    )

    new_git_repository(
        name = "spirv_cross",
        build_file = "@//bazel/external/spirv_cross:BUILD.bazel",
        commit = "3cecac74c671cc4cf373854fdd7cfdbec055ceae",
        remote = "https://chromium.googlesource.com/external/github.com/KhronosGroup/SPIRV-Cross",
    )

    git_repository(
        name = "spirv_headers",
        commit = "85a1ed200d50660786c1a88d9166e871123cce39",
        remote = "https://skia.googlesource.com/external/github.com/KhronosGroup/SPIRV-Headers.git",
    )

    git_repository(
        name = "spirv_tools",
        commit = "c8e1588cfa3ff9e3b5d600ef04f4261c4e68af90",
        remote = "https://skia.googlesource.com/external/github.com/KhronosGroup/SPIRV-Tools.git",
    )

    new_git_repository(
        name = "vulkan_headers",
        build_file = "@//bazel/external/vulkan_headers:BUILD.bazel",
        commit = "d4c221772cb222117446521517254c91f9211801",
        remote = "https://chromium.googlesource.com/external/github.com/KhronosGroup/Vulkan-Headers",
    )

    new_git_repository(
        name = "vulkan_tools",
        build_file = "@//bazel/external/vulkan_tools:BUILD.bazel",
        commit = "0bb32875d2e66c356ca42c9c93f3b103dd5ceac6",
        remote = "https://chromium.googlesource.com/external/github.com/KhronosGroup/Vulkan-Tools",
    )

    new_git_repository(
        name = "wuffs",
        build_file = "@//bazel/external/wuffs:BUILD.bazel",
        commit = "a0041ac0310b3156b963e2f2bea09245f25ec073",
        remote = "https://skia.googlesource.com/external/github.com/google/wuffs-mirror-release-c.git",
    )

    new_git_repository(
        name = "zlib_skia",
        build_file = "@//bazel/external/zlib_skia:BUILD.bazel",
        commit = "c876c8f87101c5a75f6014b0f832499afeb65b73",
        remote = "https://chromium.googlesource.com/chromium/src/third_party/zlib",
    )<|MERGE_RESOLUTION|>--- conflicted
+++ resolved
@@ -22,11 +22,7 @@
     new_git_repository(
         name = "dawn",
         build_file = "@//bazel/external/dawn:BUILD.bazel",
-<<<<<<< HEAD
-        commit = "9cbc7e1e54b5b6385c4529cdc30f9398514aadf1",
-=======
         commit = "4cd8452c3caf5e21868a284aac15e7afee7606b5",
->>>>>>> 3f993c63
         remote = "https://dawn.googlesource.com/dawn.git",
     )
 
