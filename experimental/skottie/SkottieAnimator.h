/*
 * Copyright 2017 Google Inc.
 *
 * Use of this source code is governed by a BSD-style license that can be
 * found in the LICENSE file.
 */

#ifndef SkottieAnimator_DEFINED
#define SkottieAnimator_DEFINED

#include "SkSGScene.h"
<<<<<<< HEAD
#include "SkTArray.h"
#include "SkTypes.h"

#include <functional>
#include <memory>
=======

#include <functional>
>>>>>>> 0b9bef23

namespace Json { class Value; }

<<<<<<< HEAD
    bool isHold() const { return fHold; }

private:
    // Initialized for non-linear interpolation.
    std::unique_ptr<SkCubicMap> fCubicMap;

    // Start/end times.
    float                       fT0 = 0,
                                fT1 = 0;

    bool                        fHold = false;
};

// Describes a keyframe interpolation interval (v0@t0) -> (v1@t1).
template <typename T>
class KeyframeInterval final : public KeyframeIntervalBase {
public:
    bool parse(const Json::Value& k, KeyframeInterval* prev) {
        SkASSERT(k.isObject());

        if (!this->INHERITED::parse(k, prev) ||
            !ValueTraits<T>::Parse(k["s"], &fV0)) {
            return false;
        }

        if (!this->isHold() &&
            (!ValueTraits<T>::Parse(k["e"], &fV1) ||
             ValueTraits<T>::Cardinality(fV0) != ValueTraits<T>::Cardinality(fV1))) {
            return false;
        }

        return !prev || ValueTraits<T>::Cardinality(fV0) == ValueTraits<T>::Cardinality(prev->fV0);
    }

    void eval(float t, T* v) const {
        if (this->isHold() || t <= this->t0()) {
            *v = fV0;
        } else if (t >= this->t1()) {
            *v = fV1;
        } else {
            this->lerp(t, v);
        }
    }

private:
    void lerp(float t, T*) const;

    // Start/end values.
    T fV0,
      fV1;

    using INHERITED = KeyframeIntervalBase;
};

// Binds an animated/keyframed property to a node attribute setter.
template <typename T>
class Animator final : public sksg::Animator {
public:
    using ApplyFuncT = std::function<void(const T&)>;

    static std::unique_ptr<Animator> Make(const Json::Value& jframes, ApplyFuncT&& applyFunc) {
        if (!jframes.isArray())
            return nullptr;

        SkTArray<KeyframeInterval<T>, true> frames(jframes.size());

        KeyframeInterval<T>* prev_frame = nullptr;
        for (const auto& jframe : jframes) {
            if (!jframe.isObject())
                continue;

            KeyframeInterval<T> frame;
            if (frame.parse(jframe, prev_frame)) {
                frames.push_back(std::move(frame));
                prev_frame = &frames.back();
            }
        }

        // If we couldn't determine a t1 for the last frame, discard it.
        if (!frames.empty() && !frames.back().isValid()) {
            frames.pop_back();
        }

        return frames.empty()
            ? nullptr
            : std::unique_ptr<Animator>(new Animator(std::move(frames), std::move(applyFunc)));
    }

    void onTick(float t) override {
        if (!fCurrentFrame || !fCurrentFrame->contains(t)) {
            fCurrentFrame = this->findFrame(t);
        }

        T val;
        fCurrentFrame->eval(t, &val);

        fFunc(val);
    }

private:
    Animator(SkTArray<KeyframeInterval<T>, true>&& frames, ApplyFuncT&& applyFunc)
        : fFrames(std::move(frames))
        , fFunc(std::move(applyFunc)) {}

    const KeyframeInterval<T>* findFrame(float t) const;

    const SkTArray<KeyframeInterval<T>, true> fFrames;
    const ApplyFuncT                          fFunc;
    const KeyframeInterval<T>*                fCurrentFrame = nullptr;
};

template <typename T>
const KeyframeInterval<T>* Animator<T>::findFrame(float t) const {
    SkASSERT(!fFrames.empty());

    auto f0 = fFrames.begin(),
         f1 = fFrames.end() - 1;

    SkASSERT(f0->isValid());
    SkASSERT(f1->isValid());

    if (t < f0->t0()) {
        return f0;
    }

    if (t > f1->t1()) {
        return f1;
    }

    while (f0 != f1) {
        SkASSERT(f0 < f1);
        SkASSERT(t >= f0->t0() && t <= f1->t1());

        const auto f = f0 + (f1 - f0) / 2;
        SkASSERT(f->isValid());

        if (t > f->t1()) {
            f0 = f + 1;
        } else {
            f1 = f;
        }
    }

    SkASSERT(f0 == f1);
    SkASSERT(f0->contains(t));

    return f0;
}
=======
namespace skottie {

// This is the workhorse for property binding: depending on whether the property is animated,
// it will either apply immediately or instantiate and attach a keyframe animator.
template <typename T>
bool BindProperty(const Json::Value&,
                  sksg::Scene::AnimatorList*,
                  std::function<void(const T&)>&&,
                  const T* noop = nullptr);
>>>>>>> 0b9bef23

} // namespace skottie

#endif // SkottieAnimator_DEFINED<|MERGE_RESOLUTION|>--- conflicted
+++ resolved
@@ -9,169 +9,11 @@
 #define SkottieAnimator_DEFINED
 
 #include "SkSGScene.h"
-<<<<<<< HEAD
-#include "SkTArray.h"
-#include "SkTypes.h"
 
 #include <functional>
-#include <memory>
-=======
-
-#include <functional>
->>>>>>> 0b9bef23
 
 namespace Json { class Value; }
 
-<<<<<<< HEAD
-    bool isHold() const { return fHold; }
-
-private:
-    // Initialized for non-linear interpolation.
-    std::unique_ptr<SkCubicMap> fCubicMap;
-
-    // Start/end times.
-    float                       fT0 = 0,
-                                fT1 = 0;
-
-    bool                        fHold = false;
-};
-
-// Describes a keyframe interpolation interval (v0@t0) -> (v1@t1).
-template <typename T>
-class KeyframeInterval final : public KeyframeIntervalBase {
-public:
-    bool parse(const Json::Value& k, KeyframeInterval* prev) {
-        SkASSERT(k.isObject());
-
-        if (!this->INHERITED::parse(k, prev) ||
-            !ValueTraits<T>::Parse(k["s"], &fV0)) {
-            return false;
-        }
-
-        if (!this->isHold() &&
-            (!ValueTraits<T>::Parse(k["e"], &fV1) ||
-             ValueTraits<T>::Cardinality(fV0) != ValueTraits<T>::Cardinality(fV1))) {
-            return false;
-        }
-
-        return !prev || ValueTraits<T>::Cardinality(fV0) == ValueTraits<T>::Cardinality(prev->fV0);
-    }
-
-    void eval(float t, T* v) const {
-        if (this->isHold() || t <= this->t0()) {
-            *v = fV0;
-        } else if (t >= this->t1()) {
-            *v = fV1;
-        } else {
-            this->lerp(t, v);
-        }
-    }
-
-private:
-    void lerp(float t, T*) const;
-
-    // Start/end values.
-    T fV0,
-      fV1;
-
-    using INHERITED = KeyframeIntervalBase;
-};
-
-// Binds an animated/keyframed property to a node attribute setter.
-template <typename T>
-class Animator final : public sksg::Animator {
-public:
-    using ApplyFuncT = std::function<void(const T&)>;
-
-    static std::unique_ptr<Animator> Make(const Json::Value& jframes, ApplyFuncT&& applyFunc) {
-        if (!jframes.isArray())
-            return nullptr;
-
-        SkTArray<KeyframeInterval<T>, true> frames(jframes.size());
-
-        KeyframeInterval<T>* prev_frame = nullptr;
-        for (const auto& jframe : jframes) {
-            if (!jframe.isObject())
-                continue;
-
-            KeyframeInterval<T> frame;
-            if (frame.parse(jframe, prev_frame)) {
-                frames.push_back(std::move(frame));
-                prev_frame = &frames.back();
-            }
-        }
-
-        // If we couldn't determine a t1 for the last frame, discard it.
-        if (!frames.empty() && !frames.back().isValid()) {
-            frames.pop_back();
-        }
-
-        return frames.empty()
-            ? nullptr
-            : std::unique_ptr<Animator>(new Animator(std::move(frames), std::move(applyFunc)));
-    }
-
-    void onTick(float t) override {
-        if (!fCurrentFrame || !fCurrentFrame->contains(t)) {
-            fCurrentFrame = this->findFrame(t);
-        }
-
-        T val;
-        fCurrentFrame->eval(t, &val);
-
-        fFunc(val);
-    }
-
-private:
-    Animator(SkTArray<KeyframeInterval<T>, true>&& frames, ApplyFuncT&& applyFunc)
-        : fFrames(std::move(frames))
-        , fFunc(std::move(applyFunc)) {}
-
-    const KeyframeInterval<T>* findFrame(float t) const;
-
-    const SkTArray<KeyframeInterval<T>, true> fFrames;
-    const ApplyFuncT                          fFunc;
-    const KeyframeInterval<T>*                fCurrentFrame = nullptr;
-};
-
-template <typename T>
-const KeyframeInterval<T>* Animator<T>::findFrame(float t) const {
-    SkASSERT(!fFrames.empty());
-
-    auto f0 = fFrames.begin(),
-         f1 = fFrames.end() - 1;
-
-    SkASSERT(f0->isValid());
-    SkASSERT(f1->isValid());
-
-    if (t < f0->t0()) {
-        return f0;
-    }
-
-    if (t > f1->t1()) {
-        return f1;
-    }
-
-    while (f0 != f1) {
-        SkASSERT(f0 < f1);
-        SkASSERT(t >= f0->t0() && t <= f1->t1());
-
-        const auto f = f0 + (f1 - f0) / 2;
-        SkASSERT(f->isValid());
-
-        if (t > f->t1()) {
-            f0 = f + 1;
-        } else {
-            f1 = f;
-        }
-    }
-
-    SkASSERT(f0 == f1);
-    SkASSERT(f0->contains(t));
-
-    return f0;
-}
-=======
 namespace skottie {
 
 // This is the workhorse for property binding: depending on whether the property is animated,
@@ -181,7 +23,6 @@
                   sksg::Scene::AnimatorList*,
                   std::function<void(const T&)>&&,
                   const T* noop = nullptr);
->>>>>>> 0b9bef23
 
 } // namespace skottie
 
