--- conflicted
+++ resolved
@@ -9,19 +9,11 @@
     type: GIT
     value: "https://skia.googlesource.com/skia"
   }
-<<<<<<< HEAD
-  version: "abe8b4249e06965e02b2a0bfc66c6c8e5353f9ee"
-=======
   version: "36c3b381b1772318063cef2ecb424e29ea3ea2b9"
->>>>>>> 959cbcc1
   license_type: RECIPROCAL
   last_upgrade_date {
     year: 2024
     month: 6
-<<<<<<< HEAD
-    day: 17
-=======
     day: 20
->>>>>>> 959cbcc1
   }
 }