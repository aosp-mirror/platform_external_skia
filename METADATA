name: "skia"
description: "Skia Graphics Library"
third_party {
  url {
    type: HOMEPAGE
    value: "https://www.skia.org/"
  }
  url {
    type: GIT
    value: "https://skia.googlesource.com/skia"
  }
<<<<<<< HEAD
  version: "55718380870880e3b9a4f9b96b607a5d6085d38c"
=======
  version: "d28f93ba5adf496009cd5b4a2aa5e1b7e1292163"
>>>>>>> 03b8d7d9
  license_type: RECIPROCAL
  last_upgrade_date {
    year: 2022
    month: 12
<<<<<<< HEAD
    day: 20
=======
    day: 23
>>>>>>> 03b8d7d9
  }
}<|MERGE_RESOLUTION|>--- conflicted
+++ resolved
@@ -9,19 +9,11 @@
     type: GIT
     value: "https://skia.googlesource.com/skia"
   }
-<<<<<<< HEAD
-  version: "55718380870880e3b9a4f9b96b607a5d6085d38c"
-=======
   version: "d28f93ba5adf496009cd5b4a2aa5e1b7e1292163"
->>>>>>> 03b8d7d9
   license_type: RECIPROCAL
   last_upgrade_date {
     year: 2022
     month: 12
-<<<<<<< HEAD
-    day: 20
-=======
     day: 23
->>>>>>> 03b8d7d9
   }
 }