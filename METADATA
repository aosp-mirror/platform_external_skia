--- conflicted
+++ resolved
@@ -9,20 +9,11 @@
     type: GIT
     value: "https://skia.googlesource.com/skia"
   }
-<<<<<<< HEAD
-  version: "d977fdecc63406243a2ff698fa63a5b07a13d593"
-  license_type: RECIPROCAL
-  last_upgrade_date {
-    year: 2021
-    month: 5
-    day: 13
-=======
   version: "c9ca00910a83733c3429b178a39ae48c7270d583"
   license_type: RECIPROCAL
   last_upgrade_date {
     year: 2022
     month: 2
     day: 15
->>>>>>> a7863ec8
   }
 }