name: "skia"
description: "Skia Graphics Library"
third_party {
  url {
    type: HOMEPAGE
    value: "https://www.skia.org/"
  }
  url {
    type: GIT
    value: "https://skia.googlesource.com/skia"
  }
<<<<<<< HEAD
  version: "8e48bb8ea52ef62f1e6d5cb3f101be29e37cc3e5"
=======
  version: "513f0fd34590eb65c079b0bd4fe82b680ab798c1"
>>>>>>> 3f993c63
  license_type: RECIPROCAL
  last_upgrade_date {
    year: 2022
    month: 11
<<<<<<< HEAD
    day: 3
=======
    day: 7
>>>>>>> 3f993c63
  }
}<|MERGE_RESOLUTION|>--- conflicted
+++ resolved
@@ -9,19 +9,11 @@
     type: GIT
     value: "https://skia.googlesource.com/skia"
   }
-<<<<<<< HEAD
-  version: "8e48bb8ea52ef62f1e6d5cb3f101be29e37cc3e5"
-=======
   version: "513f0fd34590eb65c079b0bd4fe82b680ab798c1"
->>>>>>> 3f993c63
   license_type: RECIPROCAL
   last_upgrade_date {
     year: 2022
     month: 11
-<<<<<<< HEAD
-    day: 3
-=======
     day: 7
->>>>>>> 3f993c63
   }
 }