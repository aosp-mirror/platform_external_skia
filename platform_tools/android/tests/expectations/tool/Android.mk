
###############################################################################
#
# THIS FILE IS AUTOGENERATED BY GYP_TO_ANDROID.PY. DO NOT EDIT.
#
# For bugs, please contact scroggo@google.com or djsollen@google.com
#
###############################################################################

LOCAL_PATH:= $(call my-dir)
include $(CLEAR_VARS)
LOCAL_CFLAGS += \
	local_cflags

LOCAL_CPPFLAGS := \
	local_cppflags

LOCAL_SRC_FILES := \
	local_src_files

LOCAL_SHARED_LIBRARIES := \
	local_shared_libraries

LOCAL_STATIC_LIBRARIES := \
	local_static_libraries

LOCAL_C_INCLUDES := \
	local_c_includes

LOCAL_EXPORT_C_INCLUDE_DIRS := \
	local_export_c_include_dirs

LOCAL_CFLAGS += \
	-Ddefines

LOCAL_MODULE_TAGS := \
	local_module_tags

LOCAL_MODULE := \
	local_module


<<<<<<< HEAD
=======
# Store skia's resources in the directory structure that the Android testing
# infrastructure expects.  This requires that Skia maintain a symlinked
# subdirectory in the DATA folder that points to the top level skia resources...
#  i.e. external/skia/DATA/skia_resources --> ../resources
LOCAL_PICKUP_FILES := $(LOCAL_PATH)/../DATA
>>>>>>> e6e8f454
include $(BUILD_NATIVE_TEST)<|MERGE_RESOLUTION|>--- conflicted
+++ resolved
@@ -39,13 +39,9 @@
 LOCAL_MODULE := \
 	local_module
 
-
-<<<<<<< HEAD
-=======
 # Store skia's resources in the directory structure that the Android testing
 # infrastructure expects.  This requires that Skia maintain a symlinked
 # subdirectory in the DATA folder that points to the top level skia resources...
 #  i.e. external/skia/DATA/skia_resources --> ../resources
 LOCAL_PICKUP_FILES := $(LOCAL_PATH)/../DATA
->>>>>>> e6e8f454
 include $(BUILD_NATIVE_TEST)