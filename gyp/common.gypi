# Copyright 2011 The Android Open Source Project
#
# Use of this source code is governed by a BSD-style license that can be
# found in the LICENSE file.
#
# This file is automatically included by gyp_skia when building any target.

{
  'includes': [
    'common_variables.gypi',
  ],

  'target_defaults': {
<<<<<<< HEAD
=======
    'defines': [
      'SK_GAMMA_SRGB',
      'SK_GAMMA_APPLY_TO_A8',
      'SK_SCALAR_TO_FLOAT_EXCLUDED',  # temporary to allow Chrome to call SkFloatToScalar
    ],
>>>>>>> 910f694a

    # Validate the 'skia_os' setting against 'OS', because only certain
    # combinations work.  You should only override 'skia_os' for certain
    # situations, like building for iOS on a Mac.
    'variables': {
      'conditions': [
        [ 'skia_os != OS and not ((skia_os == "ios" and OS == "mac") or \
                                  (skia_os == "nacl" and OS == "linux") or \
                                  (skia_os == "chromeos" and OS == "linux"))', {
          'error': '<!(Cannot build with skia_os=<(skia_os) on OS=<(OS))',
        }],
        [ 'skia_mesa and skia_os not in ["mac", "linux"]', {
          'error': '<!(skia_mesa=1 only supported with skia_os="mac" or "linux".)',
        }],
        [ 'skia_angle and not skia_os == "win"', {
          'error': '<!(skia_angle=1 only supported with skia_os="win".)',
        }],
        [ 'skia_arch_width != 32 and skia_arch_width != 64', {
          'error': '<!(skia_arch_width can only be 32 or 64 bits not <(skia_arch_width) bits)',
        }],
        [ 'skia_os == "nacl" and OS != "linux"', {
          'error': '<!(Skia NaCl build only currently supported on Linux.)',
        }],
        [ 'skia_os == "chromeos" and OS != "linux"', {
          'error': '<!(Skia ChromeOS build is only supported on Linux.)',
        }],
      ],
    },
    'includes': [
      'common_conditions.gypi',
    ],
    'conditions': [
      [ 'skia_scalar == "float"',
        {
          'defines': [
            'SK_SCALAR_IS_FLOAT',
            'SK_CAN_USE_FLOAT',
          ],
        }, { # else, skia_scalar != "float"
          'defines': [
            'SK_SCALAR_IS_FIXED',
            'SK_CAN_USE_FLOAT',  # we can still use floats along the way
          ],
        }
      ],
      [ 'skia_mesa', {
        'defines': [
          'SK_MESA',
        ],
        'direct_dependent_settings': {
          'defines': [
            'SK_MESA',
          ],
        },
      }],
      [ 'skia_angle', {
        'defines': [
          'SK_ANGLE',
        ],
        'direct_dependent_settings': {
          'defines': [
            'SK_ANGLE',
          ],
        },
      }],
      [ 'skia_win_debuggers_path and skia_os == "win"',
        {
          'defines': [
            'SK_USE_CDB',
          ],
        },
      ],
    ],
    'configurations': {
      'Debug': {
        'defines': [
          'SK_DEBUG',
          'SK_DEVELOPER=1',
        ],
      },
      'Release': {
        'defines': [
          'SK_RELEASE',
        ],
      },
      'Release_Developer': {
        'inherit_from': ['Release'],
        'defines': [
          'SK_DEVELOPER=1',
        ],
      },
    },
  }, # end 'target_defaults'
}<|MERGE_RESOLUTION|>--- conflicted
+++ resolved
@@ -11,14 +11,11 @@
   ],
 
   'target_defaults': {
-<<<<<<< HEAD
-=======
     'defines': [
       'SK_GAMMA_SRGB',
       'SK_GAMMA_APPLY_TO_A8',
       'SK_SCALAR_TO_FLOAT_EXCLUDED',  # temporary to allow Chrome to call SkFloatToScalar
     ],
->>>>>>> 910f694a
 
     # Validate the 'skia_os' setting against 'OS', because only certain
     # combinations work.  You should only override 'skia_os' for certain
