--- conflicted
+++ resolved
@@ -14,24 +14,18 @@
 static DEFINE_bool(disable_tint_symbol_renaming, false, "Disable Tint WGSL symbol renaming when "
                                                         "using Dawn");
 static DEFINE_bool(neverYieldToWebGPU, false, "Run Graphite with never-yield context option.");
-<<<<<<< HEAD
-=======
 static DEFINE_bool(useTintIR, false, "Run Graphite with Dawn's use_tint_ir feature");
 static DEFINE_bool(useWGPUTextureView, false, "Run Graphite w/ a wrapped WGPU texture view as "
                                               "the destination");
 #endif // SK_DAWN
->>>>>>> 68e776ef
 
 void SetTestOptions(skiatest::graphite::TestOptions* testOptions) {
 #if defined(SK_DAWN)
     testOptions->fDisableTintSymbolRenaming = FLAGS_disable_tint_symbol_renaming;
     testOptions->fNeverYieldToWebGPU = FLAGS_neverYieldToWebGPU;
-<<<<<<< HEAD
-=======
     testOptions->fUseTintIR = FLAGS_useTintIR;
     testOptions->fUseWGPUTextureView = FLAGS_useWGPUTextureView;
 #endif // SK_DAWN
->>>>>>> 68e776ef
 }
 
 }  // namespace CommonFlags