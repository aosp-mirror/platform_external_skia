--- conflicted
+++ resolved
@@ -102,17 +102,6 @@
     env->DeleteLocalRef(jstr);
 }
 
-<<<<<<< HEAD
-////////////////////////////////////////////////////////////////////////////////
-
-sk_sp<SkData> get_resource(const char* resource) {
-    return open_asset_data((std::string("resources/")  + resource).c_str());
-}
-
-////////////////////////////////////////////////////////////////////////////////
-
-=======
->>>>>>> 75106ff1
 template <typename T, typename F>
 static jobjectArray to_java_string_array(JNIEnv* env,
                                          const std::vector<T>& array,
@@ -145,7 +134,7 @@
     jclass SkQP_class = env->GetObjectClass(object);
 
     // tools/Resources
-    gResourceFactory = &get_resource;
+    gResourceFactory = &open_asset_data;
 
     std::string reportDirectory = to_string(env, dataDir);
 
@@ -157,17 +146,8 @@
     std::lock_guard<std::mutex> lock(gMutex);
     gSkQP.init(&gAndroidAssetManager, reportDirectory.c_str());
 
-<<<<<<< HEAD
-    auto backends = gSkQP.getSupportedBackends();
-    jassert(env, backends.size() > 0,);
-    auto gms = gSkQP.getGMs();
-    jassert(env, gms.size() > 0,);
-    auto unitTests = gSkQP.getUnitTests();
-    jassert(env, unitTests.size() > 0,);
-=======
     const std::vector<SkQP::UnitTest>& unitTests = gSkQP.getUnitTests();
     const std::vector<SkQP::SkSLErrorTest>& skslErrorTests = gSkQP.getSkSLErrorTests();
->>>>>>> 75106ff1
 
     constexpr char kStringArrayType[] = "[Ljava/lang/String;";
     env->SetObjectField(object,
