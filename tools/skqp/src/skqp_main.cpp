/*
 * Copyright 2017 Google Inc.
 *
 * Use of this source code is governed by a BSD-style license that can be
 * found in the LICENSE file.
 */

#include <iostream>
#include <sys/stat.h>

#include "tools/skqp/src/skqp.h"

#include "include/core/SkData.h"
#include "src/core/SkOSFile.h"
#include "src/utils/SkOSPath.h"
#include "tools/Resources.h"

////////////////////////////////////////////////////////////////////////////////

namespace {
class StdAssetManager : public SkQPAssetManager {
public:
    StdAssetManager(const char* p) : fPrefix(p) {
        SkASSERT(!fPrefix.empty());
    }

    sk_sp<SkData> open(const char* subpath) override {
        SkString path = SkOSPath::Join(fPrefix.c_str(), subpath);
        return SkData::MakeFromFileName(path.c_str());
    }

    std::vector<std::string> iterateDir(const char* directory, const char* extension) override {
        std::vector<std::string> paths;
        SkString resourceDirectory = GetResourcePath(directory);
        SkOSFile::Iter iter(resourceDirectory.c_str(), extension);
        SkString name;

        while (iter.next(&name, /*getDir=*/false)) {
            SkString path(SkOSPath::Join(directory, name.c_str()));
            paths.push_back(path.c_str());
        }

        return paths;
    }

private:
    std::string fPrefix;
};

struct Args {
    char* assetDir;
    char* outputDir;
};
}  // namespace

static constexpr char kSkipUsage[] =
    " TEST_MATCH_RULES:"
    "    [~][^]substring[$] [...] of name to run.\n"
    "    Multiple matches may be separated by spaces.\n"
    "    ~ causes a matching name to always be skipped\n"
    "    ^ requires the start of the name to match\n"
    "    $ requires the end of the name to match\n"
    "    ^ and $ requires an exact match\n"
    "    If a name does not match any list entry,\n"
    "    it is skipped unless some list entry starts with ~\n";

static bool should_skip(const char* const* rules, size_t count, const char* name) {
    size_t testLen = strlen(name);
    bool anyExclude = count == 0;
    for (size_t i = 0; i < count; ++i) {
        const char* matchName = rules[i];
        size_t matchLen = strlen(matchName);
        bool matchExclude, matchStart, matchEnd;
        if ((matchExclude = matchName[0] == '~')) {
            anyExclude = true;
            matchName++;
            matchLen--;
        }
        if ((matchStart = matchName[0] == '^')) {
            matchName++;
            matchLen--;
        }
        if ((matchEnd = matchName[matchLen - 1] == '$')) {
            matchLen--;
        }
        if (matchStart ? (!matchEnd || matchLen == testLen)
                && strncmp(name, matchName, matchLen) == 0
                : matchEnd ? matchLen <= testLen
                && strncmp(name + testLen - matchLen, matchName, matchLen) == 0
                : strstr(name, matchName) != nullptr) {
            return matchExclude;
        }
    }
    return !anyExclude;
}

static void parse_args(int argc, char *argv[], Args *args) {
  if (argc < 3) {
      std::cerr << "Usage:\n  " << argv[0] << " ASSET_DIR OUTPUT_DIR [TEST_MATCH_RULES]\n"
                << kSkipUsage << '\n';
      exit(1);
  }
  args->assetDir = argv[1];
  args->outputDir = argv[2];
}

int main(int argc, char *argv[]) {
    Args args;
    parse_args(argc, argv, &args);

    SetResourcePath(std::string(args.assetDir + std::string("/resources")).c_str());
    if (!sk_mkdir(args.outputDir)) {
        std::cerr << "sk_mkdir(" << args.outputDir << ") failed.\n";
        return 2;
    }

    StdAssetManager mgr(args.assetDir);
    SkQP skqp;
    skqp.init(&mgr, args.outputDir);
    int ret = 0;

<<<<<<< HEAD
    const char* const* matchRules = &argv[4];
    size_t matchRulesCount = (size_t)(argc - 4);

    // Rendering Tests
    std::ostream& out = std::cout;
    for (auto backend : skqp.getSupportedBackends()) {
        auto testPrefix = std::string(SkQP::GetBackendName(backend)) + "_";
        for (auto gmFactory : skqp.getGMs()) {
            auto testName = testPrefix + SkQP::GetGMName(gmFactory);
            if (should_skip(matchRules, matchRulesCount, testName.c_str())) {
                continue;
            }
            out << "Starting: " << testName << std::endl;
            SkQP::RenderOutcome outcome;
            std::string except;

            std::tie(outcome, except) = skqp.evaluateGM(backend, gmFactory);
            if (!except.empty()) {
                out << "ERROR:    " << testName << " (" << except << ")\n";
                ret = 1;
            } else if (outcome.fMaxError != 0) {
                out << "FAILED:   " << testName << " (" << outcome.fMaxError << ")\n";
                ret = 1;
            } else {
                out << "Passed:   " << testName << "\n";
            }
            out.flush();
        }
    }
=======
    const char* const* matchRules = &argv[3];
    size_t matchRulesCount = (size_t)(argc - 3);
>>>>>>> 75106ff1

    // Unit Tests
    for (SkQP::UnitTest test : skqp.getUnitTests()) {
        auto testName = std::string("unitTest_") + SkQP::GetUnitTestName(test);
        if (should_skip(matchRules, matchRulesCount, testName.c_str())) {
            continue;
        }
<<<<<<< HEAD
        out << "Starting test: " << testName << std::endl;
        std::vector<std::string> errors = skqp.executeTest(test);
        if (!errors.empty()) {
            out << "TEST FAILED (" << errors.size() << "): " << testName << "\n";
            for (const std::string& error : errors) {
                out << error << "\n";
            }
            ret = 1;
        } else {
            out << "Test passed:   " << testName << "\n";
=======
        std::cout << "Starting: " << testName << " ";
        std::vector<std::string> errors = skqp.executeTest(test);
        if (!errors.empty()) {
            std::cout << "[FAILED: " << errors.size() << " error(s)]" << std::endl;
            for (const std::string& error : errors) {
                std::cout << "  " <<  error << std::endl;
            }
            ret = 1;
        } else {
            std::cout << "[PASSED]" << std::endl;
>>>>>>> 75106ff1
        }
        std::cout.flush();
    }
    skqp.makeReport();

    return ret;
}<|MERGE_RESOLUTION|>--- conflicted
+++ resolved
@@ -119,40 +119,8 @@
     skqp.init(&mgr, args.outputDir);
     int ret = 0;
 
-<<<<<<< HEAD
-    const char* const* matchRules = &argv[4];
-    size_t matchRulesCount = (size_t)(argc - 4);
-
-    // Rendering Tests
-    std::ostream& out = std::cout;
-    for (auto backend : skqp.getSupportedBackends()) {
-        auto testPrefix = std::string(SkQP::GetBackendName(backend)) + "_";
-        for (auto gmFactory : skqp.getGMs()) {
-            auto testName = testPrefix + SkQP::GetGMName(gmFactory);
-            if (should_skip(matchRules, matchRulesCount, testName.c_str())) {
-                continue;
-            }
-            out << "Starting: " << testName << std::endl;
-            SkQP::RenderOutcome outcome;
-            std::string except;
-
-            std::tie(outcome, except) = skqp.evaluateGM(backend, gmFactory);
-            if (!except.empty()) {
-                out << "ERROR:    " << testName << " (" << except << ")\n";
-                ret = 1;
-            } else if (outcome.fMaxError != 0) {
-                out << "FAILED:   " << testName << " (" << outcome.fMaxError << ")\n";
-                ret = 1;
-            } else {
-                out << "Passed:   " << testName << "\n";
-            }
-            out.flush();
-        }
-    }
-=======
     const char* const* matchRules = &argv[3];
     size_t matchRulesCount = (size_t)(argc - 3);
->>>>>>> 75106ff1
 
     // Unit Tests
     for (SkQP::UnitTest test : skqp.getUnitTests()) {
@@ -160,18 +128,6 @@
         if (should_skip(matchRules, matchRulesCount, testName.c_str())) {
             continue;
         }
-<<<<<<< HEAD
-        out << "Starting test: " << testName << std::endl;
-        std::vector<std::string> errors = skqp.executeTest(test);
-        if (!errors.empty()) {
-            out << "TEST FAILED (" << errors.size() << "): " << testName << "\n";
-            for (const std::string& error : errors) {
-                out << error << "\n";
-            }
-            ret = 1;
-        } else {
-            out << "Test passed:   " << testName << "\n";
-=======
         std::cout << "Starting: " << testName << " ";
         std::vector<std::string> errors = skqp.executeTest(test);
         if (!errors.empty()) {
@@ -182,7 +138,6 @@
             ret = 1;
         } else {
             std::cout << "[PASSED]" << std::endl;
->>>>>>> 75106ff1
         }
         std::cout.flush();
     }
