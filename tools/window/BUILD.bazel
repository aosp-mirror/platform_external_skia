<<<<<<< HEAD
load("//bazel:macros.bzl", "exports_files_legacy", "skia_cc_library")
#load("//bazel:copts.bzl")
=======
load("//bazel:skia_rules.bzl", "exports_files_legacy", "skia_cc_library")
>>>>>>> 56819087

licenses(["notice"])

exports_files_legacy()

skia_cc_library(
    name = "window",
    testonly = True,
    srcs = [
        # TODO: split up gpu backends into buffett style BUILD
        "SkDisplayParams.h",
        "SkWindowContext.cpp",
        "SkWindowContext.h",
        "SkGLWindowContext.cpp",
        "SkGLWindowContext.h",
        "SkVulkanWindowContext.cpp",
        "SkVulkanWindowContext.h",
    ] + select({
        "@platforms//os:android": ["//tools/window/android:srcs"],
        "//conditions:default": [],
    }),
    visibility = ["//:__subpackages__"],
    deps = [
        "//:skia_internal",
        "//tools/gpu/vk:testutils",
    ] + select({
        "@platforms//os:android": ["//tools/window/android:deps"],
        "//conditions:default": [],
    }),
)<|MERGE_RESOLUTION|>--- conflicted
+++ resolved
@@ -1,9 +1,4 @@
-<<<<<<< HEAD
-load("//bazel:macros.bzl", "exports_files_legacy", "skia_cc_library")
-#load("//bazel:copts.bzl")
-=======
 load("//bazel:skia_rules.bzl", "exports_files_legacy", "skia_cc_library")
->>>>>>> 56819087
 
 licenses(["notice"])
 
@@ -11,7 +6,6 @@
 
 skia_cc_library(
     name = "window",
-    testonly = True,
     srcs = [
         # TODO: split up gpu backends into buffett style BUILD
         "SkDisplayParams.h",
