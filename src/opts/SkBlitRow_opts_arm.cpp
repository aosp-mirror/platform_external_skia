--- conflicted
+++ resolved
@@ -11,17 +11,6 @@
 #include "SkBlitRow_opts_arm_neon.h"
 
 static const SkBlitRow::Proc16 sk_blitrow_platform_565_procs_arm[] = {
-<<<<<<< HEAD
-    NULL, NULL, NULL, NULL, NULL, NULL, NULL, NULL,
-};
-
-static const SkBlitRow::ColorProc16 sk_blitrow_platform_565_colorprocs_arm[] = {
-    NULL, NULL,
-};
-
-static const SkBlitRow::Proc32 sk_blitrow_platform_32_procs_arm[] = {
-    NULL, NULL, NULL, NULL,
-=======
     nullptr, nullptr, nullptr, nullptr, nullptr, nullptr, nullptr, nullptr,
 };
 
@@ -31,7 +20,6 @@
 
 static const SkBlitRow::Proc32 sk_blitrow_platform_32_procs_arm[] = {
     nullptr, nullptr, nullptr, nullptr,
->>>>>>> 1ba50bc4
 };
 
 SkBlitRow::Proc16 SkBlitRow::PlatformFactory565(unsigned flags) {
