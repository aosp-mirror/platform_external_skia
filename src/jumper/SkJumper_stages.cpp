/*
 * Copyright 2017 Google Inc.
 *
 * Use of this source code is governed by a BSD-style license that can be
 * found in the LICENSE file.
 */

#include "SkJumper.h"
#include "SkJumper_misc.h"     // SI, unaligned_load(), bit_cast()
#include "SkJumper_vectors.h"  // F, I32, U32, U16, U8, cast(), expand()

// Our fundamental vector depth is our pixel stride.
static const size_t kStride = sizeof(F) / sizeof(float);

// A reminder:
// Code guarded by defined(JUMPER) can assume that it will be compiled by Clang
// and that F, I32, etc. are kStride-deep ext_vector_types of the appropriate type.
// Otherwise, F, I32, etc. just alias the basic scalar types (and so kStride == 1).

// You can use most constants in this file, but in a few rare exceptions we read from this struct.
using K = const SkJumper_constants;


// Let's start first with the mechanisms we use to build Stages.

// Our program is an array of void*, either
//   - 1 void* per stage with no context pointer, the next stage;
//   - 2 void* per stage with a context pointer, first the context pointer, then the next stage.

// load_and_inc() steps the program forward by 1 void*, returning that pointer.
SI void* load_and_inc(void**& program) {
#if defined(__GNUC__) && defined(__x86_64__)
    // If program is in %rsi (we try to make this likely) then this is a single instruction.
    void* rax;
    asm("lodsq" : "=a"(rax), "+S"(program));  // Write-only %rax, read-write %rsi.
    return rax;
#else
    // On ARM *program++ compiles into pretty ideal code without any handholding.
    return *program++;
#endif
}

// LazyCtx doesn't do anything unless you call operator T*(), encapsulating the logic
// from above that stages without a context pointer are represented by just 1 void*.
struct LazyCtx {
    void*   ptr;
    void**& program;

    explicit LazyCtx(void**& p) : ptr(nullptr), program(p) {}

    template <typename T>
    operator T*() {
        if (!ptr) { ptr = load_and_inc(program); }
        return (T*)ptr;
    }
};

// A little wrapper macro to name Stages differently depending on the instruction set.
// That lets us link together several options.
#if !defined(JUMPER)
    #define WRAP(name) sk_##name
#elif defined(__aarch64__)
    #define WRAP(name) sk_##name##_aarch64
#elif defined(__arm__)
    #define WRAP(name) sk_##name##_vfp4
#elif defined(__AVX2__)
    #define WRAP(name) sk_##name##_hsw
#elif defined(__AVX__)
    #define WRAP(name) sk_##name##_avx
#elif defined(__SSE4_1__)
    #define WRAP(name) sk_##name##_sse41
#elif defined(__SSE2__)
    #define WRAP(name) sk_##name##_sse2
#endif

// We're finally going to get to what a Stage function looks like!
// It's best to jump down to the #else case first, then to come back up here for AVX.

#if defined(JUMPER) && defined(__AVX__)
    // There's a big cost to switch between SSE and AVX, so we do a little
    // extra work to handle even the jagged <kStride tail in AVX mode.
    // Compared to normal stages, we maintain an extra tail register:
    //    tail == 0 ~~> work on a full kStride pixels
    //    tail != 0 ~~> work on only the first tail pixels
    // tail is always < kStride.
    using Stage = void(size_t x, void** program, K* k, size_t tail, F,F,F,F, F,F,F,F);

    MAYBE_MSABI
    extern "C" size_t WRAP(start_pipeline)(size_t x, void** program, K* k, size_t limit) {
        F v{};
        auto start = (Stage*)load_and_inc(program);
        while (x + kStride <= limit) {
            start(x,program,k,0,    v,v,v,v, v,v,v,v);
            x += kStride;
        }
        if (size_t tail = limit - x) {
            start(x,program,k,tail, v,v,v,v, v,v,v,v);
        }
        return limit;
    }

    #define STAGE(name)                                                           \
        SI void name##_k(size_t x, LazyCtx ctx, K* k, size_t tail,                \
                         F& r, F& g, F& b, F& a, F& dr, F& dg, F& db, F& da);     \
        extern "C" void WRAP(name)(size_t x, void** program, K* k, size_t tail,   \
                                   F r, F g, F b, F a, F dr, F dg, F db, F da) {  \
            LazyCtx ctx(program);                                                 \
            name##_k(x,ctx,k,tail, r,g,b,a, dr,dg,db,da);                         \
            auto next = (Stage*)load_and_inc(program);                            \
            next(x,program,k,tail, r,g,b,a, dr,dg,db,da);                         \
        }                                                                         \
        SI void name##_k(size_t x, LazyCtx ctx, K* k, size_t tail,                \
                         F& r, F& g, F& b, F& a, F& dr, F& dg, F& db, F& da)

#else
    // Other instruction sets (SSE, NEON, portable) can fall back on narrower
    // pipelines cheaply, which frees us to always assume tail==0.

    // Stages tail call between each other by following program as described above.
    // x is our induction variable, stepping forward kStride at a time.
    using Stage = void(size_t x, void** program, K* k, F,F,F,F, F,F,F,F);

    // On Windows, start_pipeline() has a normal Windows ABI, and then the rest is System V.
    MAYBE_MSABI
    extern "C" size_t WRAP(start_pipeline)(size_t x, void** program, K* k, size_t limit) {
        F v{};
        auto start = (Stage*)load_and_inc(program);
        while (x + kStride <= limit) {
            start(x,program,k, v,v,v,v, v,v,v,v);
            x += kStride;
        }
        return x;
    }

    // This STAGE macro makes it easier to write stages, handling all the Stage chaining for you.
    #define STAGE(name)                                                           \
        SI void name##_k(size_t x, LazyCtx ctx, K* k, size_t tail,                \
                         F& r, F& g, F& b, F& a, F& dr, F& dg, F& db, F& da);     \
        extern "C" void WRAP(name)(size_t x, void** program, K* k,                \
                                   F r, F g, F b, F a, F dr, F dg, F db, F da) {  \
            LazyCtx ctx(program);                                                 \
            name##_k(x,ctx,k,0, r,g,b,a, dr,dg,db,da);                            \
            auto next = (Stage*)load_and_inc(program);                            \
            next(x,program,k, r,g,b,a, dr,dg,db,da);                              \
        }                                                                         \
        SI void name##_k(size_t x, LazyCtx ctx, K* k, size_t tail,                \
                         F& r, F& g, F& b, F& a, F& dr, F& dg, F& db, F& da)
#endif

// just_return() is a simple no-op stage that only exists to end the chain,
// returning back up to start_pipeline(), and from there to the caller.
extern "C" void WRAP(just_return)(size_t, void**, K*, F,F,F,F, F,F,F,F) {}


// We could start defining normal Stages now.  But first, some helper functions.

// These load() and store() methods are tail-aware,
// but focus mainly on keeping the at-stride tail==0 case fast.

template <typename V, typename T>
SI V load(const T* src, size_t tail) {
#if defined(JUMPER)
    __builtin_assume(tail < kStride);
    if (__builtin_expect(tail, 0)) {
        V v{};  // Any inactive lanes are zeroed.
        switch (tail-1) {
            case 6: v[6] = src[6];
            case 5: v[5] = src[5];
            case 4: v[4] = src[4];
            case 3: v[3] = src[3];
            case 2: v[2] = src[2];
            case 1: v[1] = src[1];
            case 0: v[0] = src[0];
        }
        return v;
    }
#endif
    return unaligned_load<V>(src);
}

template <typename V, typename T>
SI void store(T* dst, V v, size_t tail) {
#if defined(JUMPER)
    __builtin_assume(tail < kStride);
    if (__builtin_expect(tail, 0)) {
        switch (tail-1) {
            case 6: dst[6] = v[6];
            case 5: dst[5] = v[5];
            case 4: dst[4] = v[4];
            case 3: dst[3] = v[3];
            case 2: dst[2] = v[2];
            case 1: dst[1] = v[1];
            case 0: dst[0] = v[0];
        }
        return;
    }
#endif
    unaligned_store(dst, v);
}

// This doesn't look strictly necessary, but without it Clang would generate load() using
// compiler-generated constants that we can't support.  This version doesn't need constants.
#if defined(JUMPER) && defined(__AVX__)
    template <>
    inline U8 load(const uint8_t* src, size_t tail) {
        if (__builtin_expect(tail, 0)) {
            uint64_t v = 0;
            size_t shift = 0;
            #pragma nounroll
            while (tail --> 0) {
                v |= (uint64_t)*src++ << shift;
                shift += 8;
            }
            return unaligned_load<U8>(&v);
        }
        return unaligned_load<U8>(src);
    }
#endif

// AVX2 adds some mask loads and stores that make for shorter, faster code.
#if defined(JUMPER) && defined(__AVX2__)
    SI U32 mask(size_t tail) {
        // We go a little out of our way to avoid needing large constant values here.

        // It's easiest to build the mask as 8 8-bit values, either 0x00 or 0xff.
        // Start fully on, then shift away lanes from the top until we've got our mask.
        uint64_t mask = 0xffffffffffffffff >> 8*(kStride-tail);

        // Sign-extend each mask lane to its full width, 0x00000000 or 0xffffffff.
        return _mm256_cvtepi8_epi32(_mm_cvtsi64_si128((int64_t)mask));
    }

    template <>
    inline U32 load(const uint32_t* src, size_t tail) {
        __builtin_assume(tail < kStride);
        if (__builtin_expect(tail, 0)) {
            return _mm256_maskload_epi32((const int*)src, mask(tail));
        }
        return unaligned_load<U32>(src);
    }

    template <>
    inline void store(uint32_t* dst, U32 v, size_t tail) {
        __builtin_assume(tail < kStride);
        if (__builtin_expect(tail, 0)) {
            return _mm256_maskstore_epi32((int*)dst, mask(tail), v);
        }
        unaligned_store(dst, v);
    }
#endif

SI F from_byte(U8 b) {
    return cast(expand(b)) * (1/255.0f);
}
SI void from_565(U16 _565, F* r, F* g, F* b) {
    U32 wide = expand(_565);
    *r = cast(wide & (31<<11)) * (1.0f / (31<<11));
    *g = cast(wide & (63<< 5)) * (1.0f / (63<< 5));
    *b = cast(wide & (31<< 0)) * (1.0f / (31<< 0));
}
SI void from_4444(U16 _4444, F* r, F* g, F* b, F* a) {
    U32 wide = expand(_4444);
    *r = cast(wide & (15<<12)) * (1.0f / (15<<12));
    *g = cast(wide & (15<< 8)) * (1.0f / (15<< 8));
    *b = cast(wide & (15<< 4)) * (1.0f / (15<< 4));
    *a = cast(wide & (15<< 0)) * (1.0f / (15<< 0));
}
SI void from_8888(U32 _8888, F* r, F* g, F* b, F* a) {
    *r = cast((_8888      ) & 0xff) * (1/255.0f);
    *g = cast((_8888 >>  8) & 0xff) * (1/255.0f);
    *b = cast((_8888 >> 16) & 0xff) * (1/255.0f);
    *a = cast((_8888 >> 24)       ) * (1/255.0f);
}

template <typename T>
SI U32 ix_and_ptr(T** ptr, const SkJumper_GatherCtx* ctx, F x, F y) {
    *ptr = (const T*)ctx->pixels;
    return trunc_(y)*ctx->stride + trunc_(x);
}

// Now finally, normal Stages!

STAGE(seed_shader) {
    auto y = *(const int*)ctx;

    // It's important for speed to explicitly cast(x) and cast(y),
    // which has the effect of splatting them to vectors before converting to floats.
    // On Intel this breaks a data dependency on previous loop iterations' registers.
    r = cast(x) + 0.5f + unaligned_load<F>(k->iota);
    g = cast(y) + 0.5f;
    b = 1.0f;
    a = 0;
    dr = dg = db = da = 0;
}

STAGE(dither) {
    auto c = (const SkJumper_DitherCtx*)ctx;

    // Get [(x,y), (x+1,y), (x+2,y), ...] loaded up in integer vectors.
    U32 X = trunc_((int)x + unaligned_load<F>(k->iota)),  // Going through float is kind of lazy..
        Y = (uint32_t)*c->y;

    // We're doing 8x8 ordered dithering, see https://en.wikipedia.org/wiki/Ordered_dithering.
    // In this case n=8 and we're using the matrix that looks like 1/64 x [ 0 48 12 60 ... ].

    // We only need X and X^Y from here on, so it's easier to just think of that as "Y".
    Y ^= X;

    // We'll mix the bottom 3 bits of each of X and Y to make 6 bits,
    // for 2^6 == 64 == 8x8 matrix values.  If X=abc and Y=def, we make fcebda.
    U32 M = (Y & 1) << 5 | (X & 1) << 4
          | (Y & 2) << 2 | (X & 2) << 1
          | (Y & 4) >> 1 | (X & 4) >> 2;

    // Scale that dither to [0,1), then (-0.5,+0.5), here using 63/128 = 0.4921875 as 0.5-epsilon.
    // We want to make sure our dither is less than 0.5 in either direction to keep exact values
    // like 0 and 1 unchanged after rounding.
    F dither = cast(M) * (2/128.0f) - (63/128.0f);

    r += c->rate*dither;
    g += c->rate*dither;
    b += c->rate*dither;
}

// load 4 floats from memory, and splat them into r,g,b,a
STAGE(constant_color) {
    auto rgba = (const float*)ctx;
    r = rgba[0];
    g = rgba[1];
    b = rgba[2];
    a = rgba[3];
}

// load registers r,g,b,a from context (mirrors store_rgba)
STAGE(load_rgba) {
    auto ptr = (const float*)ctx;
    r = unaligned_load<F>(ptr + 0*kStride);
    g = unaligned_load<F>(ptr + 1*kStride);
    b = unaligned_load<F>(ptr + 2*kStride);
    a = unaligned_load<F>(ptr + 3*kStride);
}

// store registers r,g,b,a into context (mirrors load_rgba)
STAGE(store_rgba) {
    auto ptr = (float*)ctx;
    unaligned_store(ptr + 0*kStride, r);
    unaligned_store(ptr + 1*kStride, g);
    unaligned_store(ptr + 2*kStride, b);
    unaligned_store(ptr + 3*kStride, a);
}

// Most blend modes apply the same logic to each channel.
#define BLEND_MODE(name)                       \
    SI F name##_channel(F s, F d, F sa, F da); \
    STAGE(name) {                              \
        r = name##_channel(r,dr,a,da);         \
        g = name##_channel(g,dg,a,da);         \
        b = name##_channel(b,db,a,da);         \
        a = name##_channel(a,da,a,da);         \
    }                                          \
    SI F name##_channel(F s, F d, F sa, F da)

SI F inv(F x) { return 1.0f - x; }
SI F two(F x) { return x + x; }

BLEND_MODE(clear)    { return 0; }
BLEND_MODE(srcatop)  { return s*da + d*inv(sa); }
BLEND_MODE(dstatop)  { return d*sa + s*inv(da); }
BLEND_MODE(srcin)    { return s * da; }
BLEND_MODE(dstin)    { return d * sa; }
BLEND_MODE(srcout)   { return s * inv(da); }
BLEND_MODE(dstout)   { return d * inv(sa); }
BLEND_MODE(srcover)  { return mad(d, inv(sa), s); }
BLEND_MODE(dstover)  { return mad(s, inv(da), d); }

BLEND_MODE(modulate) { return s*d; }
BLEND_MODE(multiply) { return s*inv(da) + d*inv(sa) + s*d; }
BLEND_MODE(plus_)    { return s + d; }
BLEND_MODE(screen)   { return s + d - s*d; }
BLEND_MODE(xor_)     { return s*inv(da) + d*inv(sa); }
#undef BLEND_MODE

// Most other blend modes apply the same logic to colors, and srcover to alpha.
#define BLEND_MODE(name)                       \
    SI F name##_channel(F s, F d, F sa, F da); \
    STAGE(name) {                              \
        r = name##_channel(r,dr,a,da);         \
        g = name##_channel(g,dg,a,da);         \
        b = name##_channel(b,db,a,da);         \
        a = mad(da, inv(a), a);                \
    }                                          \
    SI F name##_channel(F s, F d, F sa, F da)

BLEND_MODE(darken)     { return s + d -     max(s*da, d*sa) ; }
BLEND_MODE(lighten)    { return s + d -     min(s*da, d*sa) ; }
BLEND_MODE(difference) { return s + d - two(min(s*da, d*sa)); }
BLEND_MODE(exclusion)  { return s + d - two(s*d); }

BLEND_MODE(colorburn) {
    return if_then_else(d == da, d + s*inv(da),
           if_then_else(s ==  0, s + d*inv(sa),
                                 sa*(da - min(da, (da-d)*sa/s)) + s*inv(da) + d*inv(sa)));
}
BLEND_MODE(colordodge) {
    return if_then_else(d ==  0, d + s*inv(da),
           if_then_else(s == sa, s + d*inv(sa),
                                 sa*min(da, (d*sa)/(sa - s)) + s*inv(da) + d*inv(sa)));
}
BLEND_MODE(hardlight) {
    return s*inv(da) + d*inv(sa)
         + if_then_else(two(s) <= sa, two(s*d), sa*da - two((da-d)*(sa-s)));
}
BLEND_MODE(overlay) {
    return s*inv(da) + d*inv(sa)
         + if_then_else(two(d) <= da, two(s*d), sa*da - two((da-d)*(sa-s)));
}

BLEND_MODE(softlight) {
    F m  = if_then_else(da > 0, d / da, 0),
      s2 = two(s),
      m4 = two(two(m));

    // The logic forks three ways:
    //    1. dark src?
    //    2. light src, dark dst?
    //    3. light src, light dst?
    F darkSrc = d*(sa + (s2 - sa)*(1.0f - m)),     // Used in case 1.
      darkDst = (m4*m4 + m4)*(m - 1.0f) + 7.0f*m,  // Used in case 2.
      liteDst = rcp(rsqrt(m)) - m,                 // Used in case 3.
      liteSrc = d*sa + da*(s2 - sa) * if_then_else(two(two(d)) <= da, darkDst, liteDst); // 2 or 3?
    return s*inv(da) + d*inv(sa) + if_then_else(s2 <= sa, darkSrc, liteSrc);      // 1 or (2 or 3)?
}
#undef BLEND_MODE

// We're basing our implemenation of non-separable blend modes on
//   https://www.w3.org/TR/compositing-1/#blendingnonseparable.
// and
//   https://www.khronos.org/registry/OpenGL/specs/es/3.2/es_spec_3.2.pdf
// They're equivalent, but ES' math has been better simplified.

SI F max(F r, F g, F b) { return max(r, max(g, b)); }
SI F min(F r, F g, F b) { return min(r, min(g, b)); }

SI F sat(F r, F g, F b) { return max(r,g,b) - min(r,g,b); }
SI F lum(F r, F g, F b) { return r*0.30f + g*0.59f + b*0.11f; }

SI void set_sat(F* r, F* g, F* b, F s) {
    F mn  = min(*r,*g,*b),
      mx  = max(*r,*g,*b),
      sat = mx - mn;

    // Map min channel to 0, max channel to s, and scale the middle proportionally.
    auto scale = [=](F c) {
        return if_then_else(sat == 0, 0, (c - mn) * s / sat);
    };
    *r = scale(*r);
    *g = scale(*g);
    *b = scale(*b);
}
SI void clip_color(F* r, F* g, F* b) {
    F mn = min(*r, *g, *b),
      mx = max(*r, *g, *b),
      l  = lum(*r, *g, *b);

    auto clip = [=](F c) {
        c = if_then_else(mn >= 0, c, l + (c - l) * (    l) / (l - mn)   );
        c = if_then_else(mx >  1,    l + (c - l) * (1 - l) / (mx - l), c);
        c = max(c, 0);  // Sometimes without this we may dip just a little negative.
        return c;
    };
    *r = clip(*r);
    *g = clip(*g);
    *b = clip(*b);
}
SI void set_lum(F* r, F* g, F* b, F l) {
    F diff = l - lum(*r, *g, *b);
    *r += diff;
    *g += diff;
    *b += diff;
    clip_color(r, g, b);
}

SI F unpremultiply(F c, F a) {
    return c * if_then_else(a == 0, 0, 1.0f / a);
}

STAGE(hue) {
    F R = unpremultiply(r,a),
      G = unpremultiply(g,a),
      B = unpremultiply(b,a);

    set_sat(&R, &G, &B, sat(dr,dg,db));
    set_lum(&R, &G, &B, lum(dr,dg,db));

    a = a + da - a*da;
    r = R * a;
    g = G * a;
    b = B * a;
}
STAGE(saturation) {
    F R = unpremultiply(dr,da),
      G = unpremultiply(dg,da),
      B = unpremultiply(db,da);

    set_sat(&R, &G, &B, sat( r, g, b));
    set_lum(&R, &G, &B, lum(dr,dg,db));  // (This is not redundant.)

    a = a + da - a*da;
    r = R * a;
    g = G * a;
    b = B * a;
}
STAGE(color) {
    F R = unpremultiply(r,a),
      G = unpremultiply(g,a),
      B = unpremultiply(b,a);

    set_lum(&R, &G, &B, lum(dr,dg,db));

    a = a + da - a*da;
    r = R * a;
    g = G * a;
    b = B * a;
}
STAGE(luminosity) {
    F R = unpremultiply(dr,da),
      G = unpremultiply(dg,da),
      B = unpremultiply(db,da);

    set_lum(&R, &G, &B, lum(r,g,b));

    a = a + da - a*da;
    r = R * a;
    g = G * a;
    b = B * a;
}

STAGE(clamp_0) {
    r = max(r, 0);
    g = max(g, 0);
    b = max(b, 0);
    a = max(a, 0);
}

STAGE(clamp_1) {
    r = min(r, 1.0f);
    g = min(g, 1.0f);
    b = min(b, 1.0f);
    a = min(a, 1.0f);
}

STAGE(clamp_a) {
    a = min(a, 1.0f);
    r = min(r, a);
    g = min(g, a);
    b = min(b, a);
}

STAGE(set_rgb) {
    auto rgb = (const float*)ctx;
    r = rgb[0];
    g = rgb[1];
    b = rgb[2];
}
STAGE(swap_rb) {
    auto tmp = r;
    r = b;
    b = tmp;
}

STAGE(swap) {
    auto swap = [](F& v, F& dv) {
        auto tmp = v;
        v = dv;
        dv = tmp;
    };
    swap(r, dr);
    swap(g, dg);
    swap(b, db);
    swap(a, da);
}
STAGE(move_src_dst) {
    dr = r;
    dg = g;
    db = b;
    da = a;
}
STAGE(move_dst_src) {
    r = dr;
    g = dg;
    b = db;
    a = da;
}

STAGE(premul) {
    r = r * a;
    g = g * a;
    b = b * a;
}
STAGE(unpremul) {
    r = unpremultiply(r,a);
    g = unpremultiply(g,a);
    b = unpremultiply(b,a);
}

STAGE(from_srgb) {
    auto fn = [&](F s) {
        auto lo = s * (1/12.92f);
        auto hi = mad(s*s, mad(s, 0.3000f, 0.6975f), 0.0025f);
        return if_then_else(s < 0.055f, lo, hi);
    };
    r = fn(r);
    g = fn(g);
    b = fn(b);
}
STAGE(to_srgb) {
    auto fn = [&](F l) {
        F sqrt = rcp  (rsqrt(l)),
          ftrt = rsqrt(rsqrt(l));
        auto lo = l * 12.46f;
        auto hi = min(1.0f, mad(0.411192f, ftrt,
                            mad(0.689206f, sqrt, -0.0988f)));
        return if_then_else(l < 0.0043f, lo, hi);
    };
    r = fn(r);
    g = fn(g);
    b = fn(b);
}

STAGE(rgb_to_hsl) {
    F mx = max(max(r,g), b),
      mn = min(min(r,g), b),
      d = mx - mn,
      d_rcp = 1.0f / d;

    F h = (1/6.0f) *
          if_then_else(mx == mn, 0,
          if_then_else(mx ==  r, (g-b)*d_rcp + if_then_else(g < b, 6.0f, 0),
          if_then_else(mx ==  g, (b-r)*d_rcp + 2.0f,
                                 (r-g)*d_rcp + 4.0f)));

    F l = (mx + mn) * 0.5f;
    F s = if_then_else(mx == mn, 0,
                       d / if_then_else(l > 0.5f, 2.0f-mx-mn, mx+mn));

    r = h;
    g = s;
    b = l;
}
STAGE(hsl_to_rgb) {
    F h = r,
      s = g,
      l = b;

    F q = l + if_then_else(l >= 0.5f, s - l*s, l*s),
      p = 2.0f*l - q;

    auto hue_to_rgb = [&](F t) {
        t = fract(t);

        F r = p;
        r = if_then_else(t >= 4/6.0f, r, p + (q-p)*(4.0f - 6.0f*t));
        r = if_then_else(t >= 3/6.0f, r, q);
        r = if_then_else(t >= 1/6.0f, r, p + (q-p)*(       6.0f*t));
        return r;
    };

    r = if_then_else(s == 0, l, hue_to_rgb(h + (1/3.0f)));
    g = if_then_else(s == 0, l, hue_to_rgb(h           ));
    b = if_then_else(s == 0, l, hue_to_rgb(h - (1/3.0f)));
}

STAGE(scale_1_float) {
    auto c = *(const float*)ctx;

    r = r * c;
    g = g * c;
    b = b * c;
    a = a * c;
}
STAGE(scale_u8) {
    auto ptr = *(const uint8_t**)ctx + x;

    auto scales = load<U8>(ptr, tail);
    auto c = from_byte(scales);

    r = r * c;
    g = g * c;
    b = b * c;
    a = a * c;
}

SI F lerp(F from, F to, F t) {
    return mad(to-from, t, from);
}

STAGE(lerp_1_float) {
    auto c = *(const float*)ctx;

    r = lerp(dr, r, c);
    g = lerp(dg, g, c);
    b = lerp(db, b, c);
    a = lerp(da, a, c);
}
STAGE(lerp_u8) {
    auto ptr = *(const uint8_t**)ctx + x;

    auto scales = load<U8>(ptr, tail);
    auto c = from_byte(scales);

    r = lerp(dr, r, c);
    g = lerp(dg, g, c);
    b = lerp(db, b, c);
    a = lerp(da, a, c);
}
STAGE(lerp_565) {
    auto ptr = *(const uint16_t**)ctx + x;

    F cr,cg,cb;
    from_565(load<U16>(ptr, tail), &cr, &cg, &cb);

    r = lerp(dr, r, cr);
    g = lerp(dg, g, cg);
    b = lerp(db, b, cb);
    a = max(lerp(da, a, cr), lerp(da, a, cg), lerp(da, a, cb));
}

STAGE(load_tables) {
    auto c = (const SkJumper_LoadTablesCtx*)ctx;

    auto px = load<U32>((const uint32_t*)c->src + x, tail);
    r = gather(c->r, (px      ) & 0xff);
    g = gather(c->g, (px >>  8) & 0xff);
    b = gather(c->b, (px >> 16) & 0xff);
    a = cast(        (px >> 24)) * (1/255.0f);
}
STAGE(load_tables_u16_be) {
    auto c = (const SkJumper_LoadTablesCtx*)ctx;
    auto ptr = (const uint16_t*)c->src + 4*x;

    U16 R,G,B,A;
    load4(ptr, tail, &R,&G,&B,&A);

    // c->src is big-endian, so & 0xff grabs the 8 most signficant bits.
    r = gather(c->r, expand(R) & 0xff);
    g = gather(c->g, expand(G) & 0xff);
    b = gather(c->b, expand(B) & 0xff);
    a = (1/65535.0f) * cast(expand(bswap(A)));
}
STAGE(load_tables_rgb_u16_be) {
    auto c = (const SkJumper_LoadTablesCtx*)ctx;
    auto ptr = (const uint16_t*)c->src + 3*x;

    U16 R,G,B;
    load3(ptr, tail, &R,&G,&B);

    // c->src is big-endian, so & 0xff grabs the 8 most signficant bits.
    r = gather(c->r, expand(R) & 0xff);
    g = gather(c->g, expand(G) & 0xff);
    b = gather(c->b, expand(B) & 0xff);
    a = 1.0f;
}

STAGE(byte_tables) {
    struct Tables { const uint8_t *r, *g, *b, *a; };
    auto tables = (const Tables*)ctx;

    r = from_byte(gather(tables->r, round(r, 255.0f)));
    g = from_byte(gather(tables->g, round(g, 255.0f)));
    b = from_byte(gather(tables->b, round(b, 255.0f)));
    a = from_byte(gather(tables->a, round(a, 255.0f)));
}

STAGE(byte_tables_rgb) {
    struct Tables { const uint8_t *r, *g, *b; int n; };
    auto tables = (const Tables*)ctx;

    F scale = tables->n - 1;
    r = from_byte(gather(tables->r, round(r, scale)));
    g = from_byte(gather(tables->g, round(g, scale)));
    b = from_byte(gather(tables->b, round(b, scale)));
}

SI F table(F v, const SkJumper_TableCtx* ctx) {
    return gather(ctx->table, round(v, ctx->size - 1));
}
STAGE(table_r) { r = table(r, ctx); }
STAGE(table_g) { g = table(g, ctx); }
STAGE(table_b) { b = table(b, ctx); }
STAGE(table_a) { a = table(a, ctx); }

SI F parametric(F v, const SkJumper_ParametricTransferFunction* ctx) {
    F r = if_then_else(v <= ctx->D, mad(ctx->C, v, ctx->F)
                                  , approx_powf(mad(ctx->A, v, ctx->B), ctx->G) + ctx->E);
    return min(max(r, 0), 1.0f);  // Clamp to [0,1], with argument order mattering to handle NaN.
}
STAGE(parametric_r) { r = parametric(r, ctx); }
STAGE(parametric_g) { g = parametric(g, ctx); }
STAGE(parametric_b) { b = parametric(b, ctx); }
STAGE(parametric_a) { a = parametric(a, ctx); }

STAGE(lab_to_xyz) {
    F L = r * 100.0f,
      A = g * 255.0f - 128.0f,
      B = b * 255.0f - 128.0f;

    F Y = (L + 16.0f) * (1/116.0f),
      X = Y + A*(1/500.0f),
      Z = Y - B*(1/200.0f);

    X = if_then_else(X*X*X > 0.008856f, X*X*X, (X - (16/116.0f)) * (1/7.787f));
    Y = if_then_else(Y*Y*Y > 0.008856f, Y*Y*Y, (Y - (16/116.0f)) * (1/7.787f));
    Z = if_then_else(Z*Z*Z > 0.008856f, Z*Z*Z, (Z - (16/116.0f)) * (1/7.787f));

    // Adjust to D50 illuminant.
    r = X * 0.96422f;
    g = Y           ;
    b = Z * 0.82521f;
}

STAGE(load_a8) {
    auto ptr = *(const uint8_t**)ctx + x;

    r = g = b = 0.0f;
    a = from_byte(load<U8>(ptr, tail));
}
STAGE(gather_a8) {
    const uint8_t* ptr;
    U32 ix = ix_and_ptr(&ptr, ctx, r,g);
    r = g = b = 0.0f;
    a = from_byte(gather(ptr, ix));
}
STAGE(store_a8) {
    auto ptr = *(uint8_t**)ctx + x;

    U8 packed = pack(pack(round(a, 255.0f)));
    store(ptr, packed, tail);
}

STAGE(load_g8) {
    auto ptr = *(const uint8_t**)ctx + x;

    r = g = b = from_byte(load<U8>(ptr, tail));
    a = 1.0f;
}
STAGE(gather_g8) {
    const uint8_t* ptr;
    U32 ix = ix_and_ptr(&ptr, ctx, r,g);
    r = g = b = from_byte(gather(ptr, ix));
    a = 1.0f;
}

STAGE(gather_i8) {
    auto c = (const SkJumper_GatherCtx*)ctx;
    const uint8_t* ptr;
    U32 ix = ix_and_ptr(&ptr, ctx, r,g);
    ix = expand(gather(ptr, ix));
    from_8888(gather(c->ctable, ix), &r,&g,&b,&a);
}

STAGE(load_565) {
    auto ptr = *(const uint16_t**)ctx + x;

    from_565(load<U16>(ptr, tail), &r,&g,&b);
    a = 1.0f;
}
STAGE(gather_565) {
    const uint16_t* ptr;
    U32 ix = ix_and_ptr(&ptr, ctx, r,g);
    from_565(gather(ptr, ix), &r,&g,&b);
    a = 1.0f;
}
STAGE(store_565) {
    auto ptr = *(uint16_t**)ctx + x;

    U16 px = pack( round(r, 31.0f) << 11
                 | round(g, 63.0f) <<  5
                 | round(b, 31.0f)      );
    store(ptr, px, tail);
}

STAGE(load_4444) {
    auto ptr = *(const uint16_t**)ctx + x;
    from_4444(load<U16>(ptr, tail), &r,&g,&b,&a);
}
STAGE(gather_4444) {
    const uint16_t* ptr;
    U32 ix = ix_and_ptr(&ptr, ctx, r,g);
    from_4444(gather(ptr, ix), &r,&g,&b,&a);
}
STAGE(store_4444) {
    auto ptr = *(uint16_t**)ctx + x;
    U16 px = pack( round(r, 15.0f) << 12
                 | round(g, 15.0f) <<  8
                 | round(b, 15.0f) <<  4
                 | round(a, 15.0f)      );
    store(ptr, px, tail);
}

STAGE(load_8888) {
    auto ptr = *(const uint32_t**)ctx + x;
    from_8888(load<U32>(ptr, tail), &r,&g,&b,&a);
}
STAGE(gather_8888) {
    const uint32_t* ptr;
    U32 ix = ix_and_ptr(&ptr, ctx, r,g);
    from_8888(gather(ptr, ix), &r,&g,&b,&a);
}
STAGE(store_8888) {
    auto ptr = *(uint32_t**)ctx + x;

    U32 px = round(r, 255.0f)
           | round(g, 255.0f) <<  8
           | round(b, 255.0f) << 16
           | round(a, 255.0f) << 24;
    store(ptr, px, tail);
}

STAGE(load_f16) {
    auto ptr = *(const uint64_t**)ctx + x;

    U16 R,G,B,A;
    load4((const uint16_t*)ptr,tail, &R,&G,&B,&A);
    r = from_half(R);
    g = from_half(G);
    b = from_half(B);
    a = from_half(A);
}
STAGE(gather_f16) {
    const uint64_t* ptr;
    U32 ix = ix_and_ptr(&ptr, ctx, r,g);
    auto px = gather(ptr, ix);

    U16 R,G,B,A;
    load4((const uint16_t*)&px,0, &R,&G,&B,&A);
    r = from_half(R);
    g = from_half(G);
    b = from_half(B);
    a = from_half(A);
}
STAGE(store_f16) {
    auto ptr = *(uint64_t**)ctx + x;
    store4((uint16_t*)ptr,tail, to_half(r)
                              , to_half(g)
                              , to_half(b)
                              , to_half(a));
}

STAGE(load_u16_be) {
    auto ptr = *(const uint16_t**)ctx + 4*x;

    U16 R,G,B,A;
    load4(ptr,tail, &R,&G,&B,&A);

    r = (1/65535.0f) * cast(expand(bswap(R)));
    g = (1/65535.0f) * cast(expand(bswap(G)));
    b = (1/65535.0f) * cast(expand(bswap(B)));
    a = (1/65535.0f) * cast(expand(bswap(A)));
}
STAGE(load_rgb_u16_be) {
    auto ptr = *(const uint16_t**)ctx + 3*x;

    U16 R,G,B;
    load3(ptr,tail, &R,&G,&B);

    r = (1/65535.0f) * cast(expand(bswap(R)));
    g = (1/65535.0f) * cast(expand(bswap(G)));
    b = (1/65535.0f) * cast(expand(bswap(B)));
    a = 1.0f;
}
STAGE(store_u16_be) {
    auto ptr = *(uint16_t**)ctx + 4*x;

    U16 R = bswap(pack(round(r, 65535.0f))),
        G = bswap(pack(round(g, 65535.0f))),
        B = bswap(pack(round(b, 65535.0f))),
        A = bswap(pack(round(a, 65535.0f)));

    store4(ptr,tail, R,G,B,A);
}

STAGE(load_f32) {
    auto ptr = *(const float**)ctx + 4*x;
    load4(ptr,tail, &r,&g,&b,&a);
}
STAGE(store_f32) {
    auto ptr = *(float**)ctx + 4*x;
    store4(ptr,tail, r,g,b,a);
}

SI F ulp_before(F v) {
    return bit_cast<F>(bit_cast<U32>(v) + U32(0xffffffff));
}
SI F clamp(F v, float limit) {
    v = max(0, v);
    return min(v, ulp_before(limit));
}
SI F repeat(F v, float limit) {
    v = v - floor_(v/limit)*limit;
    return min(v, ulp_before(limit));
}
SI F mirror(F v, float limit) {
    v = abs_( (v-limit) - (limit+limit)*floor_((v-limit)/(limit+limit)) - limit );
    return min(v, ulp_before(limit));
}
STAGE(clamp_x)  { r = clamp (r, *(const float*)ctx); }
STAGE(clamp_y)  { g = clamp (g, *(const float*)ctx); }
STAGE(repeat_x) { r = repeat(r, *(const float*)ctx); }
STAGE(repeat_y) { g = repeat(g, *(const float*)ctx); }
STAGE(mirror_x) { r = mirror(r, *(const float*)ctx); }
STAGE(mirror_y) { g = mirror(g, *(const float*)ctx); }

STAGE(luminance_to_alpha) {
    a = r*0.2126f + g*0.7152f + b*0.0722f;
    r = g = b = 0;
}

STAGE(matrix_2x3) {
    auto m = (const float*)ctx;

    auto R = mad(r,m[0], mad(g,m[2], m[4])),
         G = mad(r,m[1], mad(g,m[3], m[5]));
    r = R;
    g = G;
}
STAGE(matrix_3x4) {
    auto m = (const float*)ctx;

    auto R = mad(r,m[0], mad(g,m[3], mad(b,m[6], m[ 9]))),
         G = mad(r,m[1], mad(g,m[4], mad(b,m[7], m[10]))),
         B = mad(r,m[2], mad(g,m[5], mad(b,m[8], m[11])));
    r = R;
    g = G;
    b = B;
}
STAGE(matrix_4x5) {
    auto m = (const float*)ctx;

    auto R = mad(r,m[0], mad(g,m[4], mad(b,m[ 8], mad(a,m[12], m[16])))),
         G = mad(r,m[1], mad(g,m[5], mad(b,m[ 9], mad(a,m[13], m[17])))),
         B = mad(r,m[2], mad(g,m[6], mad(b,m[10], mad(a,m[14], m[18])))),
         A = mad(r,m[3], mad(g,m[7], mad(b,m[11], mad(a,m[15], m[19]))));
    r = R;
    g = G;
    b = B;
    a = A;
}
STAGE(matrix_perspective) {
    // N.B. Unlike the other matrix_ stages, this matrix is row-major.
    auto m = (const float*)ctx;

    auto R = mad(r,m[0], mad(g,m[1], m[2])),
         G = mad(r,m[3], mad(g,m[4], m[5])),
         Z = mad(r,m[6], mad(g,m[7], m[8]));
    r = R * rcp(Z);
    g = G * rcp(Z);
}

<<<<<<< HEAD
STAGE(linear_gradient) {
    struct Stop { float pos; float f[4], b[4]; };
    struct Ctx { size_t n; Stop *stops; float start[4]; };
=======
SI void gradient_lookup(const SkJumper_GradientCtx* c, U32 idx, F t,
                        F* r, F* g, F* b, F* a) {
    F fr, br, fg, bg, fb, bb, fa, ba;
#if defined(JUMPER) && defined(__AVX2__)
    if (c->stopCount <=8) {
        fr = _mm256_permutevar8x32_ps(_mm256_loadu_ps(c->fs[0]), idx);
        br = _mm256_permutevar8x32_ps(_mm256_loadu_ps(c->bs[0]), idx);
        fg = _mm256_permutevar8x32_ps(_mm256_loadu_ps(c->fs[1]), idx);
        bg = _mm256_permutevar8x32_ps(_mm256_loadu_ps(c->bs[1]), idx);
        fb = _mm256_permutevar8x32_ps(_mm256_loadu_ps(c->fs[2]), idx);
        bb = _mm256_permutevar8x32_ps(_mm256_loadu_ps(c->bs[2]), idx);
        fa = _mm256_permutevar8x32_ps(_mm256_loadu_ps(c->fs[3]), idx);
        ba = _mm256_permutevar8x32_ps(_mm256_loadu_ps(c->bs[3]), idx);
    } else
#endif
    {
        fr = gather(c->fs[0], idx);
        br = gather(c->bs[0], idx);
        fg = gather(c->fs[1], idx);
        bg = gather(c->bs[1], idx);
        fb = gather(c->fs[2], idx);
        bb = gather(c->bs[2], idx);
        fa = gather(c->fs[3], idx);
        ba = gather(c->bs[3], idx);
    }
>>>>>>> 555e9f2d

    *r = mad(t, fr, br);
    *g = mad(t, fg, bg);
    *b = mad(t, fb, bb);
    *a = mad(t, fa, ba);
}

STAGE(evenly_spaced_gradient) {
    auto c = (const SkJumper_GradientCtx*)ctx;
    auto t = r;
    auto idx = trunc_(t * (c->stopCount-1));
    gradient_lookup(c, idx, t, &r, &g, &b, &a);
}

STAGE(gradient) {
    auto c = (const SkJumper_GradientCtx*)ctx;
    auto t = r;
    U32 idx = 0;

    // N.B. The loop starts at 1 because idx 0 is the color to use before the first stop.
    for (size_t i = 1; i < c->stopCount; i++) {
        idx += if_then_else(t >= c->ts[i], U32(1), U32(0));
    }

    gradient_lookup(c, idx, t, &r, &g, &b, &a);
}

STAGE(linear_gradient_2stops) {
    struct Ctx { float f[4], b[4]; };
    auto c = (const Ctx*)ctx;

    auto t = r;
    r = mad(t, c->f[0], c->b[0]);
    g = mad(t, c->f[1], c->b[1]);
    b = mad(t, c->f[2], c->b[2]);
    a = mad(t, c->f[3], c->b[3]);
}

STAGE(xy_to_polar_unit) {
    F X = r,
      Y = g;
    F xabs = abs_(X),
      yabs = abs_(Y);

    F slope = min(xabs, yabs)/max(xabs, yabs);
    F s = slope * slope;

    // Use a 7th degree polynomial to approximate atan.
    // This was generated using sollya.gforge.inria.fr.
    // A float optimized polynomial was generated using the following command.
    // P1 = fpminimax((1/(2*Pi))*atan(x),[|1,3,5,7|],[|24...|],[2^(-40),1],relative);
    F phi = slope
             * (0.15912117063999176025390625f     + s
             * (-5.185396969318389892578125e-2f   + s
             * (2.476101927459239959716796875e-2f + s
             * (-7.0547382347285747528076171875e-3f))));

    phi = if_then_else(xabs < yabs, 1.0f/4.0f - phi, phi);
    phi = if_then_else(X < 0.0f   , 1.0f/2.0f - phi, phi);
    phi = if_then_else(Y < 0.0f   , 1.0f - phi     , phi);
    phi = if_then_else(phi != phi , 0              , phi);  // Check for NaN.
    r = phi;
}

STAGE(xy_to_radius) {
    F X2 = r * r,
      Y2 = g * g;
    r = sqrt_(X2 + Y2);
}

STAGE(save_xy) {
    auto c = (SkJumper_SamplerCtx*)ctx;

    // Whether bilinear or bicubic, all sample points are at the same fractional offset (fx,fy).
    // They're either the 4 corners of a logical 1x1 pixel or the 16 corners of a 3x3 grid
    // surrounding (x,y) at (0.5,0.5) off-center.
    F fx = fract(r + 0.5f),
      fy = fract(g + 0.5f);

    // Samplers will need to load x and fx, or y and fy.
    unaligned_store(c->x,  r);
    unaligned_store(c->y,  g);
    unaligned_store(c->fx, fx);
    unaligned_store(c->fy, fy);
}

STAGE(accumulate) {
    auto c = (const SkJumper_SamplerCtx*)ctx;

    // Bilinear and bicubic filters are both separable, so we produce independent contributions
    // from x and y, multiplying them together here to get each pixel's total scale factor.
    auto scale = unaligned_load<F>(c->scalex)
               * unaligned_load<F>(c->scaley);
    dr = mad(scale, r, dr);
    dg = mad(scale, g, dg);
    db = mad(scale, b, db);
    da = mad(scale, a, da);
}

// In bilinear interpolation, the 4 pixels at +/- 0.5 offsets from the sample pixel center
// are combined in direct proportion to their area overlapping that logical query pixel.
// At positive offsets, the x-axis contribution to that rectangle is fx, or (1-fx) at negative x.
// The y-axis is symmetric.

template <int kScale>
SI void bilinear_x(SkJumper_SamplerCtx* ctx, F* x) {
    *x = unaligned_load<F>(ctx->x) + (kScale * 0.5f);
    F fx = unaligned_load<F>(ctx->fx);

    F scalex;
    if (kScale == -1) { scalex = 1.0f - fx; }
    if (kScale == +1) { scalex =        fx; }
    unaligned_store(ctx->scalex, scalex);
}
template <int kScale>
SI void bilinear_y(SkJumper_SamplerCtx* ctx, F* y) {
    *y = unaligned_load<F>(ctx->y) + (kScale * 0.5f);
    F fy = unaligned_load<F>(ctx->fy);

    F scaley;
    if (kScale == -1) { scaley = 1.0f - fy; }
    if (kScale == +1) { scaley =        fy; }
    unaligned_store(ctx->scaley, scaley);
}

STAGE(bilinear_nx) { bilinear_x<-1>(ctx, &r); }
STAGE(bilinear_px) { bilinear_x<+1>(ctx, &r); }
STAGE(bilinear_ny) { bilinear_y<-1>(ctx, &g); }
STAGE(bilinear_py) { bilinear_y<+1>(ctx, &g); }


// In bicubic interpolation, the 16 pixels and +/- 0.5 and +/- 1.5 offsets from the sample
// pixel center are combined with a non-uniform cubic filter, with higher values near the center.
//
// We break this function into two parts, one for near 0.5 offsets and one for far 1.5 offsets.
// See GrCubicEffect for details of this particular filter.

SI F bicubic_near(F t) {
    // 1/18 + 9/18t + 27/18t^2 - 21/18t^3 == t ( t ( -21/18t + 27/18) + 9/18) + 1/18
    return mad(t, mad(t, mad((-21/18.0f), t, (27/18.0f)), (9/18.0f)), (1/18.0f));
}
SI F bicubic_far(F t) {
    // 0/18 + 0/18*t - 6/18t^2 + 7/18t^3 == t^2 (7/18t - 6/18)
    return (t*t)*mad((7/18.0f), t, (-6/18.0f));
}

template <int kScale>
SI void bicubic_x(SkJumper_SamplerCtx* ctx, F* x) {
    *x = unaligned_load<F>(ctx->x) + (kScale * 0.5f);
    F fx = unaligned_load<F>(ctx->fx);

    F scalex;
    if (kScale == -3) { scalex = bicubic_far (1.0f - fx); }
    if (kScale == -1) { scalex = bicubic_near(1.0f - fx); }
    if (kScale == +1) { scalex = bicubic_near(       fx); }
    if (kScale == +3) { scalex = bicubic_far (       fx); }
    unaligned_store(ctx->scalex, scalex);
}
template <int kScale>
SI void bicubic_y(SkJumper_SamplerCtx* ctx, F* y) {
    *y = unaligned_load<F>(ctx->y) + (kScale * 0.5f);
    F fy = unaligned_load<F>(ctx->fy);

    F scaley;
    if (kScale == -3) { scaley = bicubic_far (1.0f - fy); }
    if (kScale == -1) { scaley = bicubic_near(1.0f - fy); }
    if (kScale == +1) { scaley = bicubic_near(       fy); }
    if (kScale == +3) { scaley = bicubic_far (       fy); }
    unaligned_store(ctx->scaley, scaley);
}

STAGE(bicubic_n3x) { bicubic_x<-3>(ctx, &r); }
STAGE(bicubic_n1x) { bicubic_x<-1>(ctx, &r); }
STAGE(bicubic_p1x) { bicubic_x<+1>(ctx, &r); }
STAGE(bicubic_p3x) { bicubic_x<+3>(ctx, &r); }

STAGE(bicubic_n3y) { bicubic_y<-3>(ctx, &g); }
STAGE(bicubic_n1y) { bicubic_y<-1>(ctx, &g); }
STAGE(bicubic_p1y) { bicubic_y<+1>(ctx, &g); }
STAGE(bicubic_p3y) { bicubic_y<+3>(ctx, &g); }

STAGE(callback) {
    auto c = (SkJumper_CallbackCtx*)ctx;
    store4(c->rgba,0, r,g,b,a);
    c->fn(c, tail ? tail : kStride);
    load4(c->read_from,0, &r,&g,&b,&a);
}<|MERGE_RESOLUTION|>--- conflicted
+++ resolved
@@ -437,6 +437,8 @@
 // and
 //   https://www.khronos.org/registry/OpenGL/specs/es/3.2/es_spec_3.2.pdf
 // They're equivalent, but ES' math has been better simplified.
+//
+// Anything extra we add beyond that is to make the math work with premul inputs.
 
 SI F max(F r, F g, F b) { return max(r, max(g, b)); }
 SI F min(F r, F g, F b) { return min(r, min(g, b)); }
@@ -457,14 +459,20 @@
     *g = scale(*g);
     *b = scale(*b);
 }
-SI void clip_color(F* r, F* g, F* b) {
+SI void set_lum(F* r, F* g, F* b, F l) {
+    F diff = l - lum(*r, *g, *b);
+    *r += diff;
+    *g += diff;
+    *b += diff;
+}
+SI void clip_color(F* r, F* g, F* b, F a) {
     F mn = min(*r, *g, *b),
       mx = max(*r, *g, *b),
       l  = lum(*r, *g, *b);
 
     auto clip = [=](F c) {
         c = if_then_else(mn >= 0, c, l + (c - l) * (    l) / (l - mn)   );
-        c = if_then_else(mx >  1,    l + (c - l) * (1 - l) / (mx - l), c);
+        c = if_then_else(mx >  a,    l + (c - l) * (a - l) / (mx - l), c);
         c = max(c, 0);  // Sometimes without this we may dip just a little negative.
         return c;
     };
@@ -472,67 +480,60 @@
     *g = clip(*g);
     *b = clip(*b);
 }
-SI void set_lum(F* r, F* g, F* b, F l) {
-    F diff = l - lum(*r, *g, *b);
-    *r += diff;
-    *g += diff;
-    *b += diff;
-    clip_color(r, g, b);
-}
-
-SI F unpremultiply(F c, F a) {
-    return c * if_then_else(a == 0, 0, 1.0f / a);
-}
 
 STAGE(hue) {
-    F R = unpremultiply(r,a),
-      G = unpremultiply(g,a),
-      B = unpremultiply(b,a);
-
-    set_sat(&R, &G, &B, sat(dr,dg,db));
-    set_lum(&R, &G, &B, lum(dr,dg,db));
-
+    F R = r*a,
+      G = g*a,
+      B = b*a;
+
+    set_sat(&R, &G, &B, sat(dr,dg,db)*a);
+    set_lum(&R, &G, &B, lum(dr,dg,db)*a);
+    clip_color(&R,&G,&B, a*da);
+
+    r = r*inv(da) + dr*inv(a) + R;
+    g = g*inv(da) + dg*inv(a) + G;
+    b = b*inv(da) + db*inv(a) + B;
     a = a + da - a*da;
-    r = R * a;
-    g = G * a;
-    b = B * a;
 }
 STAGE(saturation) {
-    F R = unpremultiply(dr,da),
-      G = unpremultiply(dg,da),
-      B = unpremultiply(db,da);
-
-    set_sat(&R, &G, &B, sat( r, g, b));
-    set_lum(&R, &G, &B, lum(dr,dg,db));  // (This is not redundant.)
-
+    F R = dr*a,
+      G = dg*a,
+      B = db*a;
+
+    set_sat(&R, &G, &B, sat( r, g, b)*da);
+    set_lum(&R, &G, &B, lum(dr,dg,db)* a);  // (This is not redundant.)
+    clip_color(&R,&G,&B, a*da);
+
+    r = r*inv(da) + dr*inv(a) + R;
+    g = g*inv(da) + dg*inv(a) + G;
+    b = b*inv(da) + db*inv(a) + B;
     a = a + da - a*da;
-    r = R * a;
-    g = G * a;
-    b = B * a;
 }
 STAGE(color) {
-    F R = unpremultiply(r,a),
-      G = unpremultiply(g,a),
-      B = unpremultiply(b,a);
-
-    set_lum(&R, &G, &B, lum(dr,dg,db));
-
+    F R = r*da,
+      G = g*da,
+      B = b*da;
+
+    set_lum(&R, &G, &B, lum(dr,dg,db)*a);
+    clip_color(&R,&G,&B, a*da);
+
+    r = r*inv(da) + dr*inv(a) + R;
+    g = g*inv(da) + dg*inv(a) + G;
+    b = b*inv(da) + db*inv(a) + B;
     a = a + da - a*da;
-    r = R * a;
-    g = G * a;
-    b = B * a;
 }
 STAGE(luminosity) {
-    F R = unpremultiply(dr,da),
-      G = unpremultiply(dg,da),
-      B = unpremultiply(db,da);
-
-    set_lum(&R, &G, &B, lum(r,g,b));
-
+    F R = dr*a,
+      G = dg*a,
+      B = db*a;
+
+    set_lum(&R, &G, &B, lum(r,g,b)*da);
+    clip_color(&R,&G,&B, a*da);
+
+    r = r*inv(da) + dr*inv(a) + R;
+    g = g*inv(da) + dg*inv(a) + G;
+    b = b*inv(da) + db*inv(a) + B;
     a = a + da - a*da;
-    r = R * a;
-    g = G * a;
-    b = B * a;
 }
 
 STAGE(clamp_0) {
@@ -598,9 +599,10 @@
     b = b * a;
 }
 STAGE(unpremul) {
-    r = unpremultiply(r,a);
-    g = unpremultiply(g,a);
-    b = unpremultiply(b,a);
+    auto scale = if_then_else(a == 0, 0, 1.0f / a);
+    r *= scale;
+    g *= scale;
+    b *= scale;
 }
 
 STAGE(from_srgb) {
@@ -988,20 +990,17 @@
     store4(ptr,tail, r,g,b,a);
 }
 
-SI F ulp_before(F v) {
-    return bit_cast<F>(bit_cast<U32>(v) + U32(0xffffffff));
-}
 SI F clamp(F v, float limit) {
     v = max(0, v);
-    return min(v, ulp_before(limit));
+    return min(v, limit);
 }
 SI F repeat(F v, float limit) {
     v = v - floor_(v/limit)*limit;
-    return min(v, ulp_before(limit));
+    return min(v, limit);
 }
 SI F mirror(F v, float limit) {
     v = abs_( (v-limit) - (limit+limit)*floor_((v-limit)/(limit+limit)) - limit );
-    return min(v, ulp_before(limit));
+    return min(v, limit);
 }
 STAGE(clamp_x)  { r = clamp (r, *(const float*)ctx); }
 STAGE(clamp_y)  { g = clamp (g, *(const float*)ctx); }
@@ -1056,11 +1055,6 @@
     g = G * rcp(Z);
 }
 
-<<<<<<< HEAD
-STAGE(linear_gradient) {
-    struct Stop { float pos; float f[4], b[4]; };
-    struct Ctx { size_t n; Stop *stops; float start[4]; };
-=======
 SI void gradient_lookup(const SkJumper_GradientCtx* c, U32 idx, F t,
                         F* r, F* g, F* b, F* a) {
     F fr, br, fg, bg, fb, bb, fa, ba;
@@ -1086,7 +1080,6 @@
         fa = gather(c->fs[3], idx);
         ba = gather(c->bs[3], idx);
     }
->>>>>>> 555e9f2d
 
     *r = mad(t, fr, br);
     *g = mad(t, fg, bg);
@@ -1114,7 +1107,7 @@
     gradient_lookup(c, idx, t, &r, &g, &b, &a);
 }
 
-STAGE(linear_gradient_2stops) {
+STAGE(evenly_spaced_2_stop_gradient) {
     struct Ctx { float f[4], b[4]; };
     auto c = (const Ctx*)ctx;
 
@@ -1125,7 +1118,7 @@
     a = mad(t, c->f[3], c->b[3]);
 }
 
-STAGE(xy_to_polar_unit) {
+STAGE(xy_to_unit_angle) {
     F X = r,
       Y = g;
     F xabs = abs_(X),
