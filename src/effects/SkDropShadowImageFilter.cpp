/*
 * Copyright 2013 Google Inc.
 *
 * Use of this source code is governed by a BSD-style license that can be
 * found in the LICENSE file.
 */

#include "SkDropShadowImageFilter.h"

#include "SkBlurImageFilter.h"
#include "SkCanvas.h"
#include "SkColorSpaceXformer.h"
#include "SkImageFilterPriv.h"
#include "SkReadBuffer.h"
#include "SkSafeRange.h"
#include "SkSpecialImage.h"
#include "SkSpecialSurface.h"
#include "SkWriteBuffer.h"

sk_sp<SkImageFilter> SkDropShadowImageFilter::Make(SkScalar dx, SkScalar dy,
                                                   SkScalar sigmaX, SkScalar sigmaY,
                                                   SkColor color, ShadowMode shadowMode,
                                                   sk_sp<SkImageFilter> input,
                                                   const CropRect* cropRect) {
    return sk_sp<SkImageFilter>(new SkDropShadowImageFilter(dx, dy, sigmaX, sigmaY,
                                                            color, shadowMode,
                                                            std::move(input),
                                                            cropRect));
}

SkDropShadowImageFilter::SkDropShadowImageFilter(SkScalar dx, SkScalar dy,
                                                 SkScalar sigmaX, SkScalar sigmaY, SkColor color,
                                                 ShadowMode shadowMode, sk_sp<SkImageFilter> input,
                                                 const CropRect* cropRect)
    : INHERITED(&input, 1, cropRect)
    , fDx(dx)
    , fDy(dy)
    , fSigmaX(sigmaX)
    , fSigmaY(sigmaY)
    , fColor(color)
    , fShadowMode(shadowMode) {
}

sk_sp<SkFlattenable> SkDropShadowImageFilter::CreateProc(SkReadBuffer& buffer) {
    SkSafeRange safe;

    SK_IMAGEFILTER_UNFLATTEN_COMMON(common, 1);
    SkScalar dx = buffer.readScalar();
    SkScalar dy = buffer.readScalar();
    SkScalar sigmaX = buffer.readScalar();
    SkScalar sigmaY = buffer.readScalar();
    SkColor color = buffer.readColor();

<<<<<<< HEAD
    ShadowMode shadowMode = safe.checkLE<ShadowMode>(buffer.readInt(), kLast_ShadowMode);

    if (!buffer.validate(safe)) {
        return nullptr;
    }
=======
    ShadowMode shadowMode = buffer.read32LE(kLast_ShadowMode);
>>>>>>> 0b9bef23

    return Make(dx, dy, sigmaX, sigmaY, color, shadowMode, common.getInput(0), &common.cropRect());
}

void SkDropShadowImageFilter::flatten(SkWriteBuffer& buffer) const {
    this->INHERITED::flatten(buffer);
    buffer.writeScalar(fDx);
    buffer.writeScalar(fDy);
    buffer.writeScalar(fSigmaX);
    buffer.writeScalar(fSigmaY);
    buffer.writeColor(fColor);
    buffer.writeInt(static_cast<int>(fShadowMode));
}

sk_sp<SkSpecialImage> SkDropShadowImageFilter::onFilterImage(SkSpecialImage* source,
                                                             const Context& ctx,
                                                             SkIPoint* offset) const {
    SkIPoint inputOffset = SkIPoint::Make(0, 0);
    sk_sp<SkSpecialImage> input(this->filterInput(0, source, ctx, &inputOffset));
    if (!input) {
        return nullptr;
    }

    const SkIRect inputBounds = SkIRect::MakeXYWH(inputOffset.x(), inputOffset.y(),
                                                  input->width(), input->height());
    SkIRect bounds;
    if (!this->applyCropRect(ctx, inputBounds, &bounds)) {
        return nullptr;
    }

    sk_sp<SkSpecialSurface> surf(source->makeSurface(ctx.outputProperties(), bounds.size()));
    if (!surf) {
        return nullptr;
    }

    SkCanvas* canvas = surf->getCanvas();
    SkASSERT(canvas);

    canvas->clear(0x0);

    SkVector sigma = SkVector::Make(fSigmaX, fSigmaY);
    ctx.ctm().mapVectors(&sigma, 1);
    sigma.fX = SkMaxScalar(0, sigma.fX);
    sigma.fY = SkMaxScalar(0, sigma.fY);

    SkPaint paint;
    paint.setAntiAlias(true);
    paint.setImageFilter(SkBlurImageFilter::Make(sigma.fX, sigma.fY, nullptr));
    paint.setColorFilter(SkColorFilter::MakeModeFilter(fColor, SkBlendMode::kSrcIn));

    SkVector offsetVec = SkVector::Make(fDx, fDy);
    ctx.ctm().mapVectors(&offsetVec, 1);

    canvas->translate(SkIntToScalar(inputOffset.fX - bounds.fLeft),
                      SkIntToScalar(inputOffset.fY - bounds.fTop));
    input->draw(canvas, offsetVec.fX, offsetVec.fY, &paint);

    if (fShadowMode == kDrawShadowAndForeground_ShadowMode) {
        input->draw(canvas, 0, 0, nullptr);
    }
    offset->fX = bounds.fLeft;
    offset->fY = bounds.fTop;
    return surf->makeImageSnapshot();
}

sk_sp<SkImageFilter> SkDropShadowImageFilter::onMakeColorSpace(SkColorSpaceXformer* xformer) const {
    SkASSERT(1 == this->countInputs());

    sk_sp<SkImageFilter> input = xformer->apply(this->getInput(0));
    SkColor color = xformer->apply(fColor);
    if (input.get() != this->getInput(0) || color != fColor) {
        return SkDropShadowImageFilter::Make(fDx, fDy, fSigmaX, fSigmaY, color,
                                             fShadowMode, input, this->getCropRectIfSet());
    }
    return this->refMe();
}

SkRect SkDropShadowImageFilter::computeFastBounds(const SkRect& src) const {
    SkRect bounds = this->getInput(0) ? this->getInput(0)->computeFastBounds(src) : src;
    SkRect shadowBounds = bounds;
    shadowBounds.offset(fDx, fDy);
    shadowBounds.outset(fSigmaX * 3, fSigmaY * 3);
    if (fShadowMode == kDrawShadowAndForeground_ShadowMode) {
        bounds.join(shadowBounds);
    } else {
        bounds = shadowBounds;
    }
    return bounds;
}

SkIRect SkDropShadowImageFilter::onFilterNodeBounds(const SkIRect& src, const SkMatrix& ctm,
                                                    MapDirection direction) const {
    SkVector offsetVec = SkVector::Make(fDx, fDy);
    if (kReverse_MapDirection == direction) {
        offsetVec.negate();
    }
    ctm.mapVectors(&offsetVec, 1);
    SkIRect dst = src.makeOffset(SkScalarCeilToInt(offsetVec.x()),
                                 SkScalarCeilToInt(offsetVec.y()));
    SkVector sigma = SkVector::Make(fSigmaX, fSigmaY);
    ctm.mapVectors(&sigma, 1);
    dst.outset(
        SkScalarCeilToInt(SkScalarAbs(sigma.x() * 3)),
        SkScalarCeilToInt(SkScalarAbs(sigma.y() * 3)));
    if (fShadowMode == kDrawShadowAndForeground_ShadowMode) {
        dst.join(src);
    }
    return dst;
}

#ifndef SK_IGNORE_TO_STRING
void SkDropShadowImageFilter::toString(SkString* str) const {
    str->appendf("SkDropShadowImageFilter: (");

    str->appendf("dX: %f ", fDx);
    str->appendf("dY: %f ", fDy);
    str->appendf("sigmaX: %f ", fSigmaX);
    str->appendf("sigmaY: %f ", fSigmaY);

    str->append("Color: ");
    str->appendHex(fColor);

    static const char* gModeStrings[] = {
        "kDrawShadowAndForeground", "kDrawShadowOnly"
    };

    static_assert(kShadowModeCount == SK_ARRAY_COUNT(gModeStrings), "enum_mismatch");

    str->appendf(" mode: %s", gModeStrings[fShadowMode]);

    str->append(")");
}
#endif<|MERGE_RESOLUTION|>--- conflicted
+++ resolved
@@ -12,7 +12,6 @@
 #include "SkColorSpaceXformer.h"
 #include "SkImageFilterPriv.h"
 #include "SkReadBuffer.h"
-#include "SkSafeRange.h"
 #include "SkSpecialImage.h"
 #include "SkSpecialSurface.h"
 #include "SkWriteBuffer.h"
@@ -42,8 +41,6 @@
 }
 
 sk_sp<SkFlattenable> SkDropShadowImageFilter::CreateProc(SkReadBuffer& buffer) {
-    SkSafeRange safe;
-
     SK_IMAGEFILTER_UNFLATTEN_COMMON(common, 1);
     SkScalar dx = buffer.readScalar();
     SkScalar dy = buffer.readScalar();
@@ -51,15 +48,7 @@
     SkScalar sigmaY = buffer.readScalar();
     SkColor color = buffer.readColor();
 
-<<<<<<< HEAD
-    ShadowMode shadowMode = safe.checkLE<ShadowMode>(buffer.readInt(), kLast_ShadowMode);
-
-    if (!buffer.validate(safe)) {
-        return nullptr;
-    }
-=======
     ShadowMode shadowMode = buffer.read32LE(kLast_ShadowMode);
->>>>>>> 0b9bef23
 
     return Make(dx, dy, sigmaX, sigmaY, color, shadowMode, common.getInput(0), &common.cropRect());
 }
