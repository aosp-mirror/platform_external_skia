--- conflicted
+++ resolved
@@ -6,12 +6,8 @@
  * found in the LICENSE file.
  */
 #include "SkColorMatrix.h"
-<<<<<<< HEAD
-#include "SkFlattenableBuffers.h"
-=======
 #include "SkReadBuffer.h"
 #include "SkWriteBuffer.h"
->>>>>>> a7692a9a
 
 void SkColorMatrix::setIdentity() {
     memset(fMat, 0, sizeof(fMat));
