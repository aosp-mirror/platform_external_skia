/*
 * Copyright 2014 Google Inc.
 *
 * Use of this source code is governed by a BSD-style license that can be
 * found in the LICENSE file.
 */

#include "SkColorPriv.h"
#include "SkImageDecoder.h"
#include "SkPixelRef.h"
#include "SkScaledBitmapSampler.h"
#include "SkStream.h"
#include "SkStreamPriv.h"
#include "SkTypes.h"

#include "ktx.h"
#include "etc1.h"

/////////////////////////////////////////////////////////////////////////////////////////


/////////////////////////////////////////////////////////////////////////////////////////

// KTX Image decoder
// ---
// KTX is a general texture data storage file format ratified by the Khronos Group. As an
// overview, a KTX file contains all of the appropriate values needed to fully specify a
// texture in an OpenGL application, including the use of compressed data.
//
// This decoder is meant to be used with an SkDiscardablePixelRef so that GPU backends
// can sniff the data before creating a texture. If they encounter a compressed format
// that they understand, they can then upload the data directly to the GPU. Otherwise,
// they will decode the data into a format that Skia supports.

class SkKTXImageDecoder : public SkImageDecoder {
public:
    SkKTXImageDecoder() { }

    virtual Format getFormat() const SK_OVERRIDE {
        return kKTX_Format;
    }

protected:
    virtual Result onDecode(SkStream* stream, SkBitmap* bm, Mode) SK_OVERRIDE;

private:
    typedef SkImageDecoder INHERITED;
};

SkImageDecoder::Result SkKTXImageDecoder::onDecode(SkStream* stream, SkBitmap* bm, Mode mode) {
    // TODO: Implement SkStream::copyToData() that's cheap for memory and file streams
    SkAutoDataUnref data(SkCopyStreamToData(stream));
    if (NULL == data) {
        return kFailure;
    }

    SkKTXFile ktxFile(data);
    if (!ktxFile.valid()) {
        return kFailure;
    }

    const unsigned short width = ktxFile.width();
    const unsigned short height = ktxFile.height();

<<<<<<< HEAD
#ifdef SK_SUPPORT_LEGACY_IMAGEDECODER_CHOOSER
    // should we allow the Chooser (if present) to pick a config for us???
    if (!this->chooseFromOneChoice(kN32_SkColorType, width, height)) {
        return kFailure;
    }
#endif

=======
>>>>>>> 10e06acf
    // Set a flag if our source is premultiplied alpha
    const SkString premulKey("KTXPremultipliedAlpha");
    const bool bSrcIsPremul = ktxFile.getValueForKey(premulKey) == SkString("True");

    // Setup the sampler...
    SkScaledBitmapSampler sampler(width, height, this->getSampleSize());

    // Determine the alpha of the bitmap...
    SkAlphaType alphaType = kOpaque_SkAlphaType;
    if (ktxFile.isRGBA8()) {
        if (this->getRequireUnpremultipliedColors()) {
            alphaType = kUnpremul_SkAlphaType;
            // If the client wants unpremul colors and we only have
            // premul, then we cannot honor their wish.
            if (bSrcIsPremul) {
                return kFailure;
            }
        } else {
            alphaType = kPremul_SkAlphaType;
        }
    }

    // Search through the compressed formats to see if the KTX file is holding
    // compressed data
    bool ktxIsCompressed = false;
    SkTextureCompressor::Format ktxCompressedFormat;
    for (int i = 0; i < SkTextureCompressor::kFormatCnt; ++i) {
        SkTextureCompressor::Format fmt = static_cast<SkTextureCompressor::Format>(i);
        if (ktxFile.isCompressedFormat(fmt)) {
            ktxIsCompressed = true;
            ktxCompressedFormat = fmt;
            break;
        }
    }

    // If the compressed format is a grayscale image, then setup the bitmap properly...
    bool isCompressedAlpha = ktxIsCompressed &&
        ((SkTextureCompressor::kLATC_Format == ktxCompressedFormat) ||
         (SkTextureCompressor::kR11_EAC_Format == ktxCompressedFormat));

    // Set the image dimensions and underlying pixel type.
    if (isCompressedAlpha) {
        const int w = sampler.scaledWidth();
        const int h = sampler.scaledHeight();
        bm->setInfo(SkImageInfo::MakeA8(w, h));
    } else {
        const int w = sampler.scaledWidth();
        const int h = sampler.scaledHeight();
        bm->setInfo(SkImageInfo::MakeN32(w, h, alphaType));
    }
    
    if (SkImageDecoder::kDecodeBounds_Mode == mode) {
        return kSuccess;
    }

    // If we've made it this far, then we know how to grok the data.
    if (!this->allocPixelRef(bm, NULL)) {
        return kFailure;
    }

    // Lock the pixels, since we're about to write to them...
    SkAutoLockPixels alp(*bm);

    if (isCompressedAlpha) {
        if (!sampler.begin(bm, SkScaledBitmapSampler::kGray, *this)) {
            return kFailure;
        }

        // Alpha data is only a single byte per pixel.
        int nPixels = width * height;
        SkAutoMalloc outRGBData(nPixels);
        uint8_t *outRGBDataPtr = reinterpret_cast<uint8_t *>(outRGBData.get());

        // Decode the compressed format
        const uint8_t *buf = reinterpret_cast<const uint8_t *>(ktxFile.pixelData());
        if (!SkTextureCompressor::DecompressBufferFromFormat(
                outRGBDataPtr, width, buf, width, height, ktxCompressedFormat)) {
            return kFailure;
        }

        // Set each of the pixels...
        const int srcRowBytes = width;
        const int dstHeight = sampler.scaledHeight();
        const uint8_t *srcRow = reinterpret_cast<uint8_t *>(outRGBDataPtr);
        srcRow += sampler.srcY0() * srcRowBytes;
        for (int y = 0; y < dstHeight; ++y) {
            sampler.next(srcRow);
            srcRow += sampler.srcDY() * srcRowBytes;
        }

        return kSuccess;

    } else if (ktxFile.isCompressedFormat(SkTextureCompressor::kETC1_Format)) {
        if (!sampler.begin(bm, SkScaledBitmapSampler::kRGB, *this)) {
            return kFailure;
        }

        // ETC1 Data is encoded as RGB pixels, so we should extract it as such
        int nPixels = width * height;
        SkAutoMalloc outRGBData(nPixels * 3);
        uint8_t *outRGBDataPtr = reinterpret_cast<uint8_t *>(outRGBData.get());

        // Decode ETC1
        const uint8_t *buf = reinterpret_cast<const uint8_t *>(ktxFile.pixelData());
        if (!SkTextureCompressor::DecompressBufferFromFormat(
                outRGBDataPtr, width*3, buf, width, height, SkTextureCompressor::kETC1_Format)) {
            return kFailure;
        }

        // Set each of the pixels...
        const int srcRowBytes = width * 3;
        const int dstHeight = sampler.scaledHeight();
        const uint8_t *srcRow = reinterpret_cast<uint8_t *>(outRGBDataPtr);
        srcRow += sampler.srcY0() * srcRowBytes;
        for (int y = 0; y < dstHeight; ++y) {
            sampler.next(srcRow);
            srcRow += sampler.srcDY() * srcRowBytes;
        }

        return kSuccess;

    } else if (ktxFile.isRGB8()) {

        // Uncompressed RGB data (without alpha)
        if (!sampler.begin(bm, SkScaledBitmapSampler::kRGB, *this)) {
            return kFailure;
        }

        // Just need to read RGB pixels
        const int srcRowBytes = width * 3;
        const int dstHeight = sampler.scaledHeight();
        const uint8_t *srcRow = reinterpret_cast<const uint8_t *>(ktxFile.pixelData());
        srcRow += sampler.srcY0() * srcRowBytes;
        for (int y = 0; y < dstHeight; ++y) {
            sampler.next(srcRow);
            srcRow += sampler.srcDY() * srcRowBytes;
        }

        return kSuccess;

    } else if (ktxFile.isRGBA8()) {

        // Uncompressed RGBA data

        // If we know that the image contains premultiplied alpha, then
        // we need to turn off the premultiplier
        SkScaledBitmapSampler::Options opts (*this);
        if (bSrcIsPremul) {
            SkASSERT(bm->alphaType() == kPremul_SkAlphaType);
            SkASSERT(!this->getRequireUnpremultipliedColors());

            opts.fPremultiplyAlpha = false;
        } 

        if (!sampler.begin(bm, SkScaledBitmapSampler::kRGBA, opts)) {
            return kFailure;
        }

        // Just need to read RGBA pixels
        const int srcRowBytes = width * 4;
        const int dstHeight = sampler.scaledHeight();
        const uint8_t *srcRow = reinterpret_cast<const uint8_t *>(ktxFile.pixelData());
        srcRow += sampler.srcY0() * srcRowBytes;
        for (int y = 0; y < dstHeight; ++y) {
            sampler.next(srcRow);
            srcRow += sampler.srcDY() * srcRowBytes;
        }

        return kSuccess;
    }

    return kFailure;
}

///////////////////////////////////////////////////////////////////////////////

// KTX Image Encoder
//
// This encoder takes a best guess at how to encode the bitmap passed to it. If
// there is an installed discardable pixel ref with existing PKM data, then we
// will repurpose the existing ETC1 data into a KTX file. If the data contains
// KTX data, then we simply return a copy of the same data. For all other files,
// the underlying KTX library tries to do its best to encode the appropriate
// data specified by the bitmap based on the config. (i.e. kAlpha8_Config will
// be represented as a full resolution 8-bit image dump with the appropriate
// OpenGL defines in the header).

class SkKTXImageEncoder : public SkImageEncoder {
protected:
    virtual bool onEncode(SkWStream* stream, const SkBitmap& bm, int quality) SK_OVERRIDE;

private:
    virtual bool encodePKM(SkWStream* stream, const SkData *data);
    typedef SkImageEncoder INHERITED;
};

bool SkKTXImageEncoder::onEncode(SkWStream* stream, const SkBitmap& bitmap, int) {
    if (!bitmap.pixelRef()) {
        return false;
    }
    SkAutoDataUnref data(bitmap.pixelRef()->refEncodedData());

    // Is this even encoded data?
    if (data) {
        const uint8_t *bytes = data->bytes();
        if (etc1_pkm_is_valid(bytes)) {
            return this->encodePKM(stream, data);
        }

        // Is it a KTX file??
        if (SkKTXFile::is_ktx(bytes)) {
            return stream->write(bytes, data->size());
        }
        
        // If it's neither a KTX nor a PKM, then we need to
        // get at the actual pixels, so fall through and decompress...
    }

    return SkKTXFile::WriteBitmapToKTX(stream, bitmap);
}

bool SkKTXImageEncoder::encodePKM(SkWStream* stream, const SkData *data) {
    const uint8_t* bytes = data->bytes();
    SkASSERT(etc1_pkm_is_valid(bytes));

    etc1_uint32 width = etc1_pkm_get_width(bytes);
    etc1_uint32 height = etc1_pkm_get_height(bytes);

    // ETC1 Data is stored as compressed 4x4 pixel blocks, so we must make sure
    // that our dimensions are valid.
    if (width == 0 || (width & 3) != 0 || height == 0 || (height & 3) != 0) {
        return false;
    }

    // Advance pointer to etc1 data.
    bytes += ETC_PKM_HEADER_SIZE;

    return SkKTXFile::WriteETC1ToKTX(stream, bytes, width, height);
}

/////////////////////////////////////////////////////////////////////////////////////////
DEFINE_DECODER_CREATOR(KTXImageDecoder);
DEFINE_ENCODER_CREATOR(KTXImageEncoder);
/////////////////////////////////////////////////////////////////////////////////////////

static SkImageDecoder* sk_libktx_dfactory(SkStreamRewindable* stream) {
    if (SkKTXFile::is_ktx(stream)) {
        return SkNEW(SkKTXImageDecoder);
    }
    return NULL;
}

static SkImageDecoder::Format get_format_ktx(SkStreamRewindable* stream) {
    if (SkKTXFile::is_ktx(stream)) {
        return SkImageDecoder::kKTX_Format;
    }
    return SkImageDecoder::kUnknown_Format;
}

SkImageEncoder* sk_libktx_efactory(SkImageEncoder::Type t) {
    return (SkImageEncoder::kKTX_Type == t) ? SkNEW(SkKTXImageEncoder) : NULL;
}

static SkImageDecoder_DecodeReg gReg(sk_libktx_dfactory);
static SkImageDecoder_FormatReg gFormatReg(get_format_ktx);
static SkImageEncoder_EncodeReg gEReg(sk_libktx_efactory);<|MERGE_RESOLUTION|>--- conflicted
+++ resolved
@@ -62,16 +62,6 @@
     const unsigned short width = ktxFile.width();
     const unsigned short height = ktxFile.height();
 
-<<<<<<< HEAD
-#ifdef SK_SUPPORT_LEGACY_IMAGEDECODER_CHOOSER
-    // should we allow the Chooser (if present) to pick a config for us???
-    if (!this->chooseFromOneChoice(kN32_SkColorType, width, height)) {
-        return kFailure;
-    }
-#endif
-
-=======
->>>>>>> 10e06acf
     // Set a flag if our source is premultiplied alpha
     const SkString premulKey("KTXPremultipliedAlpha");
     const bool bSrcIsPremul = ktxFile.getValueForKey(premulKey) == SkString("True");
