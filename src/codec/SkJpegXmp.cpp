--- conflicted
+++ resolved
@@ -188,23 +188,11 @@
 const char* kXmlnsPrefix = "xmlns:";
 const size_t kXmlnsPrefixLength = 6;
 
-std::string get_namespace_prefix(const char* name) {
-    return std::string(name + kXmlnsPrefixLength) + ":";
-}
-
-/*
- * Helper function to read a 1 or 3 floats and write them into an SkColor4f.
- */
-static void find_per_channel_attr(const SkDOM* dom,
-                                  const SkDOM::Node* node,
-                                  const std::string& attr,
-                                  SkColor4f* outColor) {
-    SkScalar values[3] = {0.f, 0.f, 0.f};
-    if (dom->findScalars(node, attr.c_str(), values, 3)) {
-        *outColor = {values[0], values[1], values[2], 1.f};
-    } else if (dom->findScalars(node, attr.c_str(), values, 1)) {
-        *outColor = {values[0], values[0], values[0], 1.f};
-    }
+static const char* get_namespace_prefix(const char* name) {
+    if (strlen(name) <= kXmlnsPrefixLength) {
+        return nullptr;
+    }
+    return name + kXmlnsPrefixLength;
 }
 
 /*
@@ -243,16 +231,6 @@
     return dom.getName(grandChild);
 }
 
-<<<<<<< HEAD
-// Helper function that builds on get_unique_child_text, returning true if the unique child with
-// childName has inner text that matches an expected text.
-static bool unique_child_text_matches(const SkDOM& dom,
-                                      const SkDOM::Node* node,
-                                      const std::string& childName,
-                                      const char* expectedText) {
-    const char* text = get_unique_child_text(dom, node, childName);
-    if (text && !strcmp(text, expectedText)) {
-=======
 /*
  * Given a node, find a child node of the specified type.
  *
@@ -367,36 +345,69 @@
     SkScalar value = 0.f;
     if (SkParse::FindScalar(attr, &value)) {
         *outValue = value;
->>>>>>> 56819087
         return true;
     }
     return false;
 }
 
-// Helper function that builds on get_unique_child_text, returning true if the unique child with
-// childName has inner text that matches an expected integer.
-static bool unique_child_text_matches(const SkDOM& dom,
-                                      const SkDOM::Node* node,
-                                      const std::string& childName,
-                                      int32_t expectedValue) {
-    const char* text = get_unique_child_text(dom, node, childName);
-    int32_t actualValue = 0;
-    if (text && SkParse::FindS32(text, &actualValue)) {
-        return actualValue == expectedValue;
+// Perform get_attr and parse the result as three comma-separated floats. Return the result as an
+// SkColor4f with the alpha component set to 1.
+static bool get_attr_float3(const SkDOM* dom,
+                            const SkDOM::Node* node,
+                            const std::string& prefix,
+                            const std::string& key,
+                            SkColor4f* outValue) {
+    const char* attr = get_attr(dom, node, prefix, key);
+    if (!attr) {
+        return false;
+    }
+    SkScalar values[3] = {0.f, 0.f, 0.f};
+    if (SkParse::FindScalars(attr, values, 3)) {
+        *outValue = {values[0], values[1], values[2], 1.f};
+        return true;
+    }
+    if (SkParse::FindScalars(attr, values, 1)) {
+        *outValue = {values[0], values[0], values[0], 1.f};
+        return true;
     }
     return false;
+}
+
+static void find_uri_namespaces(const SkDOM& dom,
+                                const SkDOM::Node* node,
+                                size_t count,
+                                const char* uris[],
+                                const char* outNamespaces[]) {
+    // Search all attributes for xmlns:NAMESPACEi="URIi".
+    for (const auto* attr = dom.getFirstAttr(node); attr; attr = dom.getNextAttr(node, attr)) {
+        const char* attrName = dom.getAttrName(node, attr);
+        const char* attrValue = dom.getAttrValue(node, attr);
+        if (!attrName || !attrValue) {
+            continue;
+        }
+        // Make sure the name starts with "xmlns:".
+        if (strlen(attrName) <= kXmlnsPrefixLength) {
+            continue;
+        }
+        if (memcmp(attrName, kXmlnsPrefix, kXmlnsPrefixLength) != 0) {
+            continue;
+        }
+        // Search for a requested URI that matches.
+        for (size_t i = 0; i < count; ++i) {
+            if (strcmp(attrValue, uris[i]) != 0) {
+                continue;
+            }
+            outNamespaces[i] = attrName;
+        }
+    }
 }
 
 // See SkJpegXmp::findUriNamespaces. This function has the same behavior, but only searches
 // a single SkDOM.
-const SkDOM::Node* find_uri_namespaces(const SkDOM& dom,
-                                       size_t count,
-                                       const char* uris[],
-                                       const char* outNamespaces[]) {
-    for (size_t i = 0; i < count; ++i) {
-        outNamespaces[i] = nullptr;
-    }
-
+static const SkDOM::Node* find_uri_namespaces(const SkDOM& dom,
+                                              size_t count,
+                                              const char* uris[],
+                                              const char* outNamespaces[]) {
     const SkDOM::Node* root = dom.getRootNode();
     if (!root) {
         return nullptr;
@@ -412,47 +423,29 @@
     const char* kRdf = "rdf:RDF";
     for (const auto* rdf = dom.getFirstChild(root, kRdf); rdf;
          rdf = dom.getNextSibling(rdf, kRdf)) {
+        std::vector<const char*> rdfNamespaces(count, nullptr);
+        find_uri_namespaces(dom, rdf, count, uris, rdfNamespaces.data());
+
         // Iterate the children with name rdf::Description.
         const char* kDesc = "rdf:Description";
         for (const auto* desc = dom.getFirstChild(rdf, kDesc); desc;
              desc = dom.getNextSibling(desc, kDesc)) {
-            // Search all attributes for xmlns:NAMESPACEi="URIi".
-            for (const auto* attr = dom.getFirstAttr(desc); attr;
-                 attr = dom.getNextAttr(desc, attr)) {
-                const char* attrName = dom.getAttrName(desc, attr);
-                const char* attrValue = dom.getAttrValue(desc, attr);
-                if (!attrName || !attrValue) {
-                    continue;
-                }
-                // Make sure the name starts with "xmlns:".
-                if (strlen(attrName) <= kXmlnsPrefixLength) {
-                    continue;
-                }
-                if (memcmp(attrName, kXmlnsPrefix, kXmlnsPrefixLength) != 0) {
-                    continue;
-                }
-                // Search for a requested URI that matches.
-                for (size_t i = 0; i < count; ++i) {
-                    if (strcmp(attrValue, uris[i]) != 0) {
-                        continue;
-                    }
-                    outNamespaces[i] = attrName;
-                }
-            }
+            std::vector<const char*> descNamespaces = rdfNamespaces;
+            find_uri_namespaces(dom, desc, count, uris, descNamespaces.data());
 
             // If we have a match for all the requested URIs, return.
             bool foundAllUris = true;
             for (size_t i = 0; i < count; ++i) {
-                if (!outNamespaces[i]) {
+                if (!descNamespaces[i]) {
                     foundAllUris = false;
                     break;
                 }
             }
             if (foundAllUris) {
+                for (size_t i = 0; i < count; ++i) {
+                    outNamespaces[i] = descNamespaces[i];
+                }
                 return desc;
-            }
-            for (size_t i = 0; i < count; ++i) {
-                outNamespaces[i] = nullptr;
             }
         }
     }
@@ -487,7 +480,7 @@
 
     // Extract the GUID (the MD5 hash) of the extended metadata.
     const char* extendedGuid =
-            xmp->fStandardDOM.findAttr(extendedNode, (xmpNotePrefix + "HasExtendedXMP").c_str());
+            get_attr(&xmp->fStandardDOM, extendedNode, xmpNotePrefix, "HasExtendedXMP");
     if (!extendedGuid) {
         return xmp;
     }
@@ -543,48 +536,43 @@
     if (!findUriNamespaces(2, uris, namespaces, &dom, &node)) {
         return false;
     }
-    const auto containerPrefix = get_namespace_prefix(namespaces[0]);
-    const auto itemPrefix = get_namespace_prefix(namespaces[1]);
-
-    // The node must have a GContainer:Directory.
-    const auto* directory = dom->getFirstChild(node, (containerPrefix + "Directory").c_str());
+    const char* containerPrefix = get_namespace_prefix(namespaces[0]);
+    const char* itemPrefix = get_namespace_prefix(namespaces[1]);
+
+    // The node must have a Container:Directory child.
+    const auto* directory = get_typed_child(dom, node, containerPrefix, "Directory");
     if (!directory) {
-        SkCodecPrintf("Missing GContainer Directory");
-        return false;
-    }
-
-    // That GContainer:Directory must have a sequence of  items.
+        SkCodecPrintf("Missing Container Directory");
+        return false;
+    }
+
+    // That Container:Directory must have a sequence of  items.
     const auto* seq = dom->getFirstChild(directory, "rdf:Seq");
     if (!seq) {
         SkCodecPrintf("Missing rdf:Seq");
         return false;
     }
 
-<<<<<<< HEAD
-    // Iterate through the items in the GContainer:Directory's sequence. Keep a running sum of the
-    // GContainer::ItemLength of all items that appear before the RecoveryMap.
-=======
     // Iterate through the items in the Container:Directory's sequence. Keep a running sum of the
     // Item:Length of all items that appear before the GainMap.
->>>>>>> 56819087
     bool isFirstItem = true;
     size_t offset = 0;
     for (const auto* li = dom->getFirstChild(seq, "rdf:li"); li;
          li = dom->getNextSibling(li, "rdf:li")) {
-        // Each list item must contain a GContainer item.
-        const auto* item = dom->getFirstChild(li, (containerPrefix + "Item").c_str());
+        // Each list item must contain a Container:Item.
+        const auto* item = get_typed_child(dom, li, containerPrefix, "Item");
         if (!item) {
             SkCodecPrintf("List item does not have container Item.\n");
             return false;
         }
         // A Semantic is required for every item.
-        const char* itemSemantic = dom->findAttr(item, (itemPrefix + "Semantic").c_str());
+        const char* itemSemantic = get_attr(dom, item, itemPrefix, "Semantic");
         if (!itemSemantic) {
             SkCodecPrintf("Item is missing Semantic.\n");
             return false;
         }
         // A Mime is required for every item.
-        const char* itemMime = dom->findAttr(item, (itemPrefix + "Mime").c_str());
+        const char* itemMime = get_attr(dom, item, itemPrefix, "Mime");
         if (!itemMime) {
             SkCodecPrintf("Item is missing Mime.\n");
             return false;
@@ -606,7 +594,7 @@
             // padding between the end of the encoded primary image and the beginning of the next
             // media item. Only the first media item can contain a Padding attribute.
             int32_t padding = 0;
-            if (dom->findS32(item, (itemPrefix + "Padding").c_str(), &padding)) {
+            if (get_attr_int32(dom, item, itemPrefix, "Padding", &padding)) {
                 if (padding < 0) {
                     SkCodecPrintf("Item padding must be non-negative.");
                     return false;
@@ -616,7 +604,7 @@
         } else {
             // A Length is required for all non-Primary items.
             int32_t length = 0;
-            if (!dom->findS32(item, (itemPrefix + "Length").c_str(), &length)) {
+            if (!get_attr_int32(dom, item, itemPrefix, "Length", &length)) {
                 SkCodecPrintf("Item length is absent.");
                 return false;
             }
@@ -655,18 +643,26 @@
     if (!findUriNamespaces(2, uris, namespaces, &dom, &node)) {
         return false;
     }
-    const auto adpiPrefix = get_namespace_prefix(namespaces[0]);
-    const auto hdrGainMapPrefix = get_namespace_prefix(namespaces[1]);
-
-    if (!unique_child_text_matches(*dom,
-                                   node,
-                                   adpiPrefix + "AuxiliaryImageType",
-                                   "urn:com:apple:photo:2020:aux:hdrgainmap")) {
-        SkCodecPrintf("Did not find auxiliary image type.\n");
-        return false;
-    }
-    if (!unique_child_text_matches(*dom, node, hdrGainMapPrefix + "HDRGainMapVersion", 65536)) {
-        SkCodecPrintf("HDRGainMapVersion absent or not 65536.\n");
+    const char* adpiPrefix = get_namespace_prefix(namespaces[0]);
+    const char* hdrGainMapPrefix = get_namespace_prefix(namespaces[1]);
+
+    const char* auxiliaryImageType = get_attr(dom, node, adpiPrefix, "AuxiliaryImageType");
+    if (!auxiliaryImageType) {
+        SkCodecPrintf("Did not find AuxiliaryImageType.\n");
+        return false;
+    }
+    if (strcmp(auxiliaryImageType, "urn:com:apple:photo:2020:aux:hdrgainmap") != 0) {
+        SkCodecPrintf("AuxiliaryImageType was not HDR gain map.\n");
+        return false;
+    }
+
+    int32_t version = 0;
+    if (!get_attr_int32(dom, node, hdrGainMapPrefix, "HDRGainMapVersion", &version)) {
+        SkCodecPrintf("Did not find HDRGainMapVersion.\n");
+        return false;
+    }
+    if (version != 65536) {
+        SkCodecPrintf("HDRGainMapVersion was not 65536.\n");
         return false;
     }
 
@@ -694,7 +690,7 @@
     if (!findUriNamespaces(1, uris, namespaces, &dom, &node)) {
         return false;
     }
-    const auto hdrgmPrefix = get_namespace_prefix(namespaces[0]);
+    const char* hdrgmPrefix = get_namespace_prefix(namespaces[0]);
 
     // Initialize the parameters to their defaults.
     bool baseRenditionIsHDR = false;
@@ -707,16 +703,6 @@
     SkScalar hdrCapacityMax = 2.f;
 
     // Read all parameters that are present.
-<<<<<<< HEAD
-    const char* baseRendition = dom->findAttr(node, (hdrgmPrefix + "BaseRendition").c_str());
-    find_per_channel_attr(dom, node, hdrgmPrefix + "GainMapMin", &gainMapMin);
-    find_per_channel_attr(dom, node, hdrgmPrefix + "GainMapMax", &gainMapMax);
-    find_per_channel_attr(dom, node, hdrgmPrefix + "Gamma", &gamma);
-    find_per_channel_attr(dom, node, hdrgmPrefix + "OffsetSDR", &offsetSdr);
-    find_per_channel_attr(dom, node, hdrgmPrefix + "OffsetHDR", &offsetHdr);
-    dom->findScalar(node, (hdrgmPrefix + "HDRCapacityMin").c_str(), &hdrCapacityMin);
-    dom->findScalar(node, (hdrgmPrefix + "HDRCapacityMax").c_str(), &hdrCapacityMax);
-=======
     get_attr_bool(dom, node, hdrgmPrefix, "BaseRenditionIsHDR", &baseRenditionIsHDR);
     get_attr_float3(dom, node, hdrgmPrefix, "GainMapMin", &gainMapMin);
     get_attr_float3(dom, node, hdrgmPrefix, "GainMapMax", &gainMapMax);
@@ -725,7 +711,6 @@
     get_attr_float3(dom, node, hdrgmPrefix, "OffsetHDR", &offsetHdr);
     get_attr_float(dom, node, hdrgmPrefix, "HDRCapacityMin", &hdrCapacityMin);
     get_attr_float(dom, node, hdrgmPrefix, "HDRCapacityMax", &hdrCapacityMax);
->>>>>>> 56819087
 
     // Translate all parameters to SkGainmapInfo's expected format.
     const float kLog2 = sk_float_log(2.f);
