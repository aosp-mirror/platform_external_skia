--- conflicted
+++ resolved
@@ -9,9 +9,53 @@
 
 #include "src/gpu/GrCaps.h"
 #include "src/gpu/GrDrawingManager.h"
+#include "src/gpu/GrProxyProvider.h"
+#include "src/gpu/GrRenderTargetProxy.h"
+#include "src/gpu/GrSurfaceProxyView.h"
+
+#if SK_GPU_V1
+#include "src/gpu/v1/Device_v1.h"
+#include "src/gpu/v1/SurfaceDrawContext_v1.h"
+#include "src/gpu/v1/SurfaceFillContext_v1.h"
+#endif
+
+void GrRecordingContextPriv::addOnFlushCallbackObject(GrOnFlushCallbackObject* onFlushCBObject) {
+    this->context()->addOnFlushCallbackObject(onFlushCBObject);
+}
+
+sk_sp<skgpu::BaseDevice> GrRecordingContextPriv::createDevice(GrColorType colorType,
+                                                              sk_sp<GrSurfaceProxy> proxy,
+                                                              sk_sp<SkColorSpace> colorSpace,
+                                                              GrSurfaceOrigin origin,
+                                                              const SkSurfaceProps& props,
+                                                              skgpu::BaseDevice::InitContents init) {
+#if SK_GPU_V1
+    return skgpu::v1::Device::Make(this->context(), colorType, std::move(proxy),
+                                   std::move(colorSpace), origin, props, init);
+#else
+    return nullptr;
+#endif
+}
+
+sk_sp<skgpu::BaseDevice> GrRecordingContextPriv::createDevice(SkBudgeted budgeted,
+                                                              const SkImageInfo& ii,
+                                                              SkBackingFit fit,
+                                                              int sampleCount,
+                                                              GrMipmapped mipmapped,
+                                                              GrProtected isProtected,
+                                                              GrSurfaceOrigin origin,
+                                                              const SkSurfaceProps& props,
+                                                              skgpu::BaseDevice::InitContents init) {
+#if SK_GPU_V1
+    return skgpu::v1::Device::Make(this->context(), budgeted, ii, fit, sampleCount,
+                                   mipmapped, isProtected, origin, props, init);
+#else
+    return nullptr;
+#endif
+}
 
 void GrRecordingContextPriv::moveRenderTasksToDDL(SkDeferredDisplayList* ddl) {
-    fContext->drawingManager()->moveRenderTasksToDDL(ddl);
+    this->context()->drawingManager()->moveRenderTasksToDDL(ddl);
 }
 
 GrSDFTControl GrRecordingContextPriv::getSDFTControl(bool useSDFTForSmallText) const {
@@ -20,8 +64,6 @@
             useSDFTForSmallText,
             this->options().fMinDistanceFieldFontSize,
             this->options().fGlyphsAsPathsFontSize};
-<<<<<<< HEAD
-=======
 }
 
 std::unique_ptr<skgpu::SurfaceContext> GrRecordingContextPriv::makeSC(GrSurfaceProxyView readView,
@@ -310,5 +352,4 @@
 #endif
 
     return nullptr;
->>>>>>> 614a3d7a
 }