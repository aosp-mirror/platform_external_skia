--- conflicted
+++ resolved
@@ -8,22 +8,18 @@
 #ifndef GrFragmentProcessor_DEFINED
 #define GrFragmentProcessor_DEFINED
 
+#include "include/private/SkMacros.h"
+#include "include/private/SkSLSampleUsage.h"
+#include "include/private/SkSLString.h"
+#include "src/gpu/GrProcessor.h"
+#include "src/gpu/glsl/GrGLSLUniformHandler.h"
+
 #include <tuple>
 
-#include "include/private/SkSLSampleUsage.h"
-#include "src/gpu/GrProcessor.h"
-#include "src/gpu/ops/GrOp.h"
-
-class GrGLSLFragmentProcessor;
+class GrGLSLFPFragmentBuilder;
+class GrGLSLProgramDataManager;
 class GrPaint;
 class GrPipeline;
-<<<<<<< HEAD
-class GrProcessorKeyBuilder;
-class GrShaderCaps;
-class GrSwizzle;
-class GrTextureEffect;
-
-=======
 struct GrShaderCaps;
 class GrTextureEffect;
 
@@ -41,30 +37,25 @@
 class GrFragmentProcessor;
 using GrFPResult = std::tuple<bool /*success*/, std::unique_ptr<GrFragmentProcessor>>;
 
->>>>>>> 614a3d7a
 /** Provides custom fragment shader code. Fragment processors receive an input position and
     produce an output color. They may contain uniforms and may have children fragment processors
     that are sampled.
  */
 class GrFragmentProcessor : public GrProcessor {
 public:
+    /**
+     * Every GrFragmentProcessor must be capable of creating a subclass of ProgramImpl. The
+     * ProgramImpl emits the fragment shader code that implements the GrFragmentProcessor, is
+     * attached to the generated backend API pipeline/program and used to extract uniform data from
+     * GrFragmentProcessor instances.
+     */
+    class ProgramImpl;
+
     /** Always returns 'color'. */
     static std::unique_ptr<GrFragmentProcessor> MakeColor(SkPMColor4f color);
 
     /**
-    *  In many instances (e.g. SkShader::asFragmentProcessor() implementations) it is desirable to
-    *  only consider the input color's alpha. However, there is a competing desire to have reusable
-    *  GrFragmentProcessor subclasses that can be used in other scenarios where the entire input
-    *  color is considered. This function exists to filter the input color and pass it to a FP. It
-    *  does so by returning a parent FP that multiplies the passed in FPs output by the parent's
-    *  input alpha. The passed in FP will not receive an input color.
-    */
-    static std::unique_ptr<GrFragmentProcessor> MulChildByInputAlpha(
-            std::unique_ptr<GrFragmentProcessor> child);
-
-    /**
-     *  Like MulChildByInputAlpha(), but reverses the sense of src and dst. In this case, return
-     *  the input modulated by the child's alpha. The passed in FP will not receive an input color.
+     *  Returns the input color, modulated by the child's alpha.
      *
      *  output = input * child.a
      */
@@ -72,27 +63,19 @@
             std::unique_ptr<GrFragmentProcessor> child);
 
     /**
+     *  Invokes child with an opaque version of the input color, then applies the input alpha to
+     *  the result. Used to incorporate paint alpha to the evaluation of an SkShader tree FP.
+     */
+    static std::unique_ptr<GrFragmentProcessor> ApplyPaintAlpha(
+            std::unique_ptr<GrFragmentProcessor> child);
+
+    /**
      *  Returns a fragment processor that generates the passed-in color, modulated by the child's
-     *  alpha channel. (Pass a null FP to use the alpha from fInputColor instead of a child FP.)
-     */
-    static std::unique_ptr<GrFragmentProcessor> ModulateAlpha(
-            std::unique_ptr<GrFragmentProcessor> child, const SkPMColor4f& color);
-
-    /**
-     *  Returns a fragment processor that generates the passed-in color, modulated by the child's
-     *  RGBA color. (Pass a null FP to use the color from fInputColor instead of a child FP.)
+     *  RGBA color. The child's input color will be the parent's fInputColor. (Pass a null FP to use
+     *  the color from fInputColor instead of a child FP.)
      */
     static std::unique_ptr<GrFragmentProcessor> ModulateRGBA(
             std::unique_ptr<GrFragmentProcessor> child, const SkPMColor4f& color);
-
-    /**
-     *  This assumes that the input color to the returned processor will be unpremul and that the
-     *  passed processor (which becomes the returned processor's child) produces a premul output.
-     *  The result of the returned processor is a premul of its input color modulated by the child
-     *  processor's premul output.
-     */
-    static std::unique_ptr<GrFragmentProcessor> MakeInputPremulAndMulByOutput(
-            std::unique_ptr<GrFragmentProcessor>);
 
     /**
      *  Returns a parent fragment processor that adopts the passed fragment processor as a child.
@@ -100,14 +83,23 @@
      *  child.
      */
     static std::unique_ptr<GrFragmentProcessor> OverrideInput(std::unique_ptr<GrFragmentProcessor>,
-                                                              const SkPMColor4f&,
-                                                              bool useUniform = true);
-
-    /**
-     *  Returns a fragment processor that premuls the input before calling the passed in fragment
-     *  processor.
-     */
-    static std::unique_ptr<GrFragmentProcessor> PremulInput(std::unique_ptr<GrFragmentProcessor>);
+                                                              const SkPMColor4f&);
+
+    /**
+     *  Returns a parent fragment processor that adopts the passed fragment processor as a child.
+     *  The parent will simply return the child's color, but disable the coverage-as-alpha
+     *  optimization.
+     */
+    static std::unique_ptr<GrFragmentProcessor> DisableCoverageAsAlpha(
+            std::unique_ptr<GrFragmentProcessor>);
+
+    /**
+     *  Returns a fragment processor which samples the passed-in fragment processor using
+     *  `args.fDestColor` as its input color. Pass a null FP to access `args.fDestColor` directly.
+     *  (This is only meaningful in contexts like blenders, which use a source and dest color.)
+     */
+    static std::unique_ptr<GrFragmentProcessor> UseDestColorAsInput(
+            std::unique_ptr<GrFragmentProcessor>);
 
     /**
      *  Returns a fragment processor that calls the passed in fragment processor, and then swizzles
@@ -117,11 +109,10 @@
                                                               const skgpu::Swizzle&);
 
     /**
-     *  Returns a fragment processor that calls the passed in fragment processor, and then ensures
-     *  the output is a valid premul color by clamping RGB to [0, A].
-     */
-    static std::unique_ptr<GrFragmentProcessor> ClampPremulOutput(
-            std::unique_ptr<GrFragmentProcessor>);
+     *  Returns a fragment processor that calls the passed in fragment processor, and then clamps
+     *  the output to [0, 1].
+     */
+    static std::unique_ptr<GrFragmentProcessor> ClampOutput(std::unique_ptr<GrFragmentProcessor>);
 
     /**
      * Returns a fragment processor that composes two fragment processors `f` and `g` into f(g(x)).
@@ -131,6 +122,55 @@
     static std::unique_ptr<GrFragmentProcessor> Compose(std::unique_ptr<GrFragmentProcessor> f,
                                                         std::unique_ptr<GrFragmentProcessor> g);
 
+    /*
+     * Returns a fragment processor that calls the passed in fragment processor, then runs the
+     * resulting color through the supplied color matrix.
+     */
+    static std::unique_ptr<GrFragmentProcessor> ColorMatrix(
+            std::unique_ptr<GrFragmentProcessor> child,
+            const float matrix[20],
+            bool unpremulInput,
+            bool clampRGBOutput,
+            bool premulOutput);
+
+    /**
+     * Returns a fragment processor that reads back the color on the surface being painted; that is,
+     * sampling this will return the color of the pixel that is currently being painted over.
+     */
+    static std::unique_ptr<GrFragmentProcessor> SurfaceColor();
+
+    /**
+     * Returns a fragment processor that calls the passed in fragment processor, but evaluates it
+     * in device-space (rather than local space).
+     */
+    static std::unique_ptr<GrFragmentProcessor> DeviceSpace(std::unique_ptr<GrFragmentProcessor>);
+
+    /**
+     * "Shape" FPs, often used for clipping. Each one evaluates a particular kind of shape (rect,
+     * circle, ellipse), and modulates the coverage of that shape against the results of the input
+     * FP. GrClipEdgeType is used to select inverse/normal fill, and AA or non-AA edges.
+     */
+    static std::unique_ptr<GrFragmentProcessor> Rect(std::unique_ptr<GrFragmentProcessor>,
+                                                     GrClipEdgeType,
+                                                     SkRect);
+
+    static GrFPResult Circle(std::unique_ptr<GrFragmentProcessor>,
+                             GrClipEdgeType,
+                             SkPoint center,
+                             float radius);
+
+    static GrFPResult Ellipse(std::unique_ptr<GrFragmentProcessor>,
+                              GrClipEdgeType,
+                              SkPoint center,
+                              SkPoint radii,
+                              const GrShaderCaps&);
+
+    /**
+     * Returns a fragment processor that calls the passed in fragment processor, but ensures the
+     * entire program is compiled with high-precision types.
+     */
+    static std::unique_ptr<GrFragmentProcessor> HighPrecision(std::unique_ptr<GrFragmentProcessor>);
+
     /**
      * Makes a copy of this fragment processor that draws equivalently to the original.
      * If the processor has child processors they are cloned as well.
@@ -140,18 +180,16 @@
     // The FP this was registered with as a child function. This will be null if this is a root.
     const GrFragmentProcessor* parent() const { return fParent; }
 
-    std::unique_ptr<GrGLSLFragmentProcessor> makeProgramImpl() const;
-
-    void getGLSLProcessorKey(const GrShaderCaps& caps, GrProcessorKeyBuilder* b) const {
-        this->onGetGLSLProcessorKey(caps, b);
+    std::unique_ptr<ProgramImpl> makeProgramImpl() const;
+
+    void addToKey(const GrShaderCaps& caps, skgpu::KeyBuilder* b) const {
+        this->onAddToKey(caps, b);
         for (const auto& child : fChildProcessors) {
             if (child) {
-                child->getGLSLProcessorKey(caps, b);
+                child->addToKey(caps, b);
             }
         }
     }
-
-    int numVaryingCoordsUsed() const { return this->usesVaryingCoordsDirectly() ? 1 : 0; }
 
     int numChildProcessors() const { return fChildProcessors.count(); }
     int numNonNullChildProcessors() const;
@@ -163,58 +201,37 @@
 
     SkDEBUGCODE(bool isInstantiated() const;)
 
-    /**
-     * Does this FP require local coordinates to be produced by the primitive processor? This only
-     * returns true if this FP will directly read those local coordinates. FPs that are sampled
-     * explicitly do not require primitive-generated local coordinates (because the sample
-     * coordinates are supplied by the parent FP).
-     *
-     * If the root of an FP tree does not provide explicit coordinates, the geometry processor
-     * provides the original local coordinates to start. This may be implicit as part of vertex
-     * shader-lifted varyings, or by providing the base local coordinate to the fragment shader.
-     */
-    bool usesVaryingCoordsDirectly() const {
-        return SkToBool(fFlags & kUsesSampleCoordsDirectly_Flag) &&
-               !SkToBool(fFlags & kSampledWithExplicitCoords_Flag);
-    }
-
-    /**
-     * Do any of the FPs in this tree require local coordinates to be produced by the primitive
-     * processor? This can return true even if this FP does not refer to sample coordinates, but
-     * true if a descendant FP uses them.
-     */
-    bool usesVaryingCoords() const {
-        return (SkToBool(fFlags & kUsesSampleCoordsDirectly_Flag) ||
-                SkToBool(fFlags & kUsesSampleCoordsIndirectly_Flag)) &&
-               !SkToBool(fFlags & kSampledWithExplicitCoords_Flag);
-    }
-
-   /**
+    /** Do any of the FPs in this tree read back the color from the destination surface? */
+    bool willReadDstColor() const {
+        return SkToBool(fFlags & kWillReadDstColor_Flag);
+    }
+
+    /** Does the SkSL for this FP take two colors as its input arguments? */
+    bool isBlendFunction() const {
+        return SkToBool(fFlags & kIsBlendFunction_Flag);
+    }
+
+    /**
      * True if this FP refers directly to the sample coordinate parameter of its function
-     * (e.g. uses EmitArgs::fSampleCoord in emitCode()). This also returns true if the
-     * coordinate reference comes from autogenerated code invoking 'sample(matrix)' expressions.
-     *
-     * Unlike usesVaryingCoords(), this can return true whether or not the FP is explicitly
-     * sampled, and does not change based on how the FP is composed. This property is specific to
-     * the FP's function and not the entire program.
-     */
-    bool referencesSampleCoords() const {
+     * (e.g. uses EmitArgs::fSampleCoord in emitCode()). This is decided at FP-tree construction
+     * time and is not affected by lifting coords to varyings.
+     */
+    bool usesSampleCoordsDirectly() const {
         return SkToBool(fFlags & kUsesSampleCoordsDirectly_Flag);
     }
 
-    // True if this FP's parent invokes it with 'sample(float2)' or a variable 'sample(matrix)'
-    bool isSampledWithExplicitCoords() const {
-        return SkToBool(fFlags & kSampledWithExplicitCoords_Flag);
-    }
-
-    // True if the transform chain from root to this FP introduces perspective into the local
-    // coordinate expression.
-    bool hasPerspectiveTransform() const {
-        return SkToBool(fFlags & kNetTransformHasPerspective_Flag);
-    }
-
-    // The SampleUsage describing how this FP is invoked by its parent using 'sample(matrix)'
-    // This only reflects the immediate sampling from parent to this FP
+    /**
+     * True if this FP uses its input coordinates or if any descendant FP uses them through a chain
+     * of non-explicit sample usages. (e.g. uses EmitArgs::fSampleCoord in emitCode()). This is
+     * decided at FP-tree construction time and is not affected by lifting coords to varyings.
+     */
+    bool usesSampleCoords() const {
+        return SkToBool(fFlags & (kUsesSampleCoordsDirectly_Flag |
+                                  kUsesSampleCoordsIndirectly_Flag));
+    }
+
+    // The SampleUsage describing how this FP is invoked by its parent. This only reflects the
+    // immediate sampling from parent to this FP.
     const SkSL::SampleUsage& sampleUsage() const {
         return fUsage;
     }
@@ -263,13 +280,16 @@
         from getFactory()).
 
         A return value of true from isEqual() should not be used to test whether the processor would
-        generate the same shader code. To test for identical code generation use getGLSLProcessorKey
+        generate the same shader code. To test for identical code generation use addToKey.
      */
     bool isEqual(const GrFragmentProcessor& that) const;
 
-    void visitProxies(const GrOp::VisitProxyFunc& func) const;
+    void visitProxies(const GrVisitProxyFunc&) const;
 
     void visitTextureEffects(const std::function<void(const GrTextureEffect&)>&) const;
+
+    void visitWithImpls(const std::function<void(const GrFragmentProcessor&, ProgramImpl&)>&,
+                        ProgramImpl&) const;
 
     GrTextureEffect* asTextureEffect();
     const GrTextureEffect* asTextureEffect() const;
@@ -279,38 +299,6 @@
     // processor and its children.
     SkString dumpTreeInfo() const;
 #endif
-
-    // A pre-order traversal iterator over a hierarchy of FPs. It can also iterate over all the FP
-    // hierarchies rooted in a GrPaint, GrProcessorSet, or GrPipeline. For these collections it
-    // iterates the tree rooted at each color FP and then each coverage FP.
-    //
-    // An iterator is constructed from one of the srcs and used like this:
-    //   for (GrFragmentProcessor::Iter iter(pipeline); iter; ++iter) {
-    //       GrFragmentProcessor& fp = *iter;
-    //   }
-    // The exit test for the loop is using CIter's operator bool().
-    // To use a range-for loop instead see CIterRange below.
-    class CIter;
-
-    // Used to implement a range-for loop using CIter. Src is one of GrFragmentProcessor,
-    // GrPaint, GrProcessorSet, or GrPipeline. Type aliases for these defined below.
-    // Example usage:
-    //   for (const auto& fp : GrFragmentProcessor::PaintRange(paint)) {
-    //       if (fp.usesLocalCoords()) {
-    //       ...
-    //       }
-    //   }
-    template <typename Src> class CIterRange;
-
-    // We would use template deduction guides for CIter but for:
-    // https://gcc.gnu.org/bugzilla/show_bug.cgi?id=79501
-    // Instead we use these specialized type aliases to make it prettier
-    // to construct CIters for particular sources of FPs.
-    using FPRange = CIterRange<GrFragmentProcessor>;
-    using PaintRange = CIterRange<GrPaint>;
-
-    // Sentinel type for range-for using CIter.
-    class EndCIter {};
 
 protected:
     enum OptimizationFlags : uint32_t {
@@ -322,7 +310,7 @@
                                  kPreservesOpaqueInput_OptimizationFlag |
                                  kConstantOutputForConstantInput_OptimizationFlag
     };
-    GR_DECL_BITFIELD_OPS_FRIENDS(OptimizationFlags)
+    SK_DECL_BITFIELD_OPS_FRIENDS(OptimizationFlags)
 
     /**
      * Can be used as a helper to decide which fragment processor OptimizationFlags should be set.
@@ -355,6 +343,11 @@
     GrFragmentProcessor(ClassID classID, OptimizationFlags optimizationFlags)
             : INHERITED(classID), fFlags(optimizationFlags) {
         SkASSERT((optimizationFlags & ~kAll_OptimizationFlags) == 0);
+    }
+
+    explicit GrFragmentProcessor(const GrFragmentProcessor& src)
+            : INHERITED(src.classID()), fFlags(src.fFlags) {
+        this->cloneAndRegisterAllChildProcessors(src);
     }
 
     OptimizationFlags optimizationFlags() const {
@@ -401,10 +394,22 @@
      */
     void cloneAndRegisterAllChildProcessors(const GrFragmentProcessor& src);
 
-    // FP implementations must call this function if their matching GrGLSLFragmentProcessor's
-    // emitCode() function uses the EmitArgs::fSampleCoord variable in generated SkSL.
+    // FP implementations must call this function if their matching ProgramImpl's emitCode()
+    // function uses the EmitArgs::fSampleCoord variable in generated SkSL.
     void setUsesSampleCoordsDirectly() {
         fFlags |= kUsesSampleCoordsDirectly_Flag;
+    }
+
+    // FP implementations must set this flag if their ProgramImpl's emitCode() function calls
+    // dstColor() to read back the framebuffer.
+    void setWillReadDstColor() {
+        fFlags |= kWillReadDstColor_Flag;
+    }
+
+    // FP implementations must set this flag if their ProgramImpl's emitCode() function emits a
+    // blend function (taking two color inputs instead of just one).
+    void setIsBlendFunction() {
+        fFlags |= kIsBlendFunction_Flag;
     }
 
     void mergeOptimizationFlags(OptimizationFlags flags) {
@@ -417,35 +422,39 @@
         SK_ABORT("Subclass must override this if advertising this optimization.");
     }
 
-    /** Returns a new instance of the appropriate *GL* implementation class
-        for the given GrFragmentProcessor; caller is responsible for deleting
-        the object. */
-    virtual std::unique_ptr<GrGLSLFragmentProcessor> onMakeProgramImpl() const = 0;
-
-    /** Implemented using GLFragmentProcessor::GenKey as described in this class's comment. */
-    virtual void onGetGLSLProcessorKey(const GrShaderCaps&, GrProcessorKeyBuilder*) const = 0;
+    /**
+     * Returns a new instance of the appropriate ProgramImpl subclass for the given
+     * GrFragmentProcessor. It will emit the appropriate code and live with the cached program
+     * to setup uniform data for each draw that uses the program.
+     */
+    virtual std::unique_ptr<ProgramImpl> onMakeProgramImpl() const = 0;
+
+    virtual void onAddToKey(const GrShaderCaps&, skgpu::KeyBuilder*) const = 0;
 
     /**
      * Subclass implements this to support isEqual(). It will only be called if it is known that
-     * the two processors are of the same subclass (i.e. they return the same object from
-     * getFactory()).
+     * the two processors are of the same subclass (i.e. have the same ClassID).
      */
     virtual bool onIsEqual(const GrFragmentProcessor&) const = 0;
 
     enum PrivateFlags {
         kFirstPrivateFlag = kAll_OptimizationFlags + 1,
 
-        // Propagate up the FP tree to the root
+        // Propagates up the FP tree to either root or first explicit sample usage.
         kUsesSampleCoordsIndirectly_Flag = kFirstPrivateFlag,
 
-        // Does not propagate at all
+        // Does not propagate at all. It means this FP uses its input sample coords in some way.
+        // Note passthrough and matrix sampling of children don't count as a usage of the coords.
+        // Because indirect sampling stops at an explicit sample usage it is imperative that a FP
+        // that calculates explicit coords for its children using its own sample coords sets this.
         kUsesSampleCoordsDirectly_Flag = kFirstPrivateFlag << 1,
 
-        // Propagates down the FP to all its leaves
-        kSampledWithExplicitCoords_Flag = kFirstPrivateFlag << 2,
-        kNetTransformHasPerspective_Flag = kFirstPrivateFlag << 3,
+        // Does not propagate at all.
+        kIsBlendFunction_Flag = kFirstPrivateFlag << 2,
+
+        // Propagates up the FP tree to the root.
+        kWillReadDstColor_Flag = kFirstPrivateFlag << 3,
     };
-    void addAndPushFlagToChildren(PrivateFlags flag);
 
     SkSTArray<1, std::unique_ptr<GrFragmentProcessor>, true> fChildProcessors;
     const GrFragmentProcessor* fParent = nullptr;
@@ -457,56 +466,191 @@
 
 //////////////////////////////////////////////////////////////////////////////
 
-GR_MAKE_BITFIELD_OPS(GrFragmentProcessor::OptimizationFlags)
+class GrFragmentProcessor::ProgramImpl {
+public:
+    ProgramImpl() = default;
+
+    virtual ~ProgramImpl() = default;
+
+    using UniformHandle = GrGLSLUniformHandler::UniformHandle;
+    using SamplerHandle = GrGLSLUniformHandler::SamplerHandle;
+
+    /** Called when the program stage should insert its code into the shaders. The code in each
+        shader will be in its own block ({}) and so locally scoped names will not collide across
+        stages.
+
+        @param fragBuilder       Interface used to emit code in the shaders.
+        @param uniformHandler    Interface used for accessing information about our uniforms
+        @param caps              The capabilities of the GPU which will render this FP
+        @param fp                The processor that generated this program stage.
+        @param inputColor        A half4 that holds the input color to the stage in the FS (or the
+                                 source color, for blend processors). nullptr inputs are converted
+                                 to "half4(1.0)" (solid white) during construction.
+                                 TODO: Better system for communicating optimization info
+                                 (e.g. input color is solid white, trans black, known to be opaque,
+                                 etc.) that allows the processor to communicate back similar known
+                                 info about its output.
+        @param destColor         A half4 that holds the dest color to the stage. Only meaningful
+                                 when the "is blend processor" FP flag is set.
+        @param sampleCoord       The name of a local coord reference to a float2 variable. Only
+                                 meaningful when the "references sample coords" FP flag is set.
+     */
+    struct EmitArgs {
+        EmitArgs(GrGLSLFPFragmentBuilder* fragBuilder,
+                 GrGLSLUniformHandler* uniformHandler,
+                 const GrShaderCaps* caps,
+                 const GrFragmentProcessor& fp,
+                 const char* inputColor,
+                 const char* destColor,
+                 const char* sampleCoord)
+                : fFragBuilder(fragBuilder)
+                , fUniformHandler(uniformHandler)
+                , fShaderCaps(caps)
+                , fFp(fp)
+                , fInputColor(inputColor ? inputColor : "half4(1.0)")
+                , fDestColor(destColor)
+                , fSampleCoord(sampleCoord) {}
+        GrGLSLFPFragmentBuilder* fFragBuilder;
+        GrGLSLUniformHandler* fUniformHandler;
+        const GrShaderCaps* fShaderCaps;
+        const GrFragmentProcessor& fFp;
+        const char* fInputColor;
+        const char* fDestColor;
+        const char* fSampleCoord;
+    };
+
+    virtual void emitCode(EmitArgs&) = 0;
+
+    // This does not recurse to any attached child processors. Recursing the entire processor tree
+    // is the responsibility of the caller.
+    void setData(const GrGLSLProgramDataManager& pdman, const GrFragmentProcessor& processor);
+
+    int numChildProcessors() const { return fChildProcessors.count(); }
+
+    ProgramImpl* childProcessor(int index) const { return fChildProcessors[index].get(); }
+
+    void setFunctionName(SkString name) {
+        SkASSERT(fFunctionName.isEmpty());
+        fFunctionName = std::move(name);
+    }
+
+    const char* functionName() const {
+        SkASSERT(!fFunctionName.isEmpty());
+        return fFunctionName.c_str();
+    }
+
+    // Invoke the child with the default input and destination colors (solid white)
+    inline SkString invokeChild(int childIndex,
+                                EmitArgs& parentArgs,
+                                std::string_view skslCoords = {}) {
+        return this->invokeChild(childIndex,
+                                 /*inputColor=*/nullptr,
+                                 /*destColor=*/nullptr,
+                                 parentArgs,
+                                 skslCoords);
+    }
+
+    inline SkString invokeChildWithMatrix(int childIndex, EmitArgs& parentArgs) {
+        return this->invokeChildWithMatrix(childIndex,
+                                           /*inputColor=*/nullptr,
+                                           /*destColor=*/nullptr,
+                                           parentArgs);
+    }
+
+    // Invoke the child with the default destination color (solid white)
+    inline SkString invokeChild(int childIndex,
+                                const char* inputColor,
+                                EmitArgs& parentArgs,
+                                std::string_view skslCoords = {}) {
+        return this->invokeChild(childIndex,
+                                 inputColor,
+                                 /*destColor=*/nullptr,
+                                 parentArgs,
+                                 skslCoords);
+    }
+
+    inline SkString invokeChildWithMatrix(int childIndex,
+                                          const char* inputColor,
+                                          EmitArgs& parentArgs) {
+        return this->invokeChildWithMatrix(childIndex,
+                                           inputColor,
+                                           /*destColor=*/nullptr,
+                                           parentArgs);
+    }
+
+    /** Invokes a child proc in its own scope. Pass in the parent's EmitArgs and invokeChild will
+     *  automatically extract the coords and samplers of that child and pass them on to the child's
+     *  emitCode(). Also, any uniforms or functions emitted by the child will have their names
+     *  mangled to prevent redefinitions. The returned string contains the output color (as a call
+     *  to the child's helper function). It is legal to pass nullptr as inputColor, since all
+     *  fragment processors are required to work without an input color.
+     *
+     *  When skslCoords is empty, the child is invoked at the sample coordinates from parentArgs.
+     *  When skslCoords is not empty, is must be an SkSL expression that evaluates to a float2.
+     *  That expression is passed to the child's processor function as the "_coords" argument.
+     */
+    SkString invokeChild(int childIndex,
+                         const char* inputColor,
+                         const char* destColor,
+                         EmitArgs& parentArgs,
+                         std::string_view skslCoords = {});
+
+    /**
+     * As invokeChild, but transforms the coordinates according to the matrix expression attached
+     * to the child's SampleUsage object. This is only valid if the child is sampled with a
+     * const-uniform matrix.
+     */
+    SkString invokeChildWithMatrix(int childIndex,
+                                   const char* inputColor,
+                                   const char* destColor,
+                                   EmitArgs& parentArgs);
+
+    /**
+     * Pre-order traversal of a GLSLFP hierarchy, or of multiple trees with roots in an array of
+     * GLSLFPS. If initialized with an array color followed by coverage processors installed in a
+     * program thenthe iteration order will agree with a GrFragmentProcessor::Iter initialized with
+     * a GrPipeline that produces the same program key.
+     */
+    class Iter {
+    public:
+        Iter(std::unique_ptr<ProgramImpl> fps[], int cnt);
+        Iter(ProgramImpl& fp) { fFPStack.push_back(&fp); }
+
+        ProgramImpl& operator*() const;
+        ProgramImpl* operator->() const;
+        Iter& operator++();
+        explicit operator bool() const { return !fFPStack.empty(); }
+
+        // Because each iterator carries a stack we want to avoid copies.
+        Iter(const Iter&) = delete;
+        Iter& operator=(const Iter&) = delete;
+
+    private:
+        SkSTArray<4, ProgramImpl*, true> fFPStack;
+    };
+
+private:
+    /**
+     * A ProgramImpl instance can be reused with any GrFragmentProcessor that produces the same
+     * the same key; this function reads data from a GrFragmentProcessor and uploads any
+     * uniform variables required by the shaders created in emitCode(). The GrFragmentProcessor
+     * parameter is guaranteed to be of the same type that created this ProgramImpl and
+     * to have an identical key as the one that created this ProgramImpl.
+     */
+    virtual void onSetData(const GrGLSLProgramDataManager&, const GrFragmentProcessor&) {}
+
+    // The (mangled) name of our entry-point function
+    SkString fFunctionName;
+
+    SkTArray<std::unique_ptr<ProgramImpl>, true> fChildProcessors;
+
+    friend class GrFragmentProcessor;
+};
 
 //////////////////////////////////////////////////////////////////////////////
 
-class GrFragmentProcessor::CIter {
-public:
-    explicit CIter(const GrFragmentProcessor& fp) { fFPStack.push_back(&fp); }
-    explicit CIter(const GrPaint&);
-    explicit CIter(const GrPipeline&);
-
-    const GrFragmentProcessor& operator*() const  { return *fFPStack.back(); }
-    const GrFragmentProcessor* operator->() const { return fFPStack.back(); }
-
-    CIter& operator++();
-
-    operator bool() const { return !fFPStack.empty(); }
-
-    bool operator!=(const EndCIter&) { return (bool)*this; }
-
-    // Hopefully this does not actually get called because of RVO.
-    CIter(const CIter&) = default;
-
-    // Because each iterator carries a stack we want to avoid copies.
-    CIter& operator=(const CIter&) = delete;
-
-protected:
-    CIter() = delete;
-
-    SkSTArray<4, const GrFragmentProcessor*, true> fFPStack;
-};
-
-//////////////////////////////////////////////////////////////////////////////
-
-template <typename Src> class GrFragmentProcessor::CIterRange {
-public:
-    explicit CIterRange(const Src& t) : fT(t) {}
-    CIter begin() const { return CIter(fT); }
-    EndCIter end() const { return EndCIter(); }
-
-private:
-    const Src& fT;
-};
-
-/**
- * Some fragment-processor creation methods have preconditions that might not be satisfied by the
- * calling code. Those methods can return a `GrFPResult` from their factory methods. If creation
- * succeeds, the new fragment processor is created and `success` is true. If a precondition is not
- * met, `success` is set to false and the input FP is returned unchanged.
- */
-using GrFPResult = std::tuple<bool /*success*/, std::unique_ptr<GrFragmentProcessor>>;
+SK_MAKE_BITFIELD_OPS(GrFragmentProcessor::OptimizationFlags)
+
 static inline GrFPResult GrFPFailure(std::unique_ptr<GrFragmentProcessor> fp) {
     return {false, std::move(fp)};
 }
