/*
 * Copyright 2016 Google Inc.
 *
 * Use of this source code is governed by a BSD-style license that can be
 * found in the LICENSE file.
 */

#include "GrShadowRRectOp.h"

#include "GrDrawOpTest.h"
#include "GrOpFlushState.h"
#include "GrResourceProvider.h"
#include "GrStyle.h"

#include "effects/GrShadowGeoProc.h"

///////////////////////////////////////////////////////////////////////////////
// Circle Data
//
// We have two possible cases for geometry for a circle:

// In the case of a normal fill, we draw geometry for the circle as an octagon.
static const uint16_t gFillCircleIndices[] = {
        // enter the octagon
        // clang-format off
        0, 1, 8, 1, 2, 8,
        2, 3, 8, 3, 4, 8,
        4, 5, 8, 5, 6, 8,
        6, 7, 8, 7, 0, 8,
        // clang-format on
};

// For stroked circles, we use two nested octagons.
static const uint16_t gStrokeCircleIndices[] = {
        // enter the octagon
        // clang-format off
        0, 1,  9, 0,  9,  8,
        1, 2, 10, 1, 10,  9,
        2, 3, 11, 2, 11, 10,
        3, 4, 12, 3, 12, 11,
        4, 5, 13, 4, 13, 12,
        5, 6, 14, 5, 14, 13,
        6, 7, 15, 6, 15, 14,
        7, 0,  8, 7,  8, 15,
        // clang-format on
};

static const int kIndicesPerFillCircle = SK_ARRAY_COUNT(gFillCircleIndices);
static const int kIndicesPerStrokeCircle = SK_ARRAY_COUNT(gStrokeCircleIndices);
static const int kVertsPerStrokeCircle = 16;
static const int kVertsPerFillCircle = 9;

static int circle_type_to_vert_count(bool stroked) {
    return stroked ? kVertsPerStrokeCircle : kVertsPerFillCircle;
}

static int circle_type_to_index_count(bool stroked) {
    return stroked ? kIndicesPerStrokeCircle : kIndicesPerFillCircle;
}

static const uint16_t* circle_type_to_indices(bool stroked) {
    return stroked ? gStrokeCircleIndices : gFillCircleIndices;
}

///////////////////////////////////////////////////////////////////////////////
<<<<<<< HEAD

class ShadowCircleOp final : public GrLegacyMeshDrawOp {
public:
    DEFINE_OP_CLASS_ID

    static std::unique_ptr<GrLegacyMeshDrawOp> Make(GrColor color, const SkMatrix& viewMatrix,
                                                    SkPoint center, SkScalar radius,
                                                    SkScalar blurRadius, const GrStyle& style) {
        SkASSERT(viewMatrix.isSimilarity());
        const SkStrokeRec& stroke = style.strokeRec();
        if (style.hasPathEffect()) {
            return nullptr;
        }
        SkStrokeRec::Style recStyle = stroke.getStyle();

        viewMatrix.mapPoints(&center, 1);
        radius = viewMatrix.mapRadius(radius);
        SkScalar strokeWidth = viewMatrix.mapRadius(stroke.getWidth());

        bool isStrokeOnly =
                SkStrokeRec::kStroke_Style == recStyle || SkStrokeRec::kHairline_Style == recStyle;
        bool hasStroke = isStrokeOnly || SkStrokeRec::kStrokeAndFill_Style == recStyle;

        SkScalar innerRadius = -SK_ScalarHalf;
        SkScalar outerRadius = radius;
        SkScalar halfWidth = 0;
        if (hasStroke) {
            if (SkScalarNearlyZero(strokeWidth)) {
                halfWidth = SK_ScalarHalf;
            } else {
                halfWidth = SkScalarHalf(strokeWidth);
            }

            outerRadius += halfWidth;
            if (isStrokeOnly) {
                innerRadius = radius - halfWidth;
            }
        }

        bool stroked = isStrokeOnly && innerRadius > 0.0f;
        std::unique_ptr<ShadowCircleOp> op(new ShadowCircleOp());
        op->fViewMatrixIfUsingLocalCoords = viewMatrix;

        SkRect devBounds = SkRect::MakeLTRB(center.fX - outerRadius, center.fY - outerRadius,
                                            center.fX + outerRadius, center.fY + outerRadius);

        op->fCircles.emplace_back(
                Circle{color, outerRadius, innerRadius, blurRadius, devBounds, stroked});

        // Use the original radius and stroke radius for the bounds so that it does not include the
        // AA bloat.
        radius += halfWidth;
        op->setBounds(
                {center.fX - radius, center.fY - radius, center.fX + radius, center.fY + radius},
                HasAABloat::kNo, IsZeroArea::kNo);
        op->fVertCount = circle_type_to_vert_count(stroked);
        op->fIndexCount = circle_type_to_index_count(stroked);
        return std::move(op);
    }

    const char* name() const override { return "ShadowCircleOp"; }

    SkString dumpInfo() const override {
        SkString string;
        for (int i = 0; i < fCircles.count(); ++i) {
            string.appendf(
                    "Color: 0x%08x Rect [L: %.2f, T: %.2f, R: %.2f, B: %.2f], "
                    "OuterRad: %.2f, InnerRad: %.2f, BlurRad: %.2f\n",
                    fCircles[i].fColor, fCircles[i].fDevBounds.fLeft, fCircles[i].fDevBounds.fTop,
                    fCircles[i].fDevBounds.fRight, fCircles[i].fDevBounds.fBottom,
                    fCircles[i].fOuterRadius, fCircles[i].fInnerRadius, fCircles[i].fBlurRadius);
        }
        string.append(DumpPipelineInfo(*this->pipeline()));
        string.append(INHERITED::dumpInfo());
        return string;
    }

private:
    ShadowCircleOp() : INHERITED(ClassID()) {}

    void getProcessorAnalysisInputs(GrProcessorAnalysisColor* color,
                                    GrProcessorAnalysisCoverage* coverage) const override {
        color->setToConstant(fCircles[0].fColor);
        *coverage = GrProcessorAnalysisCoverage::kSingleChannel;
    }

    void applyPipelineOptimizations(const PipelineOptimizations& optimizations) override {
        optimizations.getOverrideColorIfSet(&fCircles[0].fColor);
        if (!optimizations.readsLocalCoords()) {
            fViewMatrixIfUsingLocalCoords.reset();
        }
    }

    void onPrepareDraws(Target* target) const override {
        SkMatrix localMatrix;
        if (!fViewMatrixIfUsingLocalCoords.invert(&localMatrix)) {
            return;
        }

        // Setup geometry processor
        sk_sp<GrGeometryProcessor> gp(GrRRectShadowGeoProc::Make(localMatrix));

        struct CircleVertex {
            SkPoint fPos;
            GrColor fColor;
            SkPoint fOffset;
            SkScalar fOuterRadius;
            SkScalar fBlurRadius;
        };

        int instanceCount = fCircles.count();
        size_t vertexStride = gp->getVertexStride();
        SkASSERT(vertexStride == sizeof(CircleVertex));

        const GrBuffer* vertexBuffer;
        int firstVertex;
        char* vertices = (char*)target->makeVertexSpace(vertexStride, fVertCount, &vertexBuffer,
                                                        &firstVertex);
        if (!vertices) {
            SkDebugf("Could not allocate vertices\n");
            return;
        }

        const GrBuffer* indexBuffer = nullptr;
        int firstIndex = 0;
        uint16_t* indices = target->makeIndexSpace(fIndexCount, &indexBuffer, &firstIndex);
        if (!indices) {
            SkDebugf("Could not allocate indices\n");
            return;
        }

        int currStartVertex = 0;
        for (int i = 0; i < instanceCount; i++) {
            const Circle& circle = fCircles[i];

            GrColor color = circle.fColor;
            SkScalar outerRadius = circle.fOuterRadius;
            SkScalar innerRadius = circle.fInnerRadius;
            SkScalar blurRadius = circle.fBlurRadius;

            const SkRect& bounds = circle.fDevBounds;
            CircleVertex* ov0 = reinterpret_cast<CircleVertex*>(vertices + 0 * vertexStride);
            CircleVertex* ov1 = reinterpret_cast<CircleVertex*>(vertices + 1 * vertexStride);
            CircleVertex* ov2 = reinterpret_cast<CircleVertex*>(vertices + 2 * vertexStride);
            CircleVertex* ov3 = reinterpret_cast<CircleVertex*>(vertices + 3 * vertexStride);
            CircleVertex* ov4 = reinterpret_cast<CircleVertex*>(vertices + 4 * vertexStride);
            CircleVertex* ov5 = reinterpret_cast<CircleVertex*>(vertices + 5 * vertexStride);
            CircleVertex* ov6 = reinterpret_cast<CircleVertex*>(vertices + 6 * vertexStride);
            CircleVertex* ov7 = reinterpret_cast<CircleVertex*>(vertices + 7 * vertexStride);

            // The inner radius in the vertex data must be specified in normalized space.
            innerRadius = innerRadius / outerRadius;

            SkPoint center = SkPoint::Make(bounds.centerX(), bounds.centerY());
            SkScalar halfWidth = 0.5f * bounds.width();
            SkScalar octOffset = 0.41421356237f;  // sqrt(2) - 1

            ov0->fPos = center + SkPoint::Make(-octOffset * halfWidth, -halfWidth);
            ov0->fColor = color;
            ov0->fOffset = SkPoint::Make(-octOffset, -1);
            ov0->fOuterRadius = outerRadius;
            ov0->fBlurRadius = blurRadius;

            ov1->fPos = center + SkPoint::Make(octOffset * halfWidth, -halfWidth);
            ov1->fColor = color;
            ov1->fOffset = SkPoint::Make(octOffset, -1);
            ov1->fOuterRadius = outerRadius;
            ov1->fBlurRadius = blurRadius;

            ov2->fPos = center + SkPoint::Make(halfWidth, -octOffset * halfWidth);
            ov2->fColor = color;
            ov2->fOffset = SkPoint::Make(1, -octOffset);
            ov2->fOuterRadius = outerRadius;
            ov2->fBlurRadius = blurRadius;

            ov3->fPos = center + SkPoint::Make(halfWidth, octOffset * halfWidth);
            ov3->fColor = color;
            ov3->fOffset = SkPoint::Make(1, octOffset);
            ov3->fOuterRadius = outerRadius;
            ov3->fBlurRadius = blurRadius;

            ov4->fPos = center + SkPoint::Make(octOffset * halfWidth, halfWidth);
            ov4->fColor = color;
            ov4->fOffset = SkPoint::Make(octOffset, 1);
            ov4->fOuterRadius = outerRadius;
            ov4->fBlurRadius = blurRadius;

            ov5->fPos = center + SkPoint::Make(-octOffset * halfWidth, halfWidth);
            ov5->fColor = color;
            ov5->fOffset = SkPoint::Make(-octOffset, 1);
            ov5->fOuterRadius = outerRadius;
            ov5->fBlurRadius = blurRadius;

            ov6->fPos = center + SkPoint::Make(-halfWidth, octOffset * halfWidth);
            ov6->fColor = color;
            ov6->fOffset = SkPoint::Make(-1, octOffset);
            ov6->fOuterRadius = outerRadius;
            ov6->fBlurRadius = blurRadius;

            ov7->fPos = center + SkPoint::Make(-halfWidth, -octOffset * halfWidth);
            ov7->fColor = color;
            ov7->fOffset = SkPoint::Make(-1, -octOffset);
            ov7->fOuterRadius = outerRadius;
            ov7->fBlurRadius = blurRadius;

            if (circle.fStroked) {
                // compute the inner ring
                CircleVertex* iv0 = reinterpret_cast<CircleVertex*>(vertices + 8 * vertexStride);
                CircleVertex* iv1 = reinterpret_cast<CircleVertex*>(vertices + 9 * vertexStride);
                CircleVertex* iv2 = reinterpret_cast<CircleVertex*>(vertices + 10 * vertexStride);
                CircleVertex* iv3 = reinterpret_cast<CircleVertex*>(vertices + 11 * vertexStride);
                CircleVertex* iv4 = reinterpret_cast<CircleVertex*>(vertices + 12 * vertexStride);
                CircleVertex* iv5 = reinterpret_cast<CircleVertex*>(vertices + 13 * vertexStride);
                CircleVertex* iv6 = reinterpret_cast<CircleVertex*>(vertices + 14 * vertexStride);
                CircleVertex* iv7 = reinterpret_cast<CircleVertex*>(vertices + 15 * vertexStride);

                // cosine and sine of pi/8
                SkScalar c = 0.923579533f;
                SkScalar s = 0.382683432f;
                SkScalar r = circle.fInnerRadius;

                iv0->fPos = center + SkPoint::Make(-s * r, -c * r);
                iv0->fColor = color;
                iv0->fOffset = SkPoint::Make(-s * innerRadius, -c * innerRadius);
                iv0->fOuterRadius = outerRadius;
                iv0->fBlurRadius = blurRadius;

                iv1->fPos = center + SkPoint::Make(s * r, -c * r);
                iv1->fColor = color;
                iv1->fOffset = SkPoint::Make(s * innerRadius, -c * innerRadius);
                iv1->fOuterRadius = outerRadius;
                iv1->fBlurRadius = blurRadius;

                iv2->fPos = center + SkPoint::Make(c * r, -s * r);
                iv2->fColor = color;
                iv2->fOffset = SkPoint::Make(c * innerRadius, -s * innerRadius);
                iv2->fOuterRadius = outerRadius;
                iv2->fBlurRadius = blurRadius;

                iv3->fPos = center + SkPoint::Make(c * r, s * r);
                iv3->fColor = color;
                iv3->fOffset = SkPoint::Make(c * innerRadius, s * innerRadius);
                iv3->fOuterRadius = outerRadius;
                iv3->fBlurRadius = blurRadius;

                iv4->fPos = center + SkPoint::Make(s * r, c * r);
                iv4->fColor = color;
                iv4->fOffset = SkPoint::Make(s * innerRadius, c * innerRadius);
                iv4->fOuterRadius = outerRadius;
                iv4->fBlurRadius = blurRadius;

                iv5->fPos = center + SkPoint::Make(-s * r, c * r);
                iv5->fColor = color;
                iv5->fOffset = SkPoint::Make(-s * innerRadius, c * innerRadius);
                iv5->fOuterRadius = outerRadius;
                iv5->fBlurRadius = blurRadius;

                iv6->fPos = center + SkPoint::Make(-c * r, s * r);
                iv6->fColor = color;
                iv6->fOffset = SkPoint::Make(-c * innerRadius, s * innerRadius);
                iv6->fOuterRadius = outerRadius;
                iv6->fBlurRadius = blurRadius;

                iv7->fPos = center + SkPoint::Make(-c * r, -s * r);
                iv7->fColor = color;
                iv7->fOffset = SkPoint::Make(-c * innerRadius, -s * innerRadius);
                iv7->fOuterRadius = outerRadius;
                iv7->fBlurRadius = blurRadius;
            } else {
                // filled
                CircleVertex* iv = reinterpret_cast<CircleVertex*>(vertices + 8 * vertexStride);
                iv->fPos = center;
                iv->fColor = color;
                iv->fOffset = SkPoint::Make(0, 0);
                iv->fOuterRadius = outerRadius;
                iv->fBlurRadius = blurRadius;
            }

            const uint16_t* primIndices = circle_type_to_indices(circle.fStroked);
            const int primIndexCount = circle_type_to_index_count(circle.fStroked);
            for (int i = 0; i < primIndexCount; ++i) {
                *indices++ = primIndices[i] + currStartVertex;
            }

            currStartVertex += circle_type_to_vert_count(circle.fStroked);
            vertices += circle_type_to_vert_count(circle.fStroked) * vertexStride;
        }

        GrMesh mesh;
        mesh.initIndexed(kTriangles_GrPrimitiveType, vertexBuffer, indexBuffer, firstVertex,
                         firstIndex, fVertCount, fIndexCount);
        target->draw(gp.get(), this->pipeline(), mesh);
    }

    bool onCombineIfPossible(GrOp* t, const GrCaps& caps) override {
        ShadowCircleOp* that = t->cast<ShadowCircleOp>();
        if (!GrPipeline::CanCombine(*this->pipeline(), this->bounds(), *that->pipeline(),
                                    that->bounds(), caps)) {
            return false;
        }

        if (!fViewMatrixIfUsingLocalCoords.cheapEqualTo(that->fViewMatrixIfUsingLocalCoords)) {
            return false;
        }

        fCircles.push_back_n(that->fCircles.count(), that->fCircles.begin());
        this->joinBounds(*that);
        fVertCount += that->fVertCount;
        fIndexCount += that->fIndexCount;
        return true;
    }

    struct Circle {
        GrColor fColor;
        SkScalar fOuterRadius;
        SkScalar fInnerRadius;
        SkScalar fBlurRadius;
        SkRect fDevBounds;
        bool fStroked;
    };

    SkSTArray<1, Circle, true> fCircles;
    SkMatrix fViewMatrixIfUsingLocalCoords;
    int fVertCount;
    int fIndexCount;

    typedef GrLegacyMeshDrawOp INHERITED;
};

///////////////////////////////////////////////////////////////////////////////////////////////////

// We have two possible cases for geometry for a shadow roundrect.
//
// In the case of a normal stroke, we draw the roundrect as a 9-patch without the center quad.
=======
// RoundRect Data
//
// The geometry for a shadow roundrect is similar to a 9-patch:
>>>>>>> 9f385d66
//    ____________
//   |_|________|_|
//   | |        | |
//   | |        | |
//   | |        | |
//   |_|________|_|
//   |_|________|_|
//
// In the case where the stroke width is greater than twice the corner radius (overstroke),
// we add additional geometry to mark out the rectangle in the center. The shared vertices
// are duplicated so we can set a different outer radius for the fill calculation.
//    ____________
//   |_|________|_|
//   | |\ ____ /| |
//   | | |    | | |
//   | | |____| | |
//   |_|/______\|_|
//   |_|________|_|
//
// For filled rrects we reuse the overstroke geometry but make the inner rect degenerate
// (either a point or a horizontal or vertical line).

static const uint16_t gOverstrokeRRectIndices[] = {
        // clang-format off
        // corners
        0, 1, 5, 0, 5, 4,
        2, 3, 7, 2, 7, 6,
        8, 9, 13, 8, 13, 12,
        10, 11, 15, 10, 15, 14,

        // edges
        1, 2, 6, 1, 6, 5,
        4, 5, 9, 4, 9, 8,
        6, 7, 11, 6, 11, 10,
        9, 10, 14, 9, 14, 13,

        // overstroke quads
        // we place this at the end so that we can skip these indices when rendering as stroked
        16, 17, 19, 16, 19, 18,
        19, 17, 23, 19, 23, 21,
        21, 23, 22, 21, 22, 20,
        22, 16, 18, 22, 18, 20,
        // clang-format on
};
// standard stroke indices start at the same place, but will skip the overstroke "ring"
static const uint16_t* gStrokeRRectIndices = gOverstrokeRRectIndices;

// overstroke count
static const int kIndicesPerOverstrokeRRect = SK_ARRAY_COUNT(gOverstrokeRRectIndices);
// simple stroke count skips overstroke indices
static const int kIndicesPerStrokeRRect = kIndicesPerOverstrokeRRect - 6 * 4 + 6;
static const int kVertsPerStrokeRRect = 16;
static const int kVertsPerOverstrokeRRect = 24;

enum RRectType {
    kFill_RRectType,
    kStroke_RRectType,
    kOverstroke_RRectType,
};

static int rrect_type_to_vert_count(RRectType type) {
    switch (type) {
        case kFill_RRectType:
            return kVertsPerOverstrokeRRect;
        case kStroke_RRectType:
            return kVertsPerStrokeRRect;
        case kOverstroke_RRectType:
            return kVertsPerOverstrokeRRect;
    }
    SkFAIL("Invalid type");
    return 0;
}

static int rrect_type_to_index_count(RRectType type) {
    switch (type) {
        case kFill_RRectType:
            return kIndicesPerOverstrokeRRect;
        case kStroke_RRectType:
            return kIndicesPerStrokeRRect;
        case kOverstroke_RRectType:
            return kIndicesPerOverstrokeRRect;
    }
    SkFAIL("Invalid type");
    return 0;
}

static const uint16_t* rrect_type_to_indices(RRectType type) {
    switch (type) {
        case kFill_RRectType:
            return gOverstrokeRRectIndices;
        case kStroke_RRectType:
            return gStrokeRRectIndices;
        case kOverstroke_RRectType:
            return gOverstrokeRRectIndices;
    }
    SkFAIL("Invalid type");
    return nullptr;
}

<<<<<<< HEAD
// For distance computations in the interior of filled rrects we:
//
//   add a interior degenerate (point or line) rect
//   each vertex of that rect gets -outerRad as its radius
//      this makes the computation of the distance to the outer edge be negative
//      negative values are caught and then handled differently in the GP's onEmitCode
//   each vertex is also given the normalized x & y distance from the interior rect's edge
//      the GP takes the min of those depths +1 to get the normalized distance to the outer edge
=======
///////////////////////////////////////////////////////////////////////////////
>>>>>>> 9f385d66

class ShadowCircularRRectOp final : public GrLegacyMeshDrawOp {
public:
    DEFINE_OP_CLASS_ID

    // A devStrokeWidth <= 0 indicates a fill only. If devStrokeWidth > 0 then strokeOnly indicates
    // whether the rrect is only stroked or stroked and filled.
    ShadowCircularRRectOp(GrColor color, const SkMatrix& viewMatrix, const SkRect& devRect,
                          float devRadius, bool isCircle, float blurRadius,
                          float devStrokeWidth, bool strokeOnly)
            : INHERITED(ClassID()), fViewMatrixIfUsingLocalCoords(viewMatrix) {
        SkRect bounds = devRect;
<<<<<<< HEAD
        SkASSERT(!(devStrokeWidth <= 0 && strokeOnly));
        SkScalar innerRadius = 0.0f;
        SkScalar outerRadius = devRadius;
        SkScalar halfWidth = 0;
        RRectType type = kFill_RRectType;
        if (devStrokeWidth > 0) {
            if (SkScalarNearlyZero(devStrokeWidth)) {
                halfWidth = SK_ScalarHalf;
            } else {
                halfWidth = SkScalarHalf(devStrokeWidth);
            }

            if (strokeOnly) {
                // If stroke is greater than width or height, this is still a fill
                // Otherwise we compute stroke params
                if (devStrokeWidth <= devRect.width() && devStrokeWidth <= devRect.height()) {
                    innerRadius = devRadius - halfWidth;
                    type = (innerRadius >= 0) ? kStroke_RRectType : kOverstroke_RRectType;
=======
        SkASSERT(devStrokeWidth > 0 || !strokeOnly);
        SkScalar innerRadius = 0.0f;
        SkScalar outerRadius = devRadius;
        SkScalar umbraInset;
        if (isCircle) {
            umbraInset = 0;
        } else {
            umbraInset = SkTMax(outerRadius, blurRadius);
        }

        RRectType type = kFill_RRectType;
        if (devStrokeWidth > 0) {
            SkScalar halfWidth = SkScalarHalf(devStrokeWidth);
            outerRadius += halfWidth;
            bounds.outset(halfWidth, halfWidth);

            // If the client has requested a stroke smaller than the outer radius,
            // we will assume they want no special umbra inset (this is for ambient shadows).
            if (devStrokeWidth <= outerRadius) {
                umbraInset = outerRadius;
            }

            if (strokeOnly) {
                // If stroke is greater than width or height, this is still a fill,
                // otherwise we compute stroke params.
                if (isCircle) {
                    innerRadius = devRadius - halfWidth;
                    type = innerRadius > 0 ? kStroke_RRectType : kFill_RRectType;
                } else {
                    if (devStrokeWidth <= devRect.width() && devStrokeWidth <= devRect.height()) {
                        // We don't worry about a real inner radius, we just need to know if we
                        // need to create overstroke vertices.
                        innerRadius = SkTMax(devStrokeWidth - umbraInset, 0.0f);
                        type = innerRadius > 0 ? kOverstroke_RRectType : kStroke_RRectType;
                    }
>>>>>>> 9f385d66
                }
            }
            outerRadius += halfWidth;
            bounds.outset(halfWidth, halfWidth);
        }

        this->setBounds(bounds, HasAABloat::kNo, IsZeroArea::kNo);

<<<<<<< HEAD
        fGeoData.emplace_back(Geometry{color, outerRadius, innerRadius, blurRadius, bounds, type});
        fVertCount = rrect_type_to_vert_count(type);
        fIndexCount = rrect_type_to_index_count(type);
=======
        fGeoData.emplace_back(Geometry{color, outerRadius, umbraInset, innerRadius,
                                       blurRadius, bounds, type, isCircle});
        if (isCircle) {
            fVertCount = circle_type_to_vert_count(kStroke_RRectType == type);
            fIndexCount = circle_type_to_index_count(kStroke_RRectType == type);
        } else {
            fVertCount = rrect_type_to_vert_count(type);
            fIndexCount = rrect_type_to_index_count(type);
        }
>>>>>>> 9f385d66
    }

    const char* name() const override { return "ShadowCircularRRectOp"; }

    SkString dumpInfo() const override {
        SkString string;
        for (int i = 0; i < fGeoData.count(); ++i) {
            string.appendf(
                    "Color: 0x%08x Rect [L: %.2f, T: %.2f, R: %.2f, B: %.2f],"
<<<<<<< HEAD
                    "OuterRad: %.2f, InnerRad: %.2f, BlurRad: %.2f\n",
                    fGeoData[i].fColor, fGeoData[i].fDevBounds.fLeft, fGeoData[i].fDevBounds.fTop,
                    fGeoData[i].fDevBounds.fRight, fGeoData[i].fDevBounds.fBottom,
                    fGeoData[i].fOuterRadius, fGeoData[i].fInnerRadius, fGeoData[i].fBlurRadius);
=======
                    "OuterRad: %.2f, Umbra: %.2f, InnerRad: %.2f, BlurRad: %.2f\n",
                    fGeoData[i].fColor, fGeoData[i].fDevBounds.fLeft, fGeoData[i].fDevBounds.fTop,
                    fGeoData[i].fDevBounds.fRight, fGeoData[i].fDevBounds.fBottom,
                    fGeoData[i].fOuterRadius, fGeoData[i].fUmbraInset,
                    fGeoData[i].fInnerRadius, fGeoData[i].fBlurRadius);
>>>>>>> 9f385d66
        }
        string.append(DumpPipelineInfo(*this->pipeline()));
        string.append(INHERITED::dumpInfo());
        return string;
    }

private:
    void getProcessorAnalysisInputs(GrProcessorAnalysisColor* color,
                                    GrProcessorAnalysisCoverage* coverage) const override {
        color->setToConstant(fGeoData[0].fColor);
        *coverage = GrProcessorAnalysisCoverage::kSingleChannel;
    }

    void applyPipelineOptimizations(const PipelineOptimizations& optimizations) override {
        optimizations.getOverrideColorIfSet(&fGeoData[0].fColor);
        if (!optimizations.readsLocalCoords()) {
            fViewMatrixIfUsingLocalCoords.reset();
        }
    }

    struct Geometry {
        GrColor   fColor;
        SkScalar  fOuterRadius;
        SkScalar  fUmbraInset;
        SkScalar  fInnerRadius;
        SkScalar  fBlurRadius;
        SkRect    fDevBounds;
        RRectType fType;
        bool      fIsCircle;
    };

    struct CircleVertex {
        SkPoint fPos;
        GrColor fColor;
        SkPoint fOffset;
        SkScalar fOuterRadius;
        SkScalar fBlurRadius;
    };

<<<<<<< HEAD
    static void FillInOverstrokeVerts(CircleVertex** verts, const SkRect& bounds, SkScalar smInset,
                                      SkScalar bigInset, SkScalar xOffset, SkScalar outerRadius,
                                      GrColor color, SkScalar blurRadius) {
        SkASSERT(smInset < bigInset);

        // TL
        (*verts)->fPos = SkPoint::Make(bounds.fLeft + smInset, bounds.fTop + smInset);
        (*verts)->fColor = color;
        (*verts)->fOffset = SkPoint::Make(xOffset, 0);
        (*verts)->fOuterRadius = outerRadius;
        (*verts)->fBlurRadius = blurRadius;
        (*verts)++;

        // TR
        (*verts)->fPos = SkPoint::Make(bounds.fRight - smInset, bounds.fTop + smInset);
        (*verts)->fColor = color;
        (*verts)->fOffset = SkPoint::Make(xOffset, 0);
        (*verts)->fOuterRadius = outerRadius;
        (*verts)->fBlurRadius = blurRadius;
        (*verts)++;

        (*verts)->fPos = SkPoint::Make(bounds.fLeft + bigInset, bounds.fTop + bigInset);
        (*verts)->fColor = color;
        (*verts)->fOffset = SkPoint::Make(0, 0);
        (*verts)->fOuterRadius = outerRadius;
        (*verts)->fBlurRadius = blurRadius;
        (*verts)++;

        (*verts)->fPos = SkPoint::Make(bounds.fRight - bigInset, bounds.fTop + bigInset);
        (*verts)->fColor = color;
        (*verts)->fOffset = SkPoint::Make(0, 0);
        (*verts)->fOuterRadius = outerRadius;
        (*verts)->fBlurRadius = blurRadius;
        (*verts)++;

        (*verts)->fPos = SkPoint::Make(bounds.fLeft + bigInset, bounds.fBottom - bigInset);
        (*verts)->fColor = color;
        (*verts)->fOffset = SkPoint::Make(0, 0);
        (*verts)->fOuterRadius = outerRadius;
        (*verts)->fBlurRadius = blurRadius;
        (*verts)++;

        (*verts)->fPos = SkPoint::Make(bounds.fRight - bigInset, bounds.fBottom - bigInset);
        (*verts)->fColor = color;
        (*verts)->fOffset = SkPoint::Make(0, 0);
        (*verts)->fOuterRadius = outerRadius;
        (*verts)->fBlurRadius = blurRadius;
        (*verts)++;

        // BL
        (*verts)->fPos = SkPoint::Make(bounds.fLeft + smInset, bounds.fBottom - smInset);
        (*verts)->fColor = color;
        (*verts)->fOffset = SkPoint::Make(xOffset, 0);
        (*verts)->fOuterRadius = outerRadius;
        (*verts)->fBlurRadius = blurRadius;
        (*verts)++;

        // BR
        (*verts)->fPos = SkPoint::Make(bounds.fRight - smInset, bounds.fBottom - smInset);
        (*verts)->fColor = color;
        (*verts)->fOffset = SkPoint::Make(xOffset, 0);
        (*verts)->fOuterRadius = outerRadius;
        (*verts)->fBlurRadius = blurRadius;
=======
    void fillInCircleVerts(const Geometry& args, bool isStroked, CircleVertex** verts) const {

        GrColor color = args.fColor;
        SkScalar outerRadius = args.fOuterRadius;
        SkScalar innerRadius = args.fInnerRadius;
        SkScalar blurRadius = args.fBlurRadius;
        SkScalar distanceCorrection = outerRadius / blurRadius;

        const SkRect& bounds = args.fDevBounds;

        // The inner radius in the vertex data must be specified in normalized space.
        innerRadius = innerRadius / outerRadius;

        SkPoint center = SkPoint::Make(bounds.centerX(), bounds.centerY());
        SkScalar halfWidth = 0.5f * bounds.width();
        SkScalar octOffset = 0.41421356237f;  // sqrt(2) - 1

        (*verts)->fPos = center + SkPoint::Make(-octOffset * halfWidth, -halfWidth);
        (*verts)->fColor = color;
        (*verts)->fOffset = SkPoint::Make(-octOffset, -1);
        (*verts)->fDistanceCorrection = distanceCorrection;
        (*verts)++;

        (*verts)->fPos = center + SkPoint::Make(octOffset * halfWidth, -halfWidth);
        (*verts)->fColor = color;
        (*verts)->fOffset = SkPoint::Make(octOffset, -1);
        (*verts)->fDistanceCorrection = distanceCorrection;
        (*verts)++;

        (*verts)->fPos = center + SkPoint::Make(halfWidth, -octOffset * halfWidth);
        (*verts)->fColor = color;
        (*verts)->fOffset = SkPoint::Make(1, -octOffset);
        (*verts)->fDistanceCorrection = distanceCorrection;
        (*verts)++;

        (*verts)->fPos = center + SkPoint::Make(halfWidth, octOffset * halfWidth);
        (*verts)->fColor = color;
        (*verts)->fOffset = SkPoint::Make(1, octOffset);
        (*verts)->fDistanceCorrection = distanceCorrection;
>>>>>>> 9f385d66
        (*verts)++;

        (*verts)->fPos = center + SkPoint::Make(octOffset * halfWidth, halfWidth);
        (*verts)->fColor = color;
        (*verts)->fOffset = SkPoint::Make(octOffset, 1);
        (*verts)->fDistanceCorrection = distanceCorrection;
        (*verts)++;

        (*verts)->fPos = center + SkPoint::Make(-octOffset * halfWidth, halfWidth);
        (*verts)->fColor = color;
        (*verts)->fOffset = SkPoint::Make(-octOffset, 1);
        (*verts)->fDistanceCorrection = distanceCorrection;
        (*verts)++;

        (*verts)->fPos = center + SkPoint::Make(-halfWidth, octOffset * halfWidth);
        (*verts)->fColor = color;
        (*verts)->fOffset = SkPoint::Make(-1, octOffset);
        (*verts)->fDistanceCorrection = distanceCorrection;
        (*verts)++;

        (*verts)->fPos = center + SkPoint::Make(-halfWidth, -octOffset * halfWidth);
        (*verts)->fColor = color;
        (*verts)->fOffset = SkPoint::Make(-1, -octOffset);
        (*verts)->fDistanceCorrection = distanceCorrection;
        (*verts)++;

        if (isStroked) {
            // compute the inner ring

            // cosine and sine of pi/8
            SkScalar c = 0.923579533f;
            SkScalar s = 0.382683432f;
            SkScalar r = args.fInnerRadius;

            (*verts)->fPos = center + SkPoint::Make(-s * r, -c * r);
            (*verts)->fColor = color;
            (*verts)->fOffset = SkPoint::Make(-s * innerRadius, -c * innerRadius);
            (*verts)->fDistanceCorrection = distanceCorrection;
            (*verts)++;

            (*verts)->fPos = center + SkPoint::Make(s * r, -c * r);
            (*verts)->fColor = color;
            (*verts)->fOffset = SkPoint::Make(s * innerRadius, -c * innerRadius);
            (*verts)->fDistanceCorrection = distanceCorrection;
            (*verts)++;

            (*verts)->fPos = center + SkPoint::Make(c * r, -s * r);
            (*verts)->fColor = color;
            (*verts)->fOffset = SkPoint::Make(c * innerRadius, -s * innerRadius);
            (*verts)->fDistanceCorrection = distanceCorrection;
            (*verts)++;

            (*verts)->fPos = center + SkPoint::Make(c * r, s * r);
            (*verts)->fColor = color;
            (*verts)->fOffset = SkPoint::Make(c * innerRadius, s * innerRadius);
            (*verts)->fDistanceCorrection = distanceCorrection;
            (*verts)++;

            (*verts)->fPos = center + SkPoint::Make(s * r, c * r);
            (*verts)->fColor = color;
            (*verts)->fOffset = SkPoint::Make(s * innerRadius, c * innerRadius);
            (*verts)->fDistanceCorrection = distanceCorrection;
            (*verts)++;

            (*verts)->fPos = center + SkPoint::Make(-s * r, c * r);
            (*verts)->fColor = color;
            (*verts)->fOffset = SkPoint::Make(-s * innerRadius, c * innerRadius);
            (*verts)->fDistanceCorrection = distanceCorrection;
            (*verts)++;

            (*verts)->fPos = center + SkPoint::Make(-c * r, s * r);
            (*verts)->fColor = color;
            (*verts)->fOffset = SkPoint::Make(-c * innerRadius, s * innerRadius);
            (*verts)->fDistanceCorrection = distanceCorrection;
            (*verts)++;

            (*verts)->fPos = center + SkPoint::Make(-c * r, -s * r);
            (*verts)->fColor = color;
            (*verts)->fOffset = SkPoint::Make(-c * innerRadius, -s * innerRadius);
            (*verts)->fDistanceCorrection = distanceCorrection;
            (*verts)++;
        } else {
            // filled
            (*verts)->fPos = center;
            (*verts)->fColor = color;
            (*verts)->fOffset = SkPoint::Make(0, 0);
            (*verts)->fDistanceCorrection = distanceCorrection;
            (*verts)++;
        }
    }

    void fillInRRectVerts(const Geometry& args, CircleVertex** verts) const {
        GrColor color = args.fColor;
        SkScalar outerRadius = args.fOuterRadius;

        const SkRect& bounds = args.fDevBounds;

        SkScalar umbraInset = args.fUmbraInset;
        SkScalar minDim = 0.5f*SkTMin(bounds.width(), bounds.height());
        if (umbraInset > minDim) {
            umbraInset = minDim;
        }

        SkScalar xInner[4] = { bounds.fLeft + umbraInset, bounds.fRight - umbraInset,
            bounds.fLeft + umbraInset, bounds.fRight - umbraInset };
        SkScalar xMid[4] = { bounds.fLeft + outerRadius, bounds.fRight - outerRadius,
            bounds.fLeft + outerRadius, bounds.fRight - outerRadius };
        SkScalar xOuter[4] = { bounds.fLeft, bounds.fRight,
            bounds.fLeft, bounds.fRight };
        SkScalar yInner[4] = { bounds.fTop + umbraInset, bounds.fTop + umbraInset,
            bounds.fBottom - umbraInset, bounds.fBottom - umbraInset };
        SkScalar yMid[4] = { bounds.fTop + outerRadius, bounds.fTop + outerRadius,
            bounds.fBottom - outerRadius, bounds.fBottom - outerRadius };
        SkScalar yOuter[4] = { bounds.fTop, bounds.fTop,
            bounds.fBottom, bounds.fBottom };

        SkScalar blurRadius = args.fBlurRadius;

        // In the case where we have to inset more for the umbra, our two triangles in the
        // corner get skewed to a diamond rather than a square. To correct for that,
        // we also skew the vectors we send to the shader that help define the circle.
        // By doing so, we end up with a quarter circle in the corner rather than the
        // elliptical curve.
        SkVector outerVec = SkVector::Make(0.5f*(outerRadius - umbraInset), -umbraInset);
        outerVec.normalize();
        SkVector diagVec = SkVector::Make(outerVec.fX + outerVec.fY,
                                          outerVec.fX + outerVec.fY);
        diagVec *= umbraInset / (2 * umbraInset - outerRadius);
        SkScalar distanceCorrection = umbraInset / blurRadius;

        // build corner by corner
        for (int i = 0; i < 4; ++i) {
            // inner point
            (*verts)->fPos = SkPoint::Make(xInner[i], yInner[i]);
            (*verts)->fColor = color;
            (*verts)->fOffset = SkVector::Make(0, 0);
            (*verts)->fDistanceCorrection = distanceCorrection;
            (*verts)++;

            // outer points
            (*verts)->fPos = SkPoint::Make(xOuter[i], yInner[i]);
            (*verts)->fColor = color;
            (*verts)->fOffset = SkVector::Make(0, -1);
            (*verts)->fDistanceCorrection = distanceCorrection;
            (*verts)++;

            (*verts)->fPos = SkPoint::Make(xOuter[i], yMid[i]);
            (*verts)->fColor = color;
            (*verts)->fOffset = outerVec;
            (*verts)->fDistanceCorrection = distanceCorrection;
            (*verts)++;

            (*verts)->fPos = SkPoint::Make(xOuter[i], yOuter[i]);
            (*verts)->fColor = color;
            (*verts)->fOffset = diagVec;
            (*verts)->fDistanceCorrection = distanceCorrection;
            (*verts)++;

            (*verts)->fPos = SkPoint::Make(xMid[i], yOuter[i]);
            (*verts)->fColor = color;
            (*verts)->fOffset = outerVec;
            (*verts)->fDistanceCorrection = distanceCorrection;
            (*verts)++;

            (*verts)->fPos = SkPoint::Make(xInner[i], yOuter[i]);
            (*verts)->fColor = color;
            (*verts)->fOffset = SkVector::Make(0, -1);
            (*verts)->fDistanceCorrection = distanceCorrection;
            (*verts)++;
        }

        // Add the additional vertices for overstroked rrects.
        // Effectively this is an additional stroked rrect, with its
        // parameters equal to those in the center of the 9-patch. This will
        // give constant values across this inner ring.
        if (kOverstroke_RRectType == args.fType) {
            SkASSERT(args.fInnerRadius > 0.0f);

            SkScalar inset =  umbraInset + args.fInnerRadius;

            // TL
            (*verts)->fPos = SkPoint::Make(bounds.fLeft + inset, bounds.fTop + inset);
            (*verts)->fColor = color;
            (*verts)->fOffset = SkPoint::Make(0, 0);
            (*verts)->fDistanceCorrection = distanceCorrection;
            (*verts)++;

            // TR
            (*verts)->fPos = SkPoint::Make(bounds.fRight - inset, bounds.fTop + inset);
            (*verts)->fColor = color;
            (*verts)->fOffset = SkPoint::Make(0, 0);
            (*verts)->fDistanceCorrection = distanceCorrection;
            (*verts)++;

            // BL
            (*verts)->fPos = SkPoint::Make(bounds.fLeft + inset, bounds.fBottom - inset);
            (*verts)->fColor = color;
            (*verts)->fOffset = SkPoint::Make(0, 0);
            (*verts)->fDistanceCorrection = distanceCorrection;
            (*verts)++;

            // BR
            (*verts)->fPos = SkPoint::Make(bounds.fRight - inset, bounds.fBottom - inset);
            (*verts)->fColor = color;
            (*verts)->fOffset = SkPoint::Make(0, 0);
            (*verts)->fDistanceCorrection = distanceCorrection;
            (*verts)++;
        }

    }

    void onPrepareDraws(Target* target) const override {
        // Invert the view matrix as a local matrix (if any other processors require coords).
        SkMatrix localMatrix;
        if (!fViewMatrixIfUsingLocalCoords.invert(&localMatrix)) {
            return;
        }

        // Setup geometry processor
        sk_sp<GrGeometryProcessor> gp(GrRRectShadowGeoProc::Make(localMatrix));

        int instanceCount = fGeoData.count();
        size_t vertexStride = gp->getVertexStride();
        SkASSERT(sizeof(CircleVertex) == vertexStride);

        const GrBuffer* vertexBuffer;
        int firstVertex;
        CircleVertex* verts = (CircleVertex*)target->makeVertexSpace(vertexStride, fVertCount,
                                                                     &vertexBuffer, &firstVertex);
        if (!verts) {
            SkDebugf("Could not allocate vertices\n");
            return;
        }

        const GrBuffer* indexBuffer = nullptr;
        int firstIndex = 0;
        uint16_t* indices = target->makeIndexSpace(fIndexCount, &indexBuffer, &firstIndex);
        if (!indices) {
            SkDebugf("Could not allocate indices\n");
            return;
        }

        int currStartVertex = 0;
        for (int i = 0; i < instanceCount; i++) {
            const Geometry& args = fGeoData[i];

<<<<<<< HEAD
            GrColor color = args.fColor;
            SkScalar outerRadius = args.fOuterRadius;

            const SkRect& bounds = args.fDevBounds;

            SkScalar yCoords[4] = {bounds.fTop, bounds.fTop + outerRadius,
                                   bounds.fBottom - outerRadius, bounds.fBottom};

            SkScalar yOuterRadii[4] = {-1, 0, 0, 1};
            // The inner radius in the vertex data must be specified in normalized space.
            // For fills, specifying -1/outerRadius guarantees an alpha of 1.0 at the inner radius.
            SkScalar blurRadius = args.fBlurRadius;
            for (int i = 0; i < 4; ++i) {
                verts->fPos = SkPoint::Make(bounds.fLeft, yCoords[i]);
                verts->fColor = color;
                verts->fOffset = SkPoint::Make(-1, yOuterRadii[i]);
                verts->fOuterRadius = outerRadius;
                verts->fBlurRadius = blurRadius;
                verts++;

                verts->fPos = SkPoint::Make(bounds.fLeft + outerRadius, yCoords[i]);
                verts->fColor = color;
                verts->fOffset = SkPoint::Make(0, yOuterRadii[i]);
                verts->fOuterRadius = outerRadius;
                verts->fBlurRadius = blurRadius;
                verts++;

                verts->fPos = SkPoint::Make(bounds.fRight - outerRadius, yCoords[i]);
                verts->fColor = color;
                verts->fOffset = SkPoint::Make(0, yOuterRadii[i]);
                verts->fOuterRadius = outerRadius;
                verts->fBlurRadius = blurRadius;
                verts++;

                verts->fPos = SkPoint::Make(bounds.fRight, yCoords[i]);
                verts->fColor = color;
                verts->fOffset = SkPoint::Make(1, yOuterRadii[i]);
                verts->fOuterRadius = outerRadius;
                verts->fBlurRadius = blurRadius;
                verts++;
            }
            // Add the additional vertices for overstroked rrects.
            // Effectively this is an additional stroked rrect, with its
            // outer radius = outerRadius - innerRadius, and inner radius = 0.
            // This will give us correct AA in the center and the correct
            // distance to the outer edge.
            //
            // Also, the outer offset is a constant vector pointing to the right, which
            // guarantees that the distance value along the outer rectangle is constant.
            if (kOverstroke_RRectType == args.fType) {
                SkASSERT(args.fInnerRadius <= 0.0f);

                SkScalar overstrokeOuterRadius = outerRadius - args.fInnerRadius;
                // this is the normalized distance from the outer rectangle of this
                // geometry to the outer edge
                SkScalar maxOffset = -args.fInnerRadius / overstrokeOuterRadius;

                FillInOverstrokeVerts(&verts, bounds, outerRadius, overstrokeOuterRadius, maxOffset,
                                      overstrokeOuterRadius, color, blurRadius);
            }

            if (kFill_RRectType == args.fType) {
                SkScalar halfMinDim = 0.5f * SkTMin(bounds.width(), bounds.height());

                SkScalar xOffset = 1.0f - outerRadius / halfMinDim;

                FillInOverstrokeVerts(&verts, bounds, outerRadius, halfMinDim, xOffset, halfMinDim,
                                      color, blurRadius);
            }
=======
            if (args.fIsCircle) {
                bool isStroked = SkToBool(kStroke_RRectType == args.fType);
                this->fillInCircleVerts(args, isStroked, &verts);

                const uint16_t* primIndices = circle_type_to_indices(isStroked);
                const int primIndexCount = circle_type_to_index_count(isStroked);
                for (int i = 0; i < primIndexCount; ++i) {
                    *indices++ = primIndices[i] + currStartVertex;
                }

                currStartVertex += circle_type_to_vert_count(isStroked);

            } else {
                this->fillInRRectVerts(args, &verts);

                const uint16_t* primIndices = rrect_type_to_indices(args.fType);
                const int primIndexCount = rrect_type_to_index_count(args.fType);
                for (int i = 0; i < primIndexCount; ++i) {
                    *indices++ = primIndices[i] + currStartVertex;
                }
>>>>>>> 9f385d66

                currStartVertex += rrect_type_to_vert_count(args.fType);
            }
        }

        GrMesh mesh;
        mesh.initIndexed(kTriangles_GrPrimitiveType, vertexBuffer, indexBuffer, firstVertex,
                         firstIndex, fVertCount, fIndexCount);
        target->draw(gp.get(), this->pipeline(), mesh);
    }

    bool onCombineIfPossible(GrOp* t, const GrCaps& caps) override {
        ShadowCircularRRectOp* that = t->cast<ShadowCircularRRectOp>();
        if (!GrPipeline::CanCombine(*this->pipeline(), this->bounds(), *that->pipeline(),
                                    that->bounds(), caps)) {
            return false;
        }

        if (!fViewMatrixIfUsingLocalCoords.cheapEqualTo(that->fViewMatrixIfUsingLocalCoords)) {
            return false;
        }

        fGeoData.push_back_n(that->fGeoData.count(), that->fGeoData.begin());
        this->joinBounds(*that);
        fVertCount += that->fVertCount;
        fIndexCount += that->fIndexCount;
        return true;
    }

<<<<<<< HEAD
    struct Geometry {
        GrColor fColor;
        SkScalar fOuterRadius;
        SkScalar fInnerRadius;
        SkScalar fBlurRadius;
        SkRect fDevBounds;
        RRectType fType;
    };

=======
>>>>>>> 9f385d66
    SkSTArray<1, Geometry, true> fGeoData;
    SkMatrix fViewMatrixIfUsingLocalCoords;
    int fVertCount;
    int fIndexCount;

    typedef GrLegacyMeshDrawOp INHERITED;
};

///////////////////////////////////////////////////////////////////////////////

namespace GrShadowRRectOp {
std::unique_ptr<GrLegacyMeshDrawOp> Make(GrColor color,
                                         const SkMatrix& viewMatrix,
                                         const SkRRect& rrect,
                                         const SkScalar blurRadius,
                                         const SkStrokeRec& stroke) {
    // Shadow rrect ops only handle simple circular rrects.
    SkASSERT(viewMatrix.isSimilarity() &&
             (rrect.isSimple() || rrect.isRect() || rrect.isOval()));

    // Do any matrix crunching before we reset the draw state for device coords.
    const SkRect& rrectBounds = rrect.getBounds();
    SkRect bounds;
    viewMatrix.mapRect(&bounds, rrectBounds);

    SkVector radii = rrect.getSimpleRadii();
    SkScalar xRadius = SkScalarAbs(viewMatrix[SkMatrix::kMScaleX] * radii.fX +
                                   viewMatrix[SkMatrix::kMSkewY] * radii.fY);
    SkScalar yRadius = SkScalarAbs(viewMatrix[SkMatrix::kMSkewX] * radii.fX +
                                   viewMatrix[SkMatrix::kMScaleY] * radii.fY);
    SkASSERT(SkScalarNearlyEqual(xRadius, yRadius));

    // Hairline style is unexpected and meaningless with this DrawOp.
    // It will be treated as a fill, which will make it visibly obvious that something's wrong.
    SkStrokeRec::Style style = stroke.getStyle();
    SkASSERT(SkStrokeRec::kHairline_Style != style);

    // Do mapping of stroke. Use -1 to indicate fill-only draws.
    SkScalar scaledStrokeWidth = -1;
    bool isStrokeOnly = SkStrokeRec::kStroke_Style == style;
    bool hasStroke = isStrokeOnly || SkStrokeRec::kStrokeAndFill_Style == style;
    if (hasStroke) {
<<<<<<< HEAD
        if (SkStrokeRec::kHairline_Style == style) {
            scaledStroke.set(1, 1);
        } else {
            scaledStroke.fX = SkScalarAbs(
                    strokeWidth * (viewMatrix[SkMatrix::kMScaleX] + viewMatrix[SkMatrix::kMSkewY]));
            scaledStroke.fY = SkScalarAbs(
                    strokeWidth * (viewMatrix[SkMatrix::kMSkewX] + viewMatrix[SkMatrix::kMScaleY]));
        }

        // we don't handle anisotropic strokes
        if (!SkScalarNearlyEqual(scaledStroke.fX, scaledStroke.fY)) {
            return nullptr;
        }
    }

    // The way the effect interpolates the offset-to-ellipse/circle-center attribute only works on
    // the interior of the rrect if the radii are >= 0.5. Otherwise, the inner rect of the nine-
    // patch will have fractional coverage. This only matters when the interior is actually filled.
    // We could consider falling back to rect rendering here, since a tiny radius is
    // indistinguishable from a square corner.
    if (!isStrokeOnly && (SK_ScalarHalf > xRadius || SK_ScalarHalf > yRadius)) {
        return nullptr;
=======
        SkScalar strokeWidth = stroke.getWidth();
        // As the matrix is a similarity matrix, this should be isotropic.
        scaledStrokeWidth = SkScalarAbs(
                   strokeWidth * (viewMatrix[SkMatrix::kMScaleX] + viewMatrix[SkMatrix::kMSkewX]));
>>>>>>> 9f385d66
    }

    return std::unique_ptr<GrLegacyMeshDrawOp>(new ShadowCircularRRectOp(color, viewMatrix, bounds,
                                                                         xRadius, rrect.isOval(),
                                                                         blurRadius,
                                                                         scaledStrokeWidth,
                                                                         isStrokeOnly));
}
}

///////////////////////////////////////////////////////////////////////////////

#if GR_TEST_UTILS

DRAW_OP_TEST_DEFINE(ShadowRRectOp) {
    // create a similarity matrix
    SkScalar rotate = random->nextSScalar1() * 360.f;
    SkScalar translateX = random->nextSScalar1() * 1000.f;
    SkScalar translateY = random->nextSScalar1() * 1000.f;
    SkScalar scale = random->nextSScalar1() * 100.f;
    SkMatrix viewMatrix;
    viewMatrix.setRotate(rotate);
    viewMatrix.postTranslate(translateX, translateY);
    viewMatrix.postScale(scale, scale);
    GrColor color = GrRandomColor(random);
    SkStrokeRec stroke = GrTest::TestStrokeRec(random);
    SkScalar blurRadius = random->nextSScalar1() * 72.f;
    bool isCircle = random->nextBool();
    if (isCircle) {
        SkRect circle = GrTest::TestSquare(random);
        SkRRect rrect = SkRRect::MakeOval(circle);
        return GrShadowRRectOp::Make(color, viewMatrix, rrect, blurRadius, stroke);
    } else {
        const SkRRect& rrect = GrTest::TestRRectSimple(random);
        return GrShadowRRectOp::Make(color, viewMatrix, rrect, blurRadius, stroke);
    }
}

#endif<|MERGE_RESOLUTION|>--- conflicted
+++ resolved
@@ -63,346 +63,9 @@
 }
 
 ///////////////////////////////////////////////////////////////////////////////
-<<<<<<< HEAD
-
-class ShadowCircleOp final : public GrLegacyMeshDrawOp {
-public:
-    DEFINE_OP_CLASS_ID
-
-    static std::unique_ptr<GrLegacyMeshDrawOp> Make(GrColor color, const SkMatrix& viewMatrix,
-                                                    SkPoint center, SkScalar radius,
-                                                    SkScalar blurRadius, const GrStyle& style) {
-        SkASSERT(viewMatrix.isSimilarity());
-        const SkStrokeRec& stroke = style.strokeRec();
-        if (style.hasPathEffect()) {
-            return nullptr;
-        }
-        SkStrokeRec::Style recStyle = stroke.getStyle();
-
-        viewMatrix.mapPoints(&center, 1);
-        radius = viewMatrix.mapRadius(radius);
-        SkScalar strokeWidth = viewMatrix.mapRadius(stroke.getWidth());
-
-        bool isStrokeOnly =
-                SkStrokeRec::kStroke_Style == recStyle || SkStrokeRec::kHairline_Style == recStyle;
-        bool hasStroke = isStrokeOnly || SkStrokeRec::kStrokeAndFill_Style == recStyle;
-
-        SkScalar innerRadius = -SK_ScalarHalf;
-        SkScalar outerRadius = radius;
-        SkScalar halfWidth = 0;
-        if (hasStroke) {
-            if (SkScalarNearlyZero(strokeWidth)) {
-                halfWidth = SK_ScalarHalf;
-            } else {
-                halfWidth = SkScalarHalf(strokeWidth);
-            }
-
-            outerRadius += halfWidth;
-            if (isStrokeOnly) {
-                innerRadius = radius - halfWidth;
-            }
-        }
-
-        bool stroked = isStrokeOnly && innerRadius > 0.0f;
-        std::unique_ptr<ShadowCircleOp> op(new ShadowCircleOp());
-        op->fViewMatrixIfUsingLocalCoords = viewMatrix;
-
-        SkRect devBounds = SkRect::MakeLTRB(center.fX - outerRadius, center.fY - outerRadius,
-                                            center.fX + outerRadius, center.fY + outerRadius);
-
-        op->fCircles.emplace_back(
-                Circle{color, outerRadius, innerRadius, blurRadius, devBounds, stroked});
-
-        // Use the original radius and stroke radius for the bounds so that it does not include the
-        // AA bloat.
-        radius += halfWidth;
-        op->setBounds(
-                {center.fX - radius, center.fY - radius, center.fX + radius, center.fY + radius},
-                HasAABloat::kNo, IsZeroArea::kNo);
-        op->fVertCount = circle_type_to_vert_count(stroked);
-        op->fIndexCount = circle_type_to_index_count(stroked);
-        return std::move(op);
-    }
-
-    const char* name() const override { return "ShadowCircleOp"; }
-
-    SkString dumpInfo() const override {
-        SkString string;
-        for (int i = 0; i < fCircles.count(); ++i) {
-            string.appendf(
-                    "Color: 0x%08x Rect [L: %.2f, T: %.2f, R: %.2f, B: %.2f], "
-                    "OuterRad: %.2f, InnerRad: %.2f, BlurRad: %.2f\n",
-                    fCircles[i].fColor, fCircles[i].fDevBounds.fLeft, fCircles[i].fDevBounds.fTop,
-                    fCircles[i].fDevBounds.fRight, fCircles[i].fDevBounds.fBottom,
-                    fCircles[i].fOuterRadius, fCircles[i].fInnerRadius, fCircles[i].fBlurRadius);
-        }
-        string.append(DumpPipelineInfo(*this->pipeline()));
-        string.append(INHERITED::dumpInfo());
-        return string;
-    }
-
-private:
-    ShadowCircleOp() : INHERITED(ClassID()) {}
-
-    void getProcessorAnalysisInputs(GrProcessorAnalysisColor* color,
-                                    GrProcessorAnalysisCoverage* coverage) const override {
-        color->setToConstant(fCircles[0].fColor);
-        *coverage = GrProcessorAnalysisCoverage::kSingleChannel;
-    }
-
-    void applyPipelineOptimizations(const PipelineOptimizations& optimizations) override {
-        optimizations.getOverrideColorIfSet(&fCircles[0].fColor);
-        if (!optimizations.readsLocalCoords()) {
-            fViewMatrixIfUsingLocalCoords.reset();
-        }
-    }
-
-    void onPrepareDraws(Target* target) const override {
-        SkMatrix localMatrix;
-        if (!fViewMatrixIfUsingLocalCoords.invert(&localMatrix)) {
-            return;
-        }
-
-        // Setup geometry processor
-        sk_sp<GrGeometryProcessor> gp(GrRRectShadowGeoProc::Make(localMatrix));
-
-        struct CircleVertex {
-            SkPoint fPos;
-            GrColor fColor;
-            SkPoint fOffset;
-            SkScalar fOuterRadius;
-            SkScalar fBlurRadius;
-        };
-
-        int instanceCount = fCircles.count();
-        size_t vertexStride = gp->getVertexStride();
-        SkASSERT(vertexStride == sizeof(CircleVertex));
-
-        const GrBuffer* vertexBuffer;
-        int firstVertex;
-        char* vertices = (char*)target->makeVertexSpace(vertexStride, fVertCount, &vertexBuffer,
-                                                        &firstVertex);
-        if (!vertices) {
-            SkDebugf("Could not allocate vertices\n");
-            return;
-        }
-
-        const GrBuffer* indexBuffer = nullptr;
-        int firstIndex = 0;
-        uint16_t* indices = target->makeIndexSpace(fIndexCount, &indexBuffer, &firstIndex);
-        if (!indices) {
-            SkDebugf("Could not allocate indices\n");
-            return;
-        }
-
-        int currStartVertex = 0;
-        for (int i = 0; i < instanceCount; i++) {
-            const Circle& circle = fCircles[i];
-
-            GrColor color = circle.fColor;
-            SkScalar outerRadius = circle.fOuterRadius;
-            SkScalar innerRadius = circle.fInnerRadius;
-            SkScalar blurRadius = circle.fBlurRadius;
-
-            const SkRect& bounds = circle.fDevBounds;
-            CircleVertex* ov0 = reinterpret_cast<CircleVertex*>(vertices + 0 * vertexStride);
-            CircleVertex* ov1 = reinterpret_cast<CircleVertex*>(vertices + 1 * vertexStride);
-            CircleVertex* ov2 = reinterpret_cast<CircleVertex*>(vertices + 2 * vertexStride);
-            CircleVertex* ov3 = reinterpret_cast<CircleVertex*>(vertices + 3 * vertexStride);
-            CircleVertex* ov4 = reinterpret_cast<CircleVertex*>(vertices + 4 * vertexStride);
-            CircleVertex* ov5 = reinterpret_cast<CircleVertex*>(vertices + 5 * vertexStride);
-            CircleVertex* ov6 = reinterpret_cast<CircleVertex*>(vertices + 6 * vertexStride);
-            CircleVertex* ov7 = reinterpret_cast<CircleVertex*>(vertices + 7 * vertexStride);
-
-            // The inner radius in the vertex data must be specified in normalized space.
-            innerRadius = innerRadius / outerRadius;
-
-            SkPoint center = SkPoint::Make(bounds.centerX(), bounds.centerY());
-            SkScalar halfWidth = 0.5f * bounds.width();
-            SkScalar octOffset = 0.41421356237f;  // sqrt(2) - 1
-
-            ov0->fPos = center + SkPoint::Make(-octOffset * halfWidth, -halfWidth);
-            ov0->fColor = color;
-            ov0->fOffset = SkPoint::Make(-octOffset, -1);
-            ov0->fOuterRadius = outerRadius;
-            ov0->fBlurRadius = blurRadius;
-
-            ov1->fPos = center + SkPoint::Make(octOffset * halfWidth, -halfWidth);
-            ov1->fColor = color;
-            ov1->fOffset = SkPoint::Make(octOffset, -1);
-            ov1->fOuterRadius = outerRadius;
-            ov1->fBlurRadius = blurRadius;
-
-            ov2->fPos = center + SkPoint::Make(halfWidth, -octOffset * halfWidth);
-            ov2->fColor = color;
-            ov2->fOffset = SkPoint::Make(1, -octOffset);
-            ov2->fOuterRadius = outerRadius;
-            ov2->fBlurRadius = blurRadius;
-
-            ov3->fPos = center + SkPoint::Make(halfWidth, octOffset * halfWidth);
-            ov3->fColor = color;
-            ov3->fOffset = SkPoint::Make(1, octOffset);
-            ov3->fOuterRadius = outerRadius;
-            ov3->fBlurRadius = blurRadius;
-
-            ov4->fPos = center + SkPoint::Make(octOffset * halfWidth, halfWidth);
-            ov4->fColor = color;
-            ov4->fOffset = SkPoint::Make(octOffset, 1);
-            ov4->fOuterRadius = outerRadius;
-            ov4->fBlurRadius = blurRadius;
-
-            ov5->fPos = center + SkPoint::Make(-octOffset * halfWidth, halfWidth);
-            ov5->fColor = color;
-            ov5->fOffset = SkPoint::Make(-octOffset, 1);
-            ov5->fOuterRadius = outerRadius;
-            ov5->fBlurRadius = blurRadius;
-
-            ov6->fPos = center + SkPoint::Make(-halfWidth, octOffset * halfWidth);
-            ov6->fColor = color;
-            ov6->fOffset = SkPoint::Make(-1, octOffset);
-            ov6->fOuterRadius = outerRadius;
-            ov6->fBlurRadius = blurRadius;
-
-            ov7->fPos = center + SkPoint::Make(-halfWidth, -octOffset * halfWidth);
-            ov7->fColor = color;
-            ov7->fOffset = SkPoint::Make(-1, -octOffset);
-            ov7->fOuterRadius = outerRadius;
-            ov7->fBlurRadius = blurRadius;
-
-            if (circle.fStroked) {
-                // compute the inner ring
-                CircleVertex* iv0 = reinterpret_cast<CircleVertex*>(vertices + 8 * vertexStride);
-                CircleVertex* iv1 = reinterpret_cast<CircleVertex*>(vertices + 9 * vertexStride);
-                CircleVertex* iv2 = reinterpret_cast<CircleVertex*>(vertices + 10 * vertexStride);
-                CircleVertex* iv3 = reinterpret_cast<CircleVertex*>(vertices + 11 * vertexStride);
-                CircleVertex* iv4 = reinterpret_cast<CircleVertex*>(vertices + 12 * vertexStride);
-                CircleVertex* iv5 = reinterpret_cast<CircleVertex*>(vertices + 13 * vertexStride);
-                CircleVertex* iv6 = reinterpret_cast<CircleVertex*>(vertices + 14 * vertexStride);
-                CircleVertex* iv7 = reinterpret_cast<CircleVertex*>(vertices + 15 * vertexStride);
-
-                // cosine and sine of pi/8
-                SkScalar c = 0.923579533f;
-                SkScalar s = 0.382683432f;
-                SkScalar r = circle.fInnerRadius;
-
-                iv0->fPos = center + SkPoint::Make(-s * r, -c * r);
-                iv0->fColor = color;
-                iv0->fOffset = SkPoint::Make(-s * innerRadius, -c * innerRadius);
-                iv0->fOuterRadius = outerRadius;
-                iv0->fBlurRadius = blurRadius;
-
-                iv1->fPos = center + SkPoint::Make(s * r, -c * r);
-                iv1->fColor = color;
-                iv1->fOffset = SkPoint::Make(s * innerRadius, -c * innerRadius);
-                iv1->fOuterRadius = outerRadius;
-                iv1->fBlurRadius = blurRadius;
-
-                iv2->fPos = center + SkPoint::Make(c * r, -s * r);
-                iv2->fColor = color;
-                iv2->fOffset = SkPoint::Make(c * innerRadius, -s * innerRadius);
-                iv2->fOuterRadius = outerRadius;
-                iv2->fBlurRadius = blurRadius;
-
-                iv3->fPos = center + SkPoint::Make(c * r, s * r);
-                iv3->fColor = color;
-                iv3->fOffset = SkPoint::Make(c * innerRadius, s * innerRadius);
-                iv3->fOuterRadius = outerRadius;
-                iv3->fBlurRadius = blurRadius;
-
-                iv4->fPos = center + SkPoint::Make(s * r, c * r);
-                iv4->fColor = color;
-                iv4->fOffset = SkPoint::Make(s * innerRadius, c * innerRadius);
-                iv4->fOuterRadius = outerRadius;
-                iv4->fBlurRadius = blurRadius;
-
-                iv5->fPos = center + SkPoint::Make(-s * r, c * r);
-                iv5->fColor = color;
-                iv5->fOffset = SkPoint::Make(-s * innerRadius, c * innerRadius);
-                iv5->fOuterRadius = outerRadius;
-                iv5->fBlurRadius = blurRadius;
-
-                iv6->fPos = center + SkPoint::Make(-c * r, s * r);
-                iv6->fColor = color;
-                iv6->fOffset = SkPoint::Make(-c * innerRadius, s * innerRadius);
-                iv6->fOuterRadius = outerRadius;
-                iv6->fBlurRadius = blurRadius;
-
-                iv7->fPos = center + SkPoint::Make(-c * r, -s * r);
-                iv7->fColor = color;
-                iv7->fOffset = SkPoint::Make(-c * innerRadius, -s * innerRadius);
-                iv7->fOuterRadius = outerRadius;
-                iv7->fBlurRadius = blurRadius;
-            } else {
-                // filled
-                CircleVertex* iv = reinterpret_cast<CircleVertex*>(vertices + 8 * vertexStride);
-                iv->fPos = center;
-                iv->fColor = color;
-                iv->fOffset = SkPoint::Make(0, 0);
-                iv->fOuterRadius = outerRadius;
-                iv->fBlurRadius = blurRadius;
-            }
-
-            const uint16_t* primIndices = circle_type_to_indices(circle.fStroked);
-            const int primIndexCount = circle_type_to_index_count(circle.fStroked);
-            for (int i = 0; i < primIndexCount; ++i) {
-                *indices++ = primIndices[i] + currStartVertex;
-            }
-
-            currStartVertex += circle_type_to_vert_count(circle.fStroked);
-            vertices += circle_type_to_vert_count(circle.fStroked) * vertexStride;
-        }
-
-        GrMesh mesh;
-        mesh.initIndexed(kTriangles_GrPrimitiveType, vertexBuffer, indexBuffer, firstVertex,
-                         firstIndex, fVertCount, fIndexCount);
-        target->draw(gp.get(), this->pipeline(), mesh);
-    }
-
-    bool onCombineIfPossible(GrOp* t, const GrCaps& caps) override {
-        ShadowCircleOp* that = t->cast<ShadowCircleOp>();
-        if (!GrPipeline::CanCombine(*this->pipeline(), this->bounds(), *that->pipeline(),
-                                    that->bounds(), caps)) {
-            return false;
-        }
-
-        if (!fViewMatrixIfUsingLocalCoords.cheapEqualTo(that->fViewMatrixIfUsingLocalCoords)) {
-            return false;
-        }
-
-        fCircles.push_back_n(that->fCircles.count(), that->fCircles.begin());
-        this->joinBounds(*that);
-        fVertCount += that->fVertCount;
-        fIndexCount += that->fIndexCount;
-        return true;
-    }
-
-    struct Circle {
-        GrColor fColor;
-        SkScalar fOuterRadius;
-        SkScalar fInnerRadius;
-        SkScalar fBlurRadius;
-        SkRect fDevBounds;
-        bool fStroked;
-    };
-
-    SkSTArray<1, Circle, true> fCircles;
-    SkMatrix fViewMatrixIfUsingLocalCoords;
-    int fVertCount;
-    int fIndexCount;
-
-    typedef GrLegacyMeshDrawOp INHERITED;
-};
-
-///////////////////////////////////////////////////////////////////////////////////////////////////
-
-// We have two possible cases for geometry for a shadow roundrect.
-//
-// In the case of a normal stroke, we draw the roundrect as a 9-patch without the center quad.
-=======
 // RoundRect Data
 //
 // The geometry for a shadow roundrect is similar to a 9-patch:
->>>>>>> 9f385d66
 //    ____________
 //   |_|________|_|
 //   | |        | |
@@ -411,9 +74,23 @@
 //   |_|________|_|
 //   |_|________|_|
 //
-// In the case where the stroke width is greater than twice the corner radius (overstroke),
-// we add additional geometry to mark out the rectangle in the center. The shared vertices
-// are duplicated so we can set a different outer radius for the fill calculation.
+// However, each corner is rendered as a fan rather than a simple quad, as below. (The diagram
+// shows the upper part of the upper left corner. The bottom triangle would similarly be split
+// into two triangles.)
+//    ________
+//   |\  \   |
+//   |  \ \  |
+//   |    \\ |
+//   |      \|
+//   --------
+//
+// The center of the fan handles the curve of the corner. For roundrects where the stroke width
+// is greater than the corner radius, the outer triangles blend from the curve to the straight
+// sides. Otherwise these triangles will be degenerate.
+//
+// In the case where the stroke width is greater than the corner radius and the
+// blur radius (overstroke), we add additional geometry to mark out the rectangle in the center.
+// This rectangle extends the coverage values of the center edges of the 9-patch.
 //    ____________
 //   |_|________|_|
 //   | |\ ____ /| |
@@ -422,40 +99,44 @@
 //   |_|/______\|_|
 //   |_|________|_|
 //
-// For filled rrects we reuse the overstroke geometry but make the inner rect degenerate
-// (either a point or a horizontal or vertical line).
-
-static const uint16_t gOverstrokeRRectIndices[] = {
-        // clang-format off
-        // corners
-        0, 1, 5, 0, 5, 4,
-        2, 3, 7, 2, 7, 6,
-        8, 9, 13, 8, 13, 12,
-        10, 11, 15, 10, 15, 14,
-
-        // edges
-        1, 2, 6, 1, 6, 5,
-        4, 5, 9, 4, 9, 8,
-        6, 7, 11, 6, 11, 10,
-        9, 10, 14, 9, 14, 13,
-
-        // overstroke quads
-        // we place this at the end so that we can skip these indices when rendering as stroked
-        16, 17, 19, 16, 19, 18,
-        19, 17, 23, 19, 23, 21,
-        21, 23, 22, 21, 22, 20,
-        22, 16, 18, 22, 18, 20,
-        // clang-format on
+// For filled rrects we reuse the stroke geometry but add an additional quad to the center.
+
+static const uint16_t gRRectIndices[] = {
+    // clang-format off
+    // overstroke quads
+    // we place this at the beginning so that we can skip these indices when rendering as filled
+    0, 6, 25, 0, 25, 24,
+    6, 18, 27, 6, 27, 25,
+    18, 12, 26, 18, 26, 27,
+    12, 0, 24, 12, 24, 26,
+
+    // corners
+    0, 1, 2, 0, 2, 3, 0, 3, 4, 0, 4, 5,
+    6, 11, 10, 6, 10, 9, 6, 9, 8, 6, 8, 7,
+    12, 17, 16, 12, 16, 15, 12, 15, 14, 12, 14, 13,
+    18, 19, 20, 18, 20, 21, 18, 21, 22, 18, 22, 23,
+
+    // edges
+    0, 5, 11, 0, 11, 6,
+    6, 7, 19, 6, 19, 18,
+    18, 23, 17, 18, 17, 12,
+    12, 13, 1, 12, 1, 0,
+
+    // fill quad
+    // we place this at the end so that we can skip these indices when rendering as stroked
+    0, 6, 18, 0, 18, 12,
+    // clang-format on
 };
-// standard stroke indices start at the same place, but will skip the overstroke "ring"
-static const uint16_t* gStrokeRRectIndices = gOverstrokeRRectIndices;
 
 // overstroke count
-static const int kIndicesPerOverstrokeRRect = SK_ARRAY_COUNT(gOverstrokeRRectIndices);
+static const int kIndicesPerOverstrokeRRect = SK_ARRAY_COUNT(gRRectIndices) - 6;
 // simple stroke count skips overstroke indices
-static const int kIndicesPerStrokeRRect = kIndicesPerOverstrokeRRect - 6 * 4 + 6;
-static const int kVertsPerStrokeRRect = 16;
-static const int kVertsPerOverstrokeRRect = 24;
+static const int kIndicesPerStrokeRRect = kIndicesPerOverstrokeRRect - 6*4;
+// fill count adds final quad to stroke count
+static const int kIndicesPerFillRRect = kIndicesPerStrokeRRect + 6;
+static const int kVertsPerStrokeRRect = 24;
+static const int kVertsPerOverstrokeRRect = 28;
+static const int kVertsPerFillRRect = 24;
 
 enum RRectType {
     kFill_RRectType,
@@ -466,7 +147,7 @@
 static int rrect_type_to_vert_count(RRectType type) {
     switch (type) {
         case kFill_RRectType:
-            return kVertsPerOverstrokeRRect;
+            return kVertsPerFillRRect;
         case kStroke_RRectType:
             return kVertsPerStrokeRRect;
         case kOverstroke_RRectType:
@@ -479,7 +160,7 @@
 static int rrect_type_to_index_count(RRectType type) {
     switch (type) {
         case kFill_RRectType:
-            return kIndicesPerOverstrokeRRect;
+            return kIndicesPerFillRRect;
         case kStroke_RRectType:
             return kIndicesPerStrokeRRect;
         case kOverstroke_RRectType:
@@ -492,28 +173,16 @@
 static const uint16_t* rrect_type_to_indices(RRectType type) {
     switch (type) {
         case kFill_RRectType:
-            return gOverstrokeRRectIndices;
         case kStroke_RRectType:
-            return gStrokeRRectIndices;
+            return gRRectIndices + 6*4;
         case kOverstroke_RRectType:
-            return gOverstrokeRRectIndices;
+            return gRRectIndices;
     }
     SkFAIL("Invalid type");
     return nullptr;
 }
 
-<<<<<<< HEAD
-// For distance computations in the interior of filled rrects we:
-//
-//   add a interior degenerate (point or line) rect
-//   each vertex of that rect gets -outerRad as its radius
-//      this makes the computation of the distance to the outer edge be negative
-//      negative values are caught and then handled differently in the GP's onEmitCode
-//   each vertex is also given the normalized x & y distance from the interior rect's edge
-//      the GP takes the min of those depths +1 to get the normalized distance to the outer edge
-=======
 ///////////////////////////////////////////////////////////////////////////////
->>>>>>> 9f385d66
 
 class ShadowCircularRRectOp final : public GrLegacyMeshDrawOp {
 public:
@@ -526,26 +195,6 @@
                           float devStrokeWidth, bool strokeOnly)
             : INHERITED(ClassID()), fViewMatrixIfUsingLocalCoords(viewMatrix) {
         SkRect bounds = devRect;
-<<<<<<< HEAD
-        SkASSERT(!(devStrokeWidth <= 0 && strokeOnly));
-        SkScalar innerRadius = 0.0f;
-        SkScalar outerRadius = devRadius;
-        SkScalar halfWidth = 0;
-        RRectType type = kFill_RRectType;
-        if (devStrokeWidth > 0) {
-            if (SkScalarNearlyZero(devStrokeWidth)) {
-                halfWidth = SK_ScalarHalf;
-            } else {
-                halfWidth = SkScalarHalf(devStrokeWidth);
-            }
-
-            if (strokeOnly) {
-                // If stroke is greater than width or height, this is still a fill
-                // Otherwise we compute stroke params
-                if (devStrokeWidth <= devRect.width() && devStrokeWidth <= devRect.height()) {
-                    innerRadius = devRadius - halfWidth;
-                    type = (innerRadius >= 0) ? kStroke_RRectType : kOverstroke_RRectType;
-=======
         SkASSERT(devStrokeWidth > 0 || !strokeOnly);
         SkScalar innerRadius = 0.0f;
         SkScalar outerRadius = devRadius;
@@ -581,20 +230,12 @@
                         innerRadius = SkTMax(devStrokeWidth - umbraInset, 0.0f);
                         type = innerRadius > 0 ? kOverstroke_RRectType : kStroke_RRectType;
                     }
->>>>>>> 9f385d66
                 }
             }
-            outerRadius += halfWidth;
-            bounds.outset(halfWidth, halfWidth);
         }
 
         this->setBounds(bounds, HasAABloat::kNo, IsZeroArea::kNo);
 
-<<<<<<< HEAD
-        fGeoData.emplace_back(Geometry{color, outerRadius, innerRadius, blurRadius, bounds, type});
-        fVertCount = rrect_type_to_vert_count(type);
-        fIndexCount = rrect_type_to_index_count(type);
-=======
         fGeoData.emplace_back(Geometry{color, outerRadius, umbraInset, innerRadius,
                                        blurRadius, bounds, type, isCircle});
         if (isCircle) {
@@ -604,7 +245,6 @@
             fVertCount = rrect_type_to_vert_count(type);
             fIndexCount = rrect_type_to_index_count(type);
         }
->>>>>>> 9f385d66
     }
 
     const char* name() const override { return "ShadowCircularRRectOp"; }
@@ -614,18 +254,11 @@
         for (int i = 0; i < fGeoData.count(); ++i) {
             string.appendf(
                     "Color: 0x%08x Rect [L: %.2f, T: %.2f, R: %.2f, B: %.2f],"
-<<<<<<< HEAD
-                    "OuterRad: %.2f, InnerRad: %.2f, BlurRad: %.2f\n",
-                    fGeoData[i].fColor, fGeoData[i].fDevBounds.fLeft, fGeoData[i].fDevBounds.fTop,
-                    fGeoData[i].fDevBounds.fRight, fGeoData[i].fDevBounds.fBottom,
-                    fGeoData[i].fOuterRadius, fGeoData[i].fInnerRadius, fGeoData[i].fBlurRadius);
-=======
                     "OuterRad: %.2f, Umbra: %.2f, InnerRad: %.2f, BlurRad: %.2f\n",
                     fGeoData[i].fColor, fGeoData[i].fDevBounds.fLeft, fGeoData[i].fDevBounds.fTop,
                     fGeoData[i].fDevBounds.fRight, fGeoData[i].fDevBounds.fBottom,
                     fGeoData[i].fOuterRadius, fGeoData[i].fUmbraInset,
                     fGeoData[i].fInnerRadius, fGeoData[i].fBlurRadius);
->>>>>>> 9f385d66
         }
         string.append(DumpPipelineInfo(*this->pipeline()));
         string.append(INHERITED::dumpInfo());
@@ -661,75 +294,9 @@
         SkPoint fPos;
         GrColor fColor;
         SkPoint fOffset;
-        SkScalar fOuterRadius;
-        SkScalar fBlurRadius;
+        SkScalar fDistanceCorrection;
     };
 
-<<<<<<< HEAD
-    static void FillInOverstrokeVerts(CircleVertex** verts, const SkRect& bounds, SkScalar smInset,
-                                      SkScalar bigInset, SkScalar xOffset, SkScalar outerRadius,
-                                      GrColor color, SkScalar blurRadius) {
-        SkASSERT(smInset < bigInset);
-
-        // TL
-        (*verts)->fPos = SkPoint::Make(bounds.fLeft + smInset, bounds.fTop + smInset);
-        (*verts)->fColor = color;
-        (*verts)->fOffset = SkPoint::Make(xOffset, 0);
-        (*verts)->fOuterRadius = outerRadius;
-        (*verts)->fBlurRadius = blurRadius;
-        (*verts)++;
-
-        // TR
-        (*verts)->fPos = SkPoint::Make(bounds.fRight - smInset, bounds.fTop + smInset);
-        (*verts)->fColor = color;
-        (*verts)->fOffset = SkPoint::Make(xOffset, 0);
-        (*verts)->fOuterRadius = outerRadius;
-        (*verts)->fBlurRadius = blurRadius;
-        (*verts)++;
-
-        (*verts)->fPos = SkPoint::Make(bounds.fLeft + bigInset, bounds.fTop + bigInset);
-        (*verts)->fColor = color;
-        (*verts)->fOffset = SkPoint::Make(0, 0);
-        (*verts)->fOuterRadius = outerRadius;
-        (*verts)->fBlurRadius = blurRadius;
-        (*verts)++;
-
-        (*verts)->fPos = SkPoint::Make(bounds.fRight - bigInset, bounds.fTop + bigInset);
-        (*verts)->fColor = color;
-        (*verts)->fOffset = SkPoint::Make(0, 0);
-        (*verts)->fOuterRadius = outerRadius;
-        (*verts)->fBlurRadius = blurRadius;
-        (*verts)++;
-
-        (*verts)->fPos = SkPoint::Make(bounds.fLeft + bigInset, bounds.fBottom - bigInset);
-        (*verts)->fColor = color;
-        (*verts)->fOffset = SkPoint::Make(0, 0);
-        (*verts)->fOuterRadius = outerRadius;
-        (*verts)->fBlurRadius = blurRadius;
-        (*verts)++;
-
-        (*verts)->fPos = SkPoint::Make(bounds.fRight - bigInset, bounds.fBottom - bigInset);
-        (*verts)->fColor = color;
-        (*verts)->fOffset = SkPoint::Make(0, 0);
-        (*verts)->fOuterRadius = outerRadius;
-        (*verts)->fBlurRadius = blurRadius;
-        (*verts)++;
-
-        // BL
-        (*verts)->fPos = SkPoint::Make(bounds.fLeft + smInset, bounds.fBottom - smInset);
-        (*verts)->fColor = color;
-        (*verts)->fOffset = SkPoint::Make(xOffset, 0);
-        (*verts)->fOuterRadius = outerRadius;
-        (*verts)->fBlurRadius = blurRadius;
-        (*verts)++;
-
-        // BR
-        (*verts)->fPos = SkPoint::Make(bounds.fRight - smInset, bounds.fBottom - smInset);
-        (*verts)->fColor = color;
-        (*verts)->fOffset = SkPoint::Make(xOffset, 0);
-        (*verts)->fOuterRadius = outerRadius;
-        (*verts)->fBlurRadius = blurRadius;
-=======
     void fillInCircleVerts(const Geometry& args, bool isStroked, CircleVertex** verts) const {
 
         GrColor color = args.fColor;
@@ -769,7 +336,6 @@
         (*verts)->fColor = color;
         (*verts)->fOffset = SkPoint::Make(1, octOffset);
         (*verts)->fDistanceCorrection = distanceCorrection;
->>>>>>> 9f385d66
         (*verts)++;
 
         (*verts)->fPos = center + SkPoint::Make(octOffset * halfWidth, halfWidth);
@@ -1016,77 +582,6 @@
         for (int i = 0; i < instanceCount; i++) {
             const Geometry& args = fGeoData[i];
 
-<<<<<<< HEAD
-            GrColor color = args.fColor;
-            SkScalar outerRadius = args.fOuterRadius;
-
-            const SkRect& bounds = args.fDevBounds;
-
-            SkScalar yCoords[4] = {bounds.fTop, bounds.fTop + outerRadius,
-                                   bounds.fBottom - outerRadius, bounds.fBottom};
-
-            SkScalar yOuterRadii[4] = {-1, 0, 0, 1};
-            // The inner radius in the vertex data must be specified in normalized space.
-            // For fills, specifying -1/outerRadius guarantees an alpha of 1.0 at the inner radius.
-            SkScalar blurRadius = args.fBlurRadius;
-            for (int i = 0; i < 4; ++i) {
-                verts->fPos = SkPoint::Make(bounds.fLeft, yCoords[i]);
-                verts->fColor = color;
-                verts->fOffset = SkPoint::Make(-1, yOuterRadii[i]);
-                verts->fOuterRadius = outerRadius;
-                verts->fBlurRadius = blurRadius;
-                verts++;
-
-                verts->fPos = SkPoint::Make(bounds.fLeft + outerRadius, yCoords[i]);
-                verts->fColor = color;
-                verts->fOffset = SkPoint::Make(0, yOuterRadii[i]);
-                verts->fOuterRadius = outerRadius;
-                verts->fBlurRadius = blurRadius;
-                verts++;
-
-                verts->fPos = SkPoint::Make(bounds.fRight - outerRadius, yCoords[i]);
-                verts->fColor = color;
-                verts->fOffset = SkPoint::Make(0, yOuterRadii[i]);
-                verts->fOuterRadius = outerRadius;
-                verts->fBlurRadius = blurRadius;
-                verts++;
-
-                verts->fPos = SkPoint::Make(bounds.fRight, yCoords[i]);
-                verts->fColor = color;
-                verts->fOffset = SkPoint::Make(1, yOuterRadii[i]);
-                verts->fOuterRadius = outerRadius;
-                verts->fBlurRadius = blurRadius;
-                verts++;
-            }
-            // Add the additional vertices for overstroked rrects.
-            // Effectively this is an additional stroked rrect, with its
-            // outer radius = outerRadius - innerRadius, and inner radius = 0.
-            // This will give us correct AA in the center and the correct
-            // distance to the outer edge.
-            //
-            // Also, the outer offset is a constant vector pointing to the right, which
-            // guarantees that the distance value along the outer rectangle is constant.
-            if (kOverstroke_RRectType == args.fType) {
-                SkASSERT(args.fInnerRadius <= 0.0f);
-
-                SkScalar overstrokeOuterRadius = outerRadius - args.fInnerRadius;
-                // this is the normalized distance from the outer rectangle of this
-                // geometry to the outer edge
-                SkScalar maxOffset = -args.fInnerRadius / overstrokeOuterRadius;
-
-                FillInOverstrokeVerts(&verts, bounds, outerRadius, overstrokeOuterRadius, maxOffset,
-                                      overstrokeOuterRadius, color, blurRadius);
-            }
-
-            if (kFill_RRectType == args.fType) {
-                SkScalar halfMinDim = 0.5f * SkTMin(bounds.width(), bounds.height());
-
-                SkScalar xOffset = 1.0f - outerRadius / halfMinDim;
-
-                FillInOverstrokeVerts(&verts, bounds, outerRadius, halfMinDim, xOffset, halfMinDim,
-                                      color, blurRadius);
-            }
-=======
             if (args.fIsCircle) {
                 bool isStroked = SkToBool(kStroke_RRectType == args.fType);
                 this->fillInCircleVerts(args, isStroked, &verts);
@@ -1107,7 +602,6 @@
                 for (int i = 0; i < primIndexCount; ++i) {
                     *indices++ = primIndices[i] + currStartVertex;
                 }
->>>>>>> 9f385d66
 
                 currStartVertex += rrect_type_to_vert_count(args.fType);
             }
@@ -1137,18 +631,6 @@
         return true;
     }
 
-<<<<<<< HEAD
-    struct Geometry {
-        GrColor fColor;
-        SkScalar fOuterRadius;
-        SkScalar fInnerRadius;
-        SkScalar fBlurRadius;
-        SkRect fDevBounds;
-        RRectType fType;
-    };
-
-=======
->>>>>>> 9f385d66
     SkSTArray<1, Geometry, true> fGeoData;
     SkMatrix fViewMatrixIfUsingLocalCoords;
     int fVertCount;
@@ -1176,9 +658,9 @@
 
     SkVector radii = rrect.getSimpleRadii();
     SkScalar xRadius = SkScalarAbs(viewMatrix[SkMatrix::kMScaleX] * radii.fX +
-                                   viewMatrix[SkMatrix::kMSkewY] * radii.fY);
-    SkScalar yRadius = SkScalarAbs(viewMatrix[SkMatrix::kMSkewX] * radii.fX +
-                                   viewMatrix[SkMatrix::kMScaleY] * radii.fY);
+                                   viewMatrix[SkMatrix::kMSkewX] * radii.fY);
+    SkDEBUGCODE(SkScalar yRadius = SkScalarAbs(viewMatrix[SkMatrix::kMSkewY] * radii.fX +
+                                               viewMatrix[SkMatrix::kMScaleY] * radii.fY));
     SkASSERT(SkScalarNearlyEqual(xRadius, yRadius));
 
     // Hairline style is unexpected and meaningless with this DrawOp.
@@ -1191,35 +673,10 @@
     bool isStrokeOnly = SkStrokeRec::kStroke_Style == style;
     bool hasStroke = isStrokeOnly || SkStrokeRec::kStrokeAndFill_Style == style;
     if (hasStroke) {
-<<<<<<< HEAD
-        if (SkStrokeRec::kHairline_Style == style) {
-            scaledStroke.set(1, 1);
-        } else {
-            scaledStroke.fX = SkScalarAbs(
-                    strokeWidth * (viewMatrix[SkMatrix::kMScaleX] + viewMatrix[SkMatrix::kMSkewY]));
-            scaledStroke.fY = SkScalarAbs(
-                    strokeWidth * (viewMatrix[SkMatrix::kMSkewX] + viewMatrix[SkMatrix::kMScaleY]));
-        }
-
-        // we don't handle anisotropic strokes
-        if (!SkScalarNearlyEqual(scaledStroke.fX, scaledStroke.fY)) {
-            return nullptr;
-        }
-    }
-
-    // The way the effect interpolates the offset-to-ellipse/circle-center attribute only works on
-    // the interior of the rrect if the radii are >= 0.5. Otherwise, the inner rect of the nine-
-    // patch will have fractional coverage. This only matters when the interior is actually filled.
-    // We could consider falling back to rect rendering here, since a tiny radius is
-    // indistinguishable from a square corner.
-    if (!isStrokeOnly && (SK_ScalarHalf > xRadius || SK_ScalarHalf > yRadius)) {
-        return nullptr;
-=======
         SkScalar strokeWidth = stroke.getWidth();
         // As the matrix is a similarity matrix, this should be isotropic.
         scaledStrokeWidth = SkScalarAbs(
                    strokeWidth * (viewMatrix[SkMatrix::kMScaleX] + viewMatrix[SkMatrix::kMSkewX]));
->>>>>>> 9f385d66
     }
 
     return std::unique_ptr<GrLegacyMeshDrawOp>(new ShadowCircularRRectOp(color, viewMatrix, bounds,
