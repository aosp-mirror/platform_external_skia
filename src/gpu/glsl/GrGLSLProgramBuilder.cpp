--- conflicted
+++ resolved
@@ -10,14 +10,15 @@
 #include <memory>
 
 #include "src/gpu/GrCaps.h"
+#include "src/gpu/GrFragmentProcessor.h"
+#include "src/gpu/GrGeometryProcessor.h"
 #include "src/gpu/GrPipeline.h"
 #include "src/gpu/GrRenderTarget.h"
 #include "src/gpu/GrShaderCaps.h"
 #include "src/gpu/GrTexture.h"
-#include "src/gpu/glsl/GrGLSLFragmentProcessor.h"
-#include "src/gpu/glsl/GrGLSLGeometryProcessor.h"
+#include "src/gpu/GrXferProcessor.h"
+#include "src/gpu/effects/GrTextureEffect.h"
 #include "src/gpu/glsl/GrGLSLVarying.h"
-#include "src/gpu/glsl/GrGLSLXferProcessor.h"
 #include "src/sksl/SkSLCompiler.h"
 #include "src/sksl/dsl/priv/DSLFPs.h"
 
@@ -26,13 +27,9 @@
 GrGLSLProgramBuilder::GrGLSLProgramBuilder(const GrProgramDesc& desc,
                                            const GrProgramInfo& programInfo)
         : fVS(this)
-        , fGS(this)
         , fFS(this)
-        , fStageIndex(-1)
         , fDesc(desc)
         , fProgramInfo(programInfo)
-        , fGeometryProcessor(nullptr)
-        , fXferProcessor(nullptr)
         , fNumFragmentSamplers(0) {}
 
 GrGLSLProgramBuilder::~GrGLSLProgramBuilder() = default;
@@ -43,10 +40,6 @@
     if (shaders & kVertex_GrShaderFlag) {
         fVS.addFeature(featureBit, extensionName);
     }
-    if (shaders & kGeometry_GrShaderFlag) {
-        SkASSERT(this->geometryProcessor().willUseGeoShader());
-        fGS.addFeature(featureBit, extensionName);
-    }
     if (shaders & kFragment_GrShaderFlag) {
         fFS.addFeature(featureBit, extensionName);
     }
@@ -54,20 +47,23 @@
 
 bool GrGLSLProgramBuilder::emitAndInstallProcs() {
     // First we loop over all of the installed processors and collect coord transforms.  These will
-    // be sent to the GrGLSLGeometryProcessor in its emitCode function
+    // be sent to the ProgramImpl in its emitCode function
     SkSL::dsl::Start(this->shaderCompiler());
     SkString inputColor;
     SkString inputCoverage;
     if (!this->emitAndInstallPrimProc(&inputColor, &inputCoverage)) {
         return false;
     }
+    if (!this->emitAndInstallDstTexture()) {
+        return false;
+    }
     if (!this->emitAndInstallFragProcs(&inputColor, &inputCoverage)) {
         return false;
     }
     if (!this->emitAndInstallXferProc(inputColor, inputCoverage)) {
         return false;
     }
-    fGeometryProcessor->emitTransformCode(&fVS, this->uniformHandler());
+    fGPImpl->emitTransformCode(&fVS, this->uniformHandler());
     SkSL::dsl::End();
 
     return this->checkSamplerCounts();
@@ -77,27 +73,25 @@
     const GrGeometryProcessor& geomProc = this->geometryProcessor();
 
     // Program builders have a bit of state we need to clear with each effect
-    AutoStageAdvance adv(this);
+    this->advanceStage();
     this->nameExpression(outputColor, "outputColor");
     this->nameExpression(outputCoverage, "outputCoverage");
 
     SkASSERT(!fUniformHandles.fRTAdjustmentUni.isValid());
     GrShaderFlags rtAdjustVisibility;
-    if (geomProc.willUseGeoShader()) {
-        rtAdjustVisibility = kGeometry_GrShaderFlag;
-    } else if (geomProc.willUseTessellationShaders()) {
+    if (geomProc.willUseTessellationShaders()) {
         rtAdjustVisibility = kTessEvaluation_GrShaderFlag;
     } else {
         rtAdjustVisibility = kVertex_GrShaderFlag;
     }
     fUniformHandles.fRTAdjustmentUni = this->uniformHandler()->addUniform(
-            nullptr, rtAdjustVisibility, kFloat4_GrSLType, SkSL::Compiler::RTADJUST_NAME);
+            nullptr, rtAdjustVisibility, SkSLType::kFloat4, SkSL::Compiler::RTADJUST_NAME);
 
     fFS.codeAppendf("// Stage %d, %s\n", fStageIndex, geomProc.name());
     fVS.codeAppendf("// Primitive Processor %s\n", geomProc.name());
 
-    SkASSERT(!fGeometryProcessor);
-    fGeometryProcessor.reset(geomProc.createGLSLInstance(*this->shaderCaps()));
+    SkASSERT(!fGPImpl);
+    fGPImpl = geomProc.makeProgramImpl(*this->shaderCaps());
 
     SkAutoSTArray<4, SamplerHandle> texSamplers(geomProc.numTextureSamplers());
     for (int i = 0; i < geomProc.numTextureSamplers(); ++i) {
@@ -113,20 +107,16 @@
         }
     }
 
-    GrGLSLGeometryProcessor::FPCoordTransformHandler transformHandler(this->pipeline(),
-                                                                      &fTransformedCoordVars);
-    GrGLSLGeometryProcessor::EmitArgs args(&fVS,
-                                           geomProc.willUseGeoShader() ? &fGS : nullptr,
-                                           &fFS,
-                                           this->varyingHandler(),
-                                           this->uniformHandler(),
-                                           this->shaderCaps(),
-                                           geomProc,
-                                           outputColor->c_str(),
-                                           outputCoverage->c_str(),
-                                           texSamplers.get(),
-                                           &transformHandler);
-    fGeometryProcessor->emitCode(args);
+    GrGeometryProcessor::ProgramImpl::EmitArgs args(&fVS,
+                                                    &fFS,
+                                                    this->varyingHandler(),
+                                                    this->uniformHandler(),
+                                                    this->shaderCaps(),
+                                                    geomProc,
+                                                    outputColor->c_str(),
+                                                    outputCoverage->c_str(),
+                                                    texSamplers.get());
+    std::tie(fFPCoordsMap, fLocalCoordsVar) = fGPImpl->emitCode(args, this->pipeline());
 
     // We have to check that effects and the code they emit are consistent, ie if an effect
     // asks for dst color, then the emit code needs to follow suit
@@ -136,7 +126,6 @@
 }
 
 bool GrGLSLProgramBuilder::emitAndInstallFragProcs(SkString* color, SkString* coverage) {
-    int transformedCoordVarsIdx = 0;
     int fpCount = this->pipeline().numFragmentProcessors();
     SkASSERT(fFPImpls.empty());
     fFPImpls.reserve(fpCount);
@@ -145,36 +134,29 @@
         SkString output;
         const GrFragmentProcessor& fp = this->pipeline().getFragmentProcessor(i);
         fFPImpls.push_back(fp.makeProgramImpl());
-        output = this->emitFragProc(fp,
-                                    *fFPImpls.back(),
-                                    transformedCoordVarsIdx,
-                                    *inOut,
-                                    output);
+        output = this->emitRootFragProc(fp, *fFPImpls.back(), *inOut, output);
         if (output.isEmpty()) {
             return false;
         }
-        for (const auto& subFP : GrFragmentProcessor::FPRange(fp)) {
-            transformedCoordVarsIdx += subFP.numVaryingCoordsUsed();
-        }
         *inOut = std::move(output);
     }
     return true;
 }
 
-SkString GrGLSLProgramBuilder::emitFragProc(const GrFragmentProcessor& fp,
-                                            GrGLSLFragmentProcessor& glslFP,
-                                            int transformedCoordVarsIdx,
-                                            const SkString& input,
-                                            SkString output) {
+SkString GrGLSLProgramBuilder::emitRootFragProc(const GrFragmentProcessor& fp,
+                                                GrFragmentProcessor::ProgramImpl& impl,
+                                                const SkString& input,
+                                                SkString output) {
     SkASSERT(input.size());
+
     // Program builders have a bit of state we need to clear with each effect
-    AutoStageAdvance adv(this);
+    this->advanceStage();
     this->nameExpression(&output, "output");
     fFS.codeAppendf("half4 %s;", output.c_str());
-
-    int samplerIdx = 0;
-    for (auto [subFP, subGLSLFP] : GrGLSLFragmentProcessor::ParallelRange(fp, glslFP)) {
-        if (auto* te = subFP.asTextureEffect()) {
+    bool ok = true;
+    fp.visitWithImpls([&, samplerIdx = 0](const GrFragmentProcessor& fp,
+                                          GrFragmentProcessor::ProgramImpl& impl) mutable {
+        if (auto* te = fp.asTextureEffect()) {
             SkString name;
             name.printf("TextureSampler_%d", samplerIdx++);
 
@@ -183,22 +165,42 @@
             skgpu::Swizzle swizzle = te->view().swizzle();
             SamplerHandle handle = this->emitSampler(format, samplerState, swizzle, name.c_str());
             if (!handle.isValid()) {
-                return {};
+                ok = false;
+                return;
             }
-            static_cast<GrTextureEffect::Impl&>(subGLSLFP).setSamplerHandle(handle);
-        }
-    }
-    const GrShaderVar* coordVars = fTransformedCoordVars.begin() + transformedCoordVarsIdx;
-    GrGLSLFragmentProcessor::TransformedCoordVars coords(&fp, coordVars);
-    GrGLSLFragmentProcessor::EmitArgs args(&fFS,
-                                           this->uniformHandler(),
-                                           this->shaderCaps(),
-                                           fp,
-                                           "_input",
-                                           "_coords",
-                                           coords);
-    auto name = fFS.writeProcessorFunction(&glslFP, args);
-    fFS.codeAppendf("%s = %s(%s);", output.c_str(), name.c_str(), input.c_str());
+            static_cast<GrTextureEffect::Impl&>(impl).setSamplerHandle(handle);
+        }
+    }, impl);
+    if (!ok) {
+        return {};
+    }
+
+    this->writeFPFunction(fp, impl);
+
+    if (fp.isBlendFunction()) {
+        if (this->fragmentProcessorHasCoordsParam(&fp)) {
+            fFS.codeAppendf("%s = %s(%s, half4(1), %s);",
+                            output.c_str(),
+                            impl.functionName(),
+                            input.c_str(),
+                            fLocalCoordsVar.c_str());
+        } else {
+            fFS.codeAppendf("%s = %s(%s, half4(1));",
+                            output.c_str(),
+                            impl.functionName(),
+                            input.c_str());
+        }
+    } else {
+        if (this->fragmentProcessorHasCoordsParam(&fp)) {
+            fFS.codeAppendf("%s = %s(%s, %s);",
+                            output.c_str(),
+                            impl.functionName(),
+                            input.c_str(),
+                            fLocalCoordsVar.c_str());
+        } else {
+            fFS.codeAppendf("%s = %s(%s);", output.c_str(), impl.functionName(), input.c_str());
+        }
+    }
 
     // We have to check that effects and the code they emit are consistent, ie if an effect asks
     // for dst color, then the emit code needs to follow suit
@@ -207,54 +209,117 @@
     return output;
 }
 
-bool GrGLSLProgramBuilder::emitAndInstallXferProc(const SkString& colorIn,
-                                                  const SkString& coverageIn) {
-    // Program builders have a bit of state we need to clear with each effect
-    AutoStageAdvance adv(this);
-
-    SkASSERT(!fXferProcessor);
-    const GrXferProcessor& xp = this->pipeline().getXferProcessor();
-    fXferProcessor.reset(xp.createGLSLInstance());
-
-    // Enable dual source secondary output if we have one
-    if (xp.hasSecondaryOutput()) {
-        fFS.enableSecondaryOutput();
-    }
-
-    if (this->shaderCaps()->mustDeclareFragmentShaderOutput()) {
-        fFS.enableCustomOutput();
-    }
-
-    SkString openBrace;
-    openBrace.printf("{ // Xfer Processor: %s\n", xp.name());
-    fFS.codeAppend(openBrace.c_str());
-
-    SamplerHandle dstTextureSamplerHandle;
-    GrSurfaceOrigin dstTextureOrigin = kTopLeft_GrSurfaceOrigin;
+void GrGLSLProgramBuilder::writeChildFPFunctions(const GrFragmentProcessor& fp,
+                                                 GrFragmentProcessor::ProgramImpl& impl) {
+    fSubstageIndices.push_back(0);
+    for (int i = 0; i < impl.numChildProcessors(); ++i) {
+        GrFragmentProcessor::ProgramImpl* childImpl = impl.childProcessor(i);
+        if (!childImpl) {
+            continue;
+        }
+
+        const GrFragmentProcessor* childFP = fp.childProcessor(i);
+        SkASSERT(childFP);
+
+        this->writeFPFunction(*childFP, *childImpl);
+        ++fSubstageIndices.back();
+    }
+    fSubstageIndices.pop_back();
+}
+
+void GrGLSLProgramBuilder::writeFPFunction(const GrFragmentProcessor& fp,
+                                           GrFragmentProcessor::ProgramImpl& impl) {
+    constexpr const char*       kDstColor    = "_dst";
+              const char* const inputColor   = fp.isBlendFunction() ? "_src" : "_input";
+              const char*       sampleCoords = "_coords";
+    fFS.nextStage();
+    // Conceptually, an FP is always sampled at a particular coordinate. However, if it is only
+    // sampled by a chain of uniform matrix expressions (or legacy coord transforms), the value that
+    // would have been passed to _coords is lifted to the vertex shader and
+    // varying. In that case it uses that variable and we do not pass a second argument for _coords.
+    GrShaderVar params[3];
+    int numParams = 0;
+
+    params[numParams++] = GrShaderVar(inputColor, SkSLType::kHalf4);
+
+    if (fp.isBlendFunction()) {
+        // Blend functions take a dest color as input.
+        params[numParams++] = GrShaderVar(kDstColor, SkSLType::kHalf4);
+    }
+
+    if (this->fragmentProcessorHasCoordsParam(&fp)) {
+        params[numParams++] = GrShaderVar(sampleCoords, SkSLType::kFloat2);
+    } else {
+        // Either doesn't use coords at all or sampled through a chain of passthrough/matrix
+        // samples usages. In the latter case the coords are emitted in the vertex shader as a
+        // varying, so this only has to access it. Add a float2 _coords variable that maps to the
+        // associated varying and replaces the absent 2nd argument to the fp's function.
+        GrShaderVar varying = fFPCoordsMap[&fp].coordsVarying;
+
+        switch (varying.getType()) {
+            case SkSLType::kVoid:
+                SkASSERT(!fp.usesSampleCoordsDirectly());
+                break;
+            case SkSLType::kFloat2:
+                // Just point the local coords to the varying
+                sampleCoords = varying.getName().c_str();
+                break;
+            case SkSLType::kFloat3:
+                // Must perform the perspective divide in the frag shader based on the
+                // varying, and since we won't actually have a function parameter for local
+                // coords, add it as a local variable.
+                fFS.codeAppendf("float2 %s = %s.xy / %s.z;\n",
+                                sampleCoords,
+                                varying.getName().c_str(),
+                                varying.getName().c_str());
+                break;
+            default:
+                SkDEBUGFAILF("Unexpected varying type for coord: %s %d\n",
+                             varying.getName().c_str(),
+                             (int)varying.getType());
+                break;
+        }
+    }
+
+    SkASSERT(numParams <= (int)SK_ARRAY_COUNT(params));
+
+    // First, emit every child's function. This needs to happen (even for children that aren't
+    // sampled), so that all of the expected uniforms are registered.
+    this->writeChildFPFunctions(fp, impl);
+    GrFragmentProcessor::ProgramImpl::EmitArgs args(&fFS,
+                                                    this->uniformHandler(),
+                                                    this->shaderCaps(),
+                                                    fp,
+                                                    inputColor,
+                                                    kDstColor,
+                                                    sampleCoords);
+
+    impl.emitCode(args);
+    impl.setFunctionName(fFS.getMangledFunctionName(args.fFp.name()));
+
+    fFS.emitFunction(SkSLType::kHalf4,
+                     impl.functionName(),
+                     SkMakeSpan(params, numParams),
+                     fFS.code().c_str());
+    fFS.deleteStage();
+}
+
+bool GrGLSLProgramBuilder::emitAndInstallDstTexture() {
+    fDstTextureOrigin = kTopLeft_GrSurfaceOrigin;
 
     const GrSurfaceProxyView& dstView = this->pipeline().dstProxyView();
     if (this->pipeline().usesDstTexture()) {
+        // Set up a sampler handle for the destination texture.
         GrTextureProxy* dstTextureProxy = dstView.asTextureProxy();
         SkASSERT(dstTextureProxy);
-<<<<<<< HEAD
-        const GrSwizzle& swizzle = dstView.swizzle();
-        dstTextureSamplerHandle = this->emitSampler(dstTextureProxy->backendFormat(),
-=======
         const skgpu::Swizzle& swizzle = dstView.swizzle();
         fDstTextureSamplerHandle = this->emitSampler(dstTextureProxy->backendFormat(),
->>>>>>> 614a3d7a
                                                     GrSamplerState(), swizzle, "DstTextureSampler");
-        if (!dstTextureSamplerHandle.isValid()) {
+        if (!fDstTextureSamplerHandle.isValid()) {
             return false;
         }
-        dstTextureOrigin = dstView.origin();
+        fDstTextureOrigin = dstView.origin();
         SkASSERT(dstTextureProxy->textureType() != GrTextureType::kExternal);
-<<<<<<< HEAD
-    } else if (this->pipeline().usesInputAttachment()) {
-        const GrSwizzle& swizzle = dstView.swizzle();
-        dstTextureSamplerHandle = this->emitInputSampler(swizzle, "DstTextureInput");
-        if (!dstTextureSamplerHandle.isValid()) {
-=======
 
         // Declare a _dstColor global variable which samples from the dest-texture sampler at the
         // top of the fragment shader.
@@ -282,26 +347,60 @@
         const skgpu::Swizzle& swizzle = dstView.swizzle();
         fDstTextureSamplerHandle = this->emitInputSampler(swizzle, "DstTextureInput");
         if (!fDstTextureSamplerHandle.isValid()) {
->>>>>>> 614a3d7a
             return false;
         }
-    }
+
+        // Populate the _dstColor variable by loading from the input attachment at the top of the
+        // fragment shader.
+        fFS.codeAppend("// Read color from input attachment\n");
+        const char* dstColor = fFS.dstColor();
+        SkString dstColorDecl = SkStringPrintf("half4 %s;", dstColor);
+        fFS.definitionAppend(dstColorDecl.c_str());
+        fFS.codeAppendf("%s = ", dstColor);
+        fFS.appendInputLoad(fDstTextureSamplerHandle);
+        fFS.codeAppend(";\n");
+    }
+
+    return true;
+}
+
+bool GrGLSLProgramBuilder::emitAndInstallXferProc(const SkString& colorIn,
+                                                  const SkString& coverageIn) {
+    // Program builders have a bit of state we need to clear with each effect
+    this->advanceStage();
+
+    SkASSERT(!fXPImpl);
+    const GrXferProcessor& xp = this->pipeline().getXferProcessor();
+    fXPImpl = xp.makeProgramImpl();
+
+    // Enable dual source secondary output if we have one
+    if (xp.hasSecondaryOutput()) {
+        fFS.enableSecondaryOutput();
+    }
+
+    if (this->shaderCaps()->mustDeclareFragmentShaderOutput()) {
+        fFS.enableCustomOutput();
+    }
+
+    SkString openBrace;
+    openBrace.printf("{ // Xfer Processor: %s\n", xp.name());
+    fFS.codeAppend(openBrace.c_str());
 
     SkString finalInColor = colorIn.size() ? colorIn : SkString("float4(1)");
 
-    GrGLSLXferProcessor::EmitArgs args(&fFS,
-                                       this->uniformHandler(),
-                                       this->shaderCaps(),
-                                       xp,
-                                       finalInColor.c_str(),
-                                       coverageIn.size() ? coverageIn.c_str() : "float4(1)",
-                                       fFS.getPrimaryColorOutputName(),
-                                       fFS.getSecondaryColorOutputName(),
-                                       this->pipeline().dstSampleType(),
-                                       dstTextureSamplerHandle,
-                                       dstTextureOrigin,
-                                       this->pipeline().writeSwizzle());
-    fXferProcessor->emitCode(args);
+    GrXferProcessor::ProgramImpl::EmitArgs args(
+            &fFS,
+            this->uniformHandler(),
+            this->shaderCaps(),
+            xp,
+            finalInColor.c_str(),
+            coverageIn.size() ? coverageIn.c_str() : "float4(1)",
+            fFS.getPrimaryColorOutputName(),
+            fFS.getSecondaryColorOutputName(),
+            fDstTextureSamplerHandle,
+            fDstTextureOrigin,
+            this->pipeline().writeSwizzle());
+    fXPImpl->emitCode(args);
 
     // We have to check that effects and the code they emit are consistent, ie if an effect
     // asks for dst color, then the emit code needs to follow suit
@@ -335,19 +434,26 @@
 #ifdef SK_DEBUG
 void GrGLSLProgramBuilder::verify(const GrGeometryProcessor& geomProc) {
     SkASSERT(!fFS.fHasReadDstColorThisStage_DebugOnly);
-    SkASSERT(fFS.fUsedProcessorFeaturesThisStage_DebugOnly == geomProc.requestedFeatures());
 }
 
 void GrGLSLProgramBuilder::verify(const GrFragmentProcessor& fp) {
-    SkASSERT(!fFS.fHasReadDstColorThisStage_DebugOnly);
-    SkASSERT(fFS.fUsedProcessorFeaturesThisStage_DebugOnly == fp.requestedFeatures());
+    SkASSERT(fp.willReadDstColor() == fFS.fHasReadDstColorThisStage_DebugOnly);
 }
 
 void GrGLSLProgramBuilder::verify(const GrXferProcessor& xp) {
     SkASSERT(xp.willReadDstColor() == fFS.fHasReadDstColorThisStage_DebugOnly);
-    SkASSERT(fFS.fUsedProcessorFeaturesThisStage_DebugOnly == xp.requestedFeatures());
 }
 #endif
+
+SkString GrGLSLProgramBuilder::getMangleSuffix() const {
+    SkASSERT(fStageIndex >= 0);
+    SkString suffix;
+    suffix.printf("_S%d", fStageIndex);
+    for (auto c : fSubstageIndices) {
+        suffix.appendf("_c%d", c);
+    }
+    return suffix;
+}
 
 SkString GrGLSLProgramBuilder::nameVariable(char prefix, const char* name, bool mangle) {
     SkString out;
@@ -357,10 +463,10 @@
         out.printf("%c%s", prefix, name);
     }
     if (mangle) {
+        SkString suffix = this->getMangleSuffix();
         // Names containing "__" are reserved; add "x" if needed to avoid consecutive underscores.
         const char *underscoreSplitter = out.endsWith('_') ? "x" : "";
-
-        out.appendf("%s_Stage%d%s", underscoreSplitter, fStageIndex, fFS.getMangleString().c_str());
+        out.appendf("%s%s", underscoreSplitter, suffix.c_str());
     }
     return out;
 }
@@ -377,20 +483,25 @@
     this->uniformHandler()->appendUniformDecls(visibility, out);
 }
 
-void GrGLSLProgramBuilder::addRTHeightUniform(const char* name) {
-    SkASSERT(!fUniformHandles.fRTHeightUni.isValid());
+void GrGLSLProgramBuilder::addRTFlipUniform(const char* name) {
+    SkASSERT(!fUniformHandles.fRTFlipUni.isValid());
     GrGLSLUniformHandler* uniformHandler = this->uniformHandler();
-    fUniformHandles.fRTHeightUni =
-            uniformHandler->internalAddUniformArray(nullptr, kFragment_GrShaderFlag, kHalf_GrSLType,
-                                                    name, false, 0, nullptr);
+    fUniformHandles.fRTFlipUni =
+            uniformHandler->internalAddUniformArray(nullptr,
+                                                    kFragment_GrShaderFlag,
+                                                    SkSLType::kFloat2,
+                                                    name,
+                                                    false,
+                                                    0,
+                                                    nullptr);
+}
+
+bool GrGLSLProgramBuilder::fragmentProcessorHasCoordsParam(const GrFragmentProcessor* fp) {
+    return fFPCoordsMap[fp].hasCoordsParam;
 }
 
 void GrGLSLProgramBuilder::finalizeShaders() {
     this->varyingHandler()->finalize();
     fVS.finalize(kVertex_GrShaderFlag);
-    if (this->geometryProcessor().willUseGeoShader()) {
-        SkASSERT(this->shaderCaps()->geometryShaderSupport());
-        fGS.finalize(kGeometry_GrShaderFlag);
-    }
     fFS.finalize(kFragment_GrShaderFlag);
 }