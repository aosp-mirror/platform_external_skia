/*
 * Copyright 2019 Google Inc.
 *
 * Use of this source code is governed by a BSD-style license that can be
 * found in the LICENSE file.
 */

#include "src/gpu/GrDataUtils.h"

#include "include/private/SkTPin.h"
#include "include/third_party/skcms/skcms.h"
#include "src/core/SkColorSpaceXformSteps.h"
#include "src/core/SkCompressedDataUtils.h"
#include "src/core/SkConvertPixels.h"
#include "src/core/SkMipmap.h"
#include "src/core/SkTLazy.h"
#include "src/core/SkTraceEvent.h"
#include "src/core/SkUtils.h"
#include "src/gpu/GrColor.h"
#include "src/gpu/GrImageInfo.h"
#include "src/gpu/GrPixmap.h"
<<<<<<< HEAD
=======
#include "src/gpu/Swizzle.h"
>>>>>>> 614a3d7a

struct ETC1Block {
    uint32_t fHigh;
    uint32_t fLow;
};

constexpr uint32_t kDiffBit = 0x2; // set -> differential; not-set -> individual

static inline int extend_5To8bits(int b) {
    int c = b & 0x1f;
    return (c << 3) | (c >> 2);
}

static const int kNumETC1ModifierTables = 8;
static const int kNumETC1PixelIndices = 4;

// The index of each row in this table is the ETC1 table codeword
// The index of each column in this table is the ETC1 pixel index value
static const int kETC1ModifierTables[kNumETC1ModifierTables][kNumETC1PixelIndices] = {
    /* 0 */ { 2,    8,  -2,   -8 },
    /* 1 */ { 5,   17,  -5,  -17 },
    /* 2 */ { 9,   29,  -9,  -29 },
    /* 3 */ { 13,  42, -13,  -42 },
    /* 4 */ { 18,  60, -18,  -60 },
    /* 5 */ { 24,  80, -24,  -80 },
    /* 6 */ { 33, 106, -33, -106 },
    /* 7 */ { 47, 183, -47, -183 }
};

// Evaluate one of the entries in 'kModifierTables' to see how close it can get (r8,g8,b8) to
// the original color (rOrig, gOrib, bOrig).
static int test_table_entry(int rOrig, int gOrig, int bOrig,
                            int r8, int g8, int b8,
                            int table, int offset) {
    SkASSERT(0 <= table && table < 8);
    SkASSERT(0 <= offset && offset < 4);

    r8 = SkTPin<int>(r8 + kETC1ModifierTables[table][offset], 0, 255);
    g8 = SkTPin<int>(g8 + kETC1ModifierTables[table][offset], 0, 255);
    b8 = SkTPin<int>(b8 + kETC1ModifierTables[table][offset], 0, 255);

    return SkTAbs(rOrig - r8) + SkTAbs(gOrig - g8) + SkTAbs(bOrig - b8);
}

// Create an ETC1 compressed block that is filled with 'col'
static void create_etc1_block(SkColor col, ETC1Block* block) {
    uint32_t high = 0;
    uint32_t low = 0;

    int rOrig = SkColorGetR(col);
    int gOrig = SkColorGetG(col);
    int bOrig = SkColorGetB(col);

    int r5 = SkMulDiv255Round(31, rOrig);
    int g5 = SkMulDiv255Round(31, gOrig);
    int b5 = SkMulDiv255Round(31, bOrig);

    int r8 = extend_5To8bits(r5);
    int g8 = extend_5To8bits(g5);
    int b8 = extend_5To8bits(b5);

    // We always encode solid color textures in differential mode (i.e., with a 555 base color) but
    // with zero diffs (i.e., bits 26-24, 18-16 and 10-8 are left 0).
    high |= (r5 << 27) | (g5 << 19) | (b5 << 11) | kDiffBit;

    int bestTableIndex = 0, bestPixelIndex = 0;
    int bestSoFar = 1024;
    for (int tableIndex = 0; tableIndex < kNumETC1ModifierTables; ++tableIndex) {
        for (int pixelIndex = 0; pixelIndex < kNumETC1PixelIndices; ++pixelIndex) {
            int score = test_table_entry(rOrig, gOrig, bOrig, r8, g8, b8,
                                         tableIndex, pixelIndex);

            if (bestSoFar > score) {
                bestSoFar = score;
                bestTableIndex = tableIndex;
                bestPixelIndex = pixelIndex;
            }
        }
    }

    high |= (bestTableIndex << 5) | (bestTableIndex << 2);

    if (bestPixelIndex & 0x1) {
        low |= 0xFFFF;
    }
    if (bestPixelIndex & 0x2) {
        low |= 0xFFFF0000;
    }

    block->fHigh = SkBSwap32(high);
    block->fLow = SkBSwap32(low);
}

static int num_4x4_blocks(int size) {
    return ((size + 3) & ~3) >> 2;
}

static int num_ETC1_blocks(int w, int h) {
    w = num_4x4_blocks(w);
    h = num_4x4_blocks(h);

    return w * h;
}

struct BC1Block {
    uint16_t fColor0;
    uint16_t fColor1;
    uint32_t fIndices;
};

static uint16_t to565(SkColor col) {
    int r5 = SkMulDiv255Round(31, SkColorGetR(col));
    int g6 = SkMulDiv255Round(63, SkColorGetG(col));
    int b5 = SkMulDiv255Round(31, SkColorGetB(col));

    return (r5 << 11) | (g6 << 5) | b5;
}

// Create a BC1 compressed block that has two colors but is initialized to 'col0'
static void create_BC1_block(SkColor col0, SkColor col1, BC1Block* block) {
    block->fColor0 = to565(col0);
    block->fColor1 = to565(col1);
    SkASSERT(block->fColor0 <= block->fColor1); // we always assume transparent blocks

    if (col0 == SK_ColorTRANSPARENT) {
        // This sets all 16 pixels to just use color3 (under the assumption
        // that this is a kBC1_RGBA8_UNORM texture. Note that in this case
        // fColor0 will be opaque black.
        block->fIndices = 0xFFFFFFFF;
    } else {
        // This sets all 16 pixels to just use 'fColor0'
        block->fIndices = 0;
    }
}

size_t GrNumBlocks(SkImage::CompressionType type, SkISize baseDimensions) {
    switch (type) {
        case SkImage::CompressionType::kNone:
            return baseDimensions.width() * baseDimensions.height();
        case SkImage::CompressionType::kETC2_RGB8_UNORM:
        case SkImage::CompressionType::kBC1_RGB8_UNORM:
        case SkImage::CompressionType::kBC1_RGBA8_UNORM: {
            int numBlocksWidth = num_4x4_blocks(baseDimensions.width());
            int numBlocksHeight = num_4x4_blocks(baseDimensions.height());

            return numBlocksWidth * numBlocksHeight;
        }
    }
    SkUNREACHABLE;
}

size_t GrCompressedRowBytes(SkImage::CompressionType type, int width) {
    switch (type) {
        case SkImage::CompressionType::kNone:
            return 0;
        case SkImage::CompressionType::kETC2_RGB8_UNORM:
        case SkImage::CompressionType::kBC1_RGB8_UNORM:
        case SkImage::CompressionType::kBC1_RGBA8_UNORM: {
            int numBlocksWidth = num_4x4_blocks(width);

            static_assert(sizeof(ETC1Block) == sizeof(BC1Block));
            return numBlocksWidth * sizeof(ETC1Block);
        }
    }
    SkUNREACHABLE;
}

SkISize GrCompressedDimensions(SkImage::CompressionType type, SkISize baseDimensions) {
    switch (type) {
        case SkImage::CompressionType::kNone:
            return baseDimensions;
        case SkImage::CompressionType::kETC2_RGB8_UNORM:
        case SkImage::CompressionType::kBC1_RGB8_UNORM:
        case SkImage::CompressionType::kBC1_RGBA8_UNORM: {
            int numBlocksWidth = num_4x4_blocks(baseDimensions.width());
            int numBlocksHeight = num_4x4_blocks(baseDimensions.height());

            // Each BC1_RGB8_UNORM and ETC1 block has 16 pixels
            return { 4 * numBlocksWidth, 4 * numBlocksHeight };
        }
    }
    SkUNREACHABLE;
}

// Fill in 'dest' with ETC1 blocks derived from 'colorf'
static void fillin_ETC1_with_color(SkISize dimensions, const SkColor4f& colorf, char* dest) {
    SkColor color = colorf.toSkColor();

    ETC1Block block;
    create_etc1_block(color, &block);

    int numBlocks = num_ETC1_blocks(dimensions.width(), dimensions.height());

    for (int i = 0; i < numBlocks; ++i) {
        memcpy(dest, &block, sizeof(ETC1Block));
        dest += sizeof(ETC1Block);
    }
}

// Fill in 'dest' with BC1 blocks derived from 'colorf'
static void fillin_BC1_with_color(SkISize dimensions, const SkColor4f& colorf, char* dest) {
    SkColor color = colorf.toSkColor();

    BC1Block block;
    create_BC1_block(color, color, &block);

    int numBlocks = num_ETC1_blocks(dimensions.width(), dimensions.height());

    for (int i = 0; i < numBlocks; ++i) {
        memcpy(dest, &block, sizeof(BC1Block));
        dest += sizeof(BC1Block);
    }
}

#if GR_TEST_UTILS

// Fill in 'dstPixels' with BC1 blocks derived from the 'pixmap'.
void GrTwoColorBC1Compress(const SkPixmap& pixmap, SkColor otherColor, char* dstPixels) {
    BC1Block* dstBlocks = reinterpret_cast<BC1Block*>(dstPixels);
    SkASSERT(pixmap.colorType() == SkColorType::kRGBA_8888_SkColorType);

    BC1Block block;

    // black -> fColor0, otherColor -> fColor1
    create_BC1_block(SK_ColorBLACK, otherColor, &block);

    int numXBlocks = num_4x4_blocks(pixmap.width());
    int numYBlocks = num_4x4_blocks(pixmap.height());

    for (int y = 0; y < numYBlocks; ++y) {
        for (int x = 0; x < numXBlocks; ++x) {
            int shift = 0;
            int offsetX = 4 * x, offsetY = 4 * y;
            block.fIndices = 0;  // init all the pixels to color0 (i.e., opaque black)
            for (int i = 0; i < 4; ++i) {
                for (int j = 0; j < 4; ++j, shift += 2) {
                    if (offsetX + j >= pixmap.width() || offsetY + i >= pixmap.height()) {
                        // This can happen for the topmost levels of a mipmap and for
                        // non-multiple of 4 textures
                        continue;
                    }

                    SkColor tmp = pixmap.getColor(offsetX + j, offsetY + i);
                    if (tmp == SK_ColorTRANSPARENT) {
                        // For RGBA BC1 images color3 is set to transparent black
                        block.fIndices |= 3 << shift;
                    } else if (tmp != SK_ColorBLACK) {
                        block.fIndices |= 1 << shift; // color1
                    }
                }
            }

            dstBlocks[y*numXBlocks + x] = block;
        }
    }
}

#endif

size_t GrComputeTightCombinedBufferSize(size_t bytesPerPixel, SkISize baseDimensions,
                                        SkTArray<size_t>* individualMipOffsets, int mipLevelCount) {
    SkASSERT(individualMipOffsets && !individualMipOffsets->count());
    SkASSERT(mipLevelCount >= 1);

    individualMipOffsets->push_back(0);

    size_t combinedBufferSize = baseDimensions.width() * bytesPerPixel * baseDimensions.height();
    SkISize levelDimensions = baseDimensions;

    // The Vulkan spec for copying a buffer to an image requires that the alignment must be at
    // least 4 bytes and a multiple of the bytes per pixel of the image config.
    SkASSERT(bytesPerPixel == 1 || bytesPerPixel == 2 || bytesPerPixel == 3 ||
             bytesPerPixel == 4 || bytesPerPixel == 8 || bytesPerPixel == 16);
    int desiredAlignment = (bytesPerPixel == 3) ? 12 : (bytesPerPixel > 4 ? bytesPerPixel : 4);

    for (int currentMipLevel = 1; currentMipLevel < mipLevelCount; ++currentMipLevel) {
        levelDimensions = {std::max(1, levelDimensions.width() /2),
                           std::max(1, levelDimensions.height()/2)};

        size_t trimmedSize = levelDimensions.area() * bytesPerPixel;
        const size_t alignmentDiff = combinedBufferSize % desiredAlignment;
        if (alignmentDiff != 0) {
            combinedBufferSize += desiredAlignment - alignmentDiff;
        }
        SkASSERT((0 == combinedBufferSize % 4) && (0 == combinedBufferSize % bytesPerPixel));

        individualMipOffsets->push_back(combinedBufferSize);
        combinedBufferSize += trimmedSize;
    }

    SkASSERT(individualMipOffsets->count() == mipLevelCount);
    return combinedBufferSize;
}

void GrFillInCompressedData(SkImage::CompressionType type, SkISize dimensions,
                            GrMipmapped mipMapped, char* dstPixels, const SkColor4f& colorf) {
    TRACE_EVENT0("skia.gpu", TRACE_FUNC);

    int numMipLevels = 1;
    if (mipMapped == GrMipmapped::kYes) {
        numMipLevels = SkMipmap::ComputeLevelCount(dimensions.width(), dimensions.height()) + 1;
    }

    size_t offset = 0;

    for (int i = 0; i < numMipLevels; ++i) {
        size_t levelSize = SkCompressedDataSize(type, dimensions, nullptr, false);

        if (SkImage::CompressionType::kETC2_RGB8_UNORM == type) {
            fillin_ETC1_with_color(dimensions, colorf, &dstPixels[offset]);
        } else {
            SkASSERT(type == SkImage::CompressionType::kBC1_RGB8_UNORM ||
                     type == SkImage::CompressionType::kBC1_RGBA8_UNORM);
            fillin_BC1_with_color(dimensions, colorf, &dstPixels[offset]);
        }

        offset += levelSize;
        dimensions = {std::max(1, dimensions.width()/2), std::max(1, dimensions.height()/2)};
    }
}

static skgpu::Swizzle get_load_and_src_swizzle(GrColorType ct, SkRasterPipeline::StockStage* load,
                                               bool* isNormalized, bool* isSRGB) {
    skgpu::Swizzle swizzle("rgba");
    *isNormalized = true;
    *isSRGB = false;
    switch (ct) {
        case GrColorType::kAlpha_8:          *load = SkRasterPipeline::load_a8;       break;
        case GrColorType::kAlpha_16:         *load = SkRasterPipeline::load_a16;      break;
        case GrColorType::kBGR_565:          *load = SkRasterPipeline::load_565;      break;
        case GrColorType::kABGR_4444:        *load = SkRasterPipeline::load_4444;     break;
        case GrColorType::kARGB_4444:        swizzle = skgpu::Swizzle("bgra");
                                             *load = SkRasterPipeline::load_4444;     break;
        case GrColorType::kBGRA_4444:        swizzle = skgpu::Swizzle("gbar");
                                             *load = SkRasterPipeline::load_4444;     break;
        case GrColorType::kRGBA_8888:        *load = SkRasterPipeline::load_8888;     break;
        case GrColorType::kRG_88:            *load = SkRasterPipeline::load_rg88;     break;
        case GrColorType::kRGBA_1010102:     *load = SkRasterPipeline::load_1010102;  break;
        case GrColorType::kBGRA_1010102:     *load = SkRasterPipeline::load_1010102;
                                             swizzle = skgpu::Swizzle("bgra");
                                             break;
        case GrColorType::kAlpha_F16:        *load = SkRasterPipeline::load_af16;     break;
        case GrColorType::kRGBA_F16_Clamped: *load = SkRasterPipeline::load_f16;      break;
        case GrColorType::kRG_1616:          *load = SkRasterPipeline::load_rg1616;   break;
        case GrColorType::kRGBA_16161616:    *load = SkRasterPipeline::load_16161616; break;

        case GrColorType::kRGBA_8888_SRGB:   *load = SkRasterPipeline::load_8888;
                                             *isSRGB = true;
                                             break;
        case GrColorType::kRG_F16:           *load = SkRasterPipeline::load_rgf16;
                                             *isNormalized = false;
                                             break;
        case GrColorType::kRGBA_F16:         *load = SkRasterPipeline::load_f16;
                                             *isNormalized = false;
                                             break;
        case GrColorType::kRGBA_F32:         *load = SkRasterPipeline::load_f32;
                                             *isNormalized = false;
                                             break;
        case GrColorType::kAlpha_8xxx:       *load = SkRasterPipeline::load_8888;
                                             swizzle = skgpu::Swizzle("000r");
                                             break;
        case GrColorType::kAlpha_F32xxx:     *load = SkRasterPipeline::load_f32;
                                             swizzle = skgpu::Swizzle("000r");
                                             break;
        case GrColorType::kGray_8xxx:       *load = SkRasterPipeline::load_8888;
                                             swizzle = skgpu::Swizzle("rrr1");
                                             break;
        case GrColorType::kGray_8:           *load = SkRasterPipeline::load_a8;
                                             swizzle = skgpu::Swizzle("aaa1");
                                             break;
<<<<<<< HEAD
=======
        case GrColorType::kR_8xxx:           *load = SkRasterPipeline::load_8888;
                                             swizzle = skgpu::Swizzle("r001");
                                             break;
        case GrColorType::kR_8:              *load = SkRasterPipeline::load_a8;
                                             swizzle = skgpu::Swizzle("a001");
                                             break;
>>>>>>> 614a3d7a
        case GrColorType::kGrayAlpha_88:    *load = SkRasterPipeline::load_rg88;
                                             swizzle = skgpu::Swizzle("rrrg");
                                             break;
        case GrColorType::kBGRA_8888:        *load = SkRasterPipeline::load_8888;
                                             swizzle = skgpu::Swizzle("bgra");
                                             break;
        case GrColorType::kRGB_888x:         *load = SkRasterPipeline::load_8888;
                                             swizzle = skgpu::Swizzle("rgb1");
                                             break;

        // These are color types we don't expect to ever have to load.
        case GrColorType::kRGB_888:
        case GrColorType::kR_8:
        case GrColorType::kR_16:
        case GrColorType::kR_F16:
        case GrColorType::kGray_F16:
        case GrColorType::kUnknown:
            SK_ABORT("unexpected CT");
    }
    return swizzle;
}

enum class LumMode {
    kNone,
    kToRGB,
    kToAlpha
};

static skgpu::Swizzle get_dst_swizzle_and_store(GrColorType ct, SkRasterPipeline::StockStage* store,
                                                LumMode* lumMode, bool* isNormalized,
                                                bool* isSRGB) {
    skgpu::Swizzle swizzle("rgba");
    *isNormalized = true;
    *isSRGB = false;
    *lumMode = LumMode::kNone;
    switch (ct) {
        case GrColorType::kAlpha_8:          *store = SkRasterPipeline::store_a8;       break;
        case GrColorType::kAlpha_16:         *store = SkRasterPipeline::store_a16;      break;
        case GrColorType::kBGR_565:          *store = SkRasterPipeline::store_565;      break;
        case GrColorType::kABGR_4444:        *store = SkRasterPipeline::store_4444;     break;
        case GrColorType::kARGB_4444:        swizzle = skgpu::Swizzle("bgra");
                                             *store = SkRasterPipeline::store_4444;     break;
        case GrColorType::kBGRA_4444:        swizzle = skgpu::Swizzle("argb");
                                             *store = SkRasterPipeline::store_4444;     break;
        case GrColorType::kRGBA_8888:        *store = SkRasterPipeline::store_8888;     break;
        case GrColorType::kRG_88:            *store = SkRasterPipeline::store_rg88;     break;
        case GrColorType::kRGBA_1010102:     *store = SkRasterPipeline::store_1010102;  break;
        case GrColorType::kBGRA_1010102:     swizzle = skgpu::Swizzle("bgra");
                                             *store = SkRasterPipeline::store_1010102;
                                             break;
        case GrColorType::kRGBA_F16_Clamped: *store = SkRasterPipeline::store_f16;      break;
        case GrColorType::kRG_1616:          *store = SkRasterPipeline::store_rg1616;   break;
        case GrColorType::kRGBA_16161616:    *store = SkRasterPipeline::store_16161616; break;

        case GrColorType::kRGBA_8888_SRGB:   *store = SkRasterPipeline::store_8888;
                                             *isSRGB = true;
                                             break;
        case GrColorType::kRG_F16:           *store = SkRasterPipeline::store_rgf16;
                                             *isNormalized = false;
                                             break;
        case GrColorType::kAlpha_F16:        *store = SkRasterPipeline::store_af16;
                                             *isNormalized = false;
                                             break;
        case GrColorType::kRGBA_F16:         *store = SkRasterPipeline::store_f16;
                                             *isNormalized = false;
                                             break;
        case GrColorType::kRGBA_F32:         *store = SkRasterPipeline::store_f32;
                                             *isNormalized = false;
                                             break;
        case GrColorType::kAlpha_8xxx:       *store = SkRasterPipeline::store_8888;
                                             swizzle = skgpu::Swizzle("a000");
                                             break;
        case GrColorType::kAlpha_F32xxx:     *store = SkRasterPipeline::store_f32;
                                             swizzle = skgpu::Swizzle("a000");
                                             break;
        case GrColorType::kBGRA_8888:        swizzle = skgpu::Swizzle("bgra");
                                             *store = SkRasterPipeline::store_8888;
                                             break;
        case GrColorType::kRGB_888x:         swizzle = skgpu::Swizzle("rgb1");
                                             *store = SkRasterPipeline::store_8888;
                                             break;
<<<<<<< HEAD
        case GrColorType::kR_8:              swizzle = GrSwizzle("agbr");
=======
        case GrColorType::kR_8xxx:           swizzle = skgpu::Swizzle("r001");
                                             *store = SkRasterPipeline::store_8888;
                                             break;
        case GrColorType::kR_8:              swizzle = skgpu::Swizzle("agbr");
>>>>>>> 614a3d7a
                                             *store = SkRasterPipeline::store_a8;
                                             break;
        case GrColorType::kR_16:             swizzle = skgpu::Swizzle("agbr");
                                             *store = SkRasterPipeline::store_a16;
                                             break;
        case GrColorType::kR_F16:            swizzle = skgpu::Swizzle("agbr");
                                             *store = SkRasterPipeline::store_af16;
                                             break;
        case GrColorType::kGray_F16:         *lumMode = LumMode::kToAlpha;
                                             *store = SkRasterPipeline::store_af16;
                                             break;
        case GrColorType::kGray_8:           *lumMode = LumMode::kToAlpha;
                                             *store = SkRasterPipeline::store_a8;
                                             break;
        case GrColorType::kGrayAlpha_88:     *lumMode = LumMode::kToRGB;
                                             swizzle = skgpu::Swizzle("ragb");
                                             *store = SkRasterPipeline::store_rg88;
                                             break;
        case GrColorType::kGray_8xxx:        *lumMode = LumMode::kToRGB;
                                             *store = SkRasterPipeline::store_8888;
                                             swizzle = skgpu::Swizzle("r000");
                                             break;

        // These are color types we don't expect to ever have to store.
        case GrColorType::kRGB_888:  // This is handled specially in GrConvertPixels.
        case GrColorType::kUnknown:
            SK_ABORT("unexpected CT");
    }
    return swizzle;
}

static inline void append_clamp_gamut(SkRasterPipeline* pipeline) {
    // SkRasterPipeline may not know our color type and also doesn't like caller to directly
    // append clamp_gamut. Fake it out.
    static SkImageInfo fakeII = SkImageInfo::MakeN32Premul(1, 1);
    pipeline->append_gamut_clamp_if_normalized(fakeII);
}

bool GrConvertPixels(const GrPixmap& dst, const GrCPixmap& src, bool flipY) {
    TRACE_EVENT0("skia.gpu", TRACE_FUNC);
    if (src.dimensions().isEmpty() || dst.dimensions().isEmpty()) {
        return false;
    }
    if (src.colorType() == GrColorType::kUnknown || dst.colorType() == GrColorType::kUnknown) {
        return false;
    }
    if (!src.hasPixels() || !dst.hasPixels()) {
        return false;
    }
    if (dst.dimensions() != src.dimensions()) {
        return false;
    }
    if (dst.colorType() == GrColorType::kRGB_888) {
        // SkRasterPipeline doesn't handle writing to RGB_888. So we have it write to RGB_888x and
        // then do another conversion that does the 24bit packing. We could be cleverer and skip the
        // temp pixmap if this is the only conversion but this is rare so keeping it simple.
        GrPixmap temp = GrPixmap::Allocate(dst.info().makeColorType(GrColorType::kRGB_888x));
        if (!GrConvertPixels(temp, src, flipY)) {
            return false;
        }
        auto* tRow = reinterpret_cast<const char*>(temp.addr());
        auto* dRow = reinterpret_cast<char*>(dst.addr());
        for (int y = 0; y < dst.height(); ++y, tRow += temp.rowBytes(), dRow += dst.rowBytes()) {
            for (int x = 0; x < dst.width(); ++x) {
                auto t = tRow + x*sizeof(uint32_t);
                auto d = dRow + x*3;
                memcpy(d, t, 3);
            }
        }
        return true;
    } else if (src.colorType() == GrColorType::kRGB_888) {
        // SkRasterPipeline doesn't handle reading from RGB_888. So convert it to RGB_888x and then
        // do a recursive call if there is any remaining conversion.
        GrPixmap temp = GrPixmap::Allocate(src.info().makeColorType(GrColorType::kRGB_888x));
        auto* sRow = reinterpret_cast<const char*>(src.addr());
        auto* tRow = reinterpret_cast<char*>(temp.addr());
        for (int y = 0; y < src.height(); ++y, sRow += src.rowBytes(), tRow += temp.rowBytes()) {
            for (int x = 0; x < src.width(); ++x) {
                auto s = sRow + x*3;
                auto t = tRow + x*sizeof(uint32_t);
                memcpy(t, s, 3);
                t[3] = static_cast<char>(0xFF);
            }
        }
        return GrConvertPixels(dst, temp, flipY);
    }

    size_t srcBpp = src.info().bpp();
    size_t dstBpp = dst.info().bpp();

    // SkRasterPipeline operates on row-pixels not row-bytes.
    SkASSERT(dst.rowBytes() % dstBpp == 0);
    SkASSERT(src.rowBytes() % srcBpp == 0);

    bool premul   = src.alphaType() == kUnpremul_SkAlphaType &&
                    dst.alphaType() == kPremul_SkAlphaType;
    bool unpremul = src.alphaType() == kPremul_SkAlphaType &&
                    dst.alphaType() == kUnpremul_SkAlphaType;
    bool alphaOrCSConversion =
            premul || unpremul || !SkColorSpace::Equals(src.colorSpace(), dst.colorSpace());

    if (src.colorType() == dst.colorType() && !alphaOrCSConversion) {
        size_t tightRB = dstBpp * dst.width();
        if (flipY) {
            auto s = static_cast<const char*>(src.addr());
            auto d = SkTAddOffset<char>(dst.addr(), dst.rowBytes()*(dst.height() - 1));
            for (int y = 0; y < dst.height(); ++y, d -= dst.rowBytes(), s += src.rowBytes()) {
                memcpy(d, s, tightRB);
            }
        } else {
            SkRectMemcpy(dst.addr(), dst.rowBytes(),
                         src.addr(), src.rowBytes(),
                         tightRB, src.height());
        }
        return true;
    }

    SkRasterPipeline::StockStage load;
    bool srcIsNormalized;
    bool srcIsSRGB;
    auto loadSwizzle = get_load_and_src_swizzle(src.colorType(),
                                                &load,
                                                &srcIsNormalized,
                                                &srcIsSRGB);

    SkRasterPipeline::StockStage store;
    LumMode lumMode;
    bool dstIsNormalized;
    bool dstIsSRGB;
    auto storeSwizzle = get_dst_swizzle_and_store(dst.colorType(),
                                                  &store,
                                                  &lumMode,
                                                  &dstIsNormalized,
                                                  &dstIsSRGB);

    bool clampGamut;
    SkTLazy<SkColorSpaceXformSteps> steps;
    skgpu::Swizzle loadStoreSwizzle;
    if (alphaOrCSConversion) {
        steps.init(src.colorSpace(), src.alphaType(), dst.colorSpace(), dst.alphaType());
        clampGamut = dstIsNormalized && dst.alphaType() == kPremul_SkAlphaType;
    } else {
        clampGamut = dstIsNormalized && !srcIsNormalized && dst.alphaType() == kPremul_SkAlphaType;
        if (!clampGamut) {
            loadStoreSwizzle = skgpu::Swizzle::Concat(loadSwizzle, storeSwizzle);
        }
    }
    int cnt = 1;
    int height = src.height();
    SkRasterPipeline_MemoryCtx
            srcCtx{const_cast<void*>(src.addr()), SkToInt(src.rowBytes()/srcBpp)},
            dstCtx{                   dst.addr(), SkToInt(dst.rowBytes()/dstBpp)};

    if (flipY) {
        // It *almost* works to point the src at the last row and negate the stride and run the
        // whole rectangle. However, SkRasterPipeline::run()'s control loop uses size_t loop
        // variables so it winds up relying on unsigned overflow math. It works out in practice
        // but UBSAN says "no!" as it's technically undefined and in theory a compiler could emit
        // code that didn't do what is intended. So we go one row at a time. :(
        srcCtx.pixels = static_cast<char*>(srcCtx.pixels) + src.rowBytes()*(height - 1);
        std::swap(cnt, height);
    }

    bool hasConversion = alphaOrCSConversion || clampGamut || lumMode != LumMode::kNone;

    if (srcIsSRGB && dstIsSRGB && !hasConversion) {
        // No need to convert from srgb if we are just going to immediately convert it back.
        srcIsSRGB = dstIsSRGB = false;
    }

    hasConversion = hasConversion || srcIsSRGB || dstIsSRGB;

    for (int i = 0; i < cnt; ++i) {
        SkRasterPipeline_<256> pipeline;
        pipeline.append(load, &srcCtx);
        if (hasConversion) {
            loadSwizzle.apply(&pipeline);
            if (srcIsSRGB) {
                pipeline.append_transfer_function(*skcms_sRGB_TransferFunction());
            }
            if (alphaOrCSConversion) {
                steps->apply(&pipeline);
            }
            if (clampGamut) {
                append_clamp_gamut(&pipeline);
            }
            switch (lumMode) {
                case LumMode::kNone:
                    break;
                case LumMode::kToRGB:
                    pipeline.append(SkRasterPipeline::StockStage::bt709_luminance_or_luma_to_rgb);
                    break;
                case LumMode::kToAlpha:
                    pipeline.append(SkRasterPipeline::StockStage::bt709_luminance_or_luma_to_alpha);
                    // If we ever need to store srgb-encoded gray (e.g. GL_SLUMINANCE8) then we
                    // should use ToRGB and then a swizzle stage rather than ToAlpha. The subsequent
                    // transfer function stage ignores the alpha channel (where we just stashed the
                    // gray).
                    SkASSERT(!dstIsSRGB);
                    break;
            }
            if (dstIsSRGB) {
                pipeline.append_transfer_function(*skcms_sRGB_Inverse_TransferFunction());
            }
            storeSwizzle.apply(&pipeline);
        } else {
            loadStoreSwizzle.apply(&pipeline);
        }
        pipeline.append(store, &dstCtx);
        pipeline.run(0, 0, src.width(), height);
        srcCtx.pixels = static_cast<char*>(srcCtx.pixels) - src.rowBytes();
        dstCtx.pixels = static_cast<char*>(dstCtx.pixels) + dst.rowBytes();
    }
    return true;
}

bool GrClearImage(const GrImageInfo& dstInfo, void* dst, size_t dstRB, std::array<float, 4> color) {
    TRACE_EVENT0("skia.gpu", TRACE_FUNC);

    if (!dstInfo.isValid()) {
        return false;
    }
    if (!dst) {
        return false;
    }
    if (dstRB < dstInfo.minRowBytes()) {
        return false;
    }
    if (dstInfo.colorType() == GrColorType::kRGB_888) {
        // SkRasterPipeline doesn't handle writing to RGB_888. So we handle that specially here.
        uint32_t rgba = SkColor4f{color[0], color[1], color[2], color[3]}.toBytes_RGBA();
        for (int y = 0; y < dstInfo.height(); ++y) {
            char* d = static_cast<char*>(dst) + y * dstRB;
            for (int x = 0; x < dstInfo.width(); ++x, d += 3) {
                memcpy(d, &rgba, 3);
            }
        }
        return true;
    }

    LumMode lumMode;
    bool isNormalized;
    bool dstIsSRGB;
    SkRasterPipeline::StockStage store;
    skgpu::Swizzle storeSwizzle = get_dst_swizzle_and_store(dstInfo.colorType(), &store, &lumMode,
                                                            &isNormalized, &dstIsSRGB);
    char block[64];
    SkArenaAlloc alloc(block, sizeof(block), 1024);
    SkRasterPipeline_<256> pipeline;
    pipeline.append_constant_color(&alloc, color.data());
    switch (lumMode) {
        case LumMode::kNone:
            break;
        case LumMode::kToRGB:
            pipeline.append(SkRasterPipeline::StockStage::bt709_luminance_or_luma_to_rgb);
            break;
        case LumMode::kToAlpha:
            pipeline.append(SkRasterPipeline::StockStage::bt709_luminance_or_luma_to_alpha);
            // If we ever need to store srgb-encoded gray (e.g. GL_SLUMINANCE8) then we should use
            // ToRGB and then a swizzle stage rather than ToAlpha. The subsequent transfer function
            // stage ignores the alpha channel (where we just stashed the gray).
            SkASSERT(!dstIsSRGB);
            break;
    }
    if (dstIsSRGB) {
        pipeline.append_transfer_function(*skcms_sRGB_Inverse_TransferFunction());
    }
    storeSwizzle.apply(&pipeline);
    SkRasterPipeline_MemoryCtx dstCtx{dst, SkToInt(dstRB/dstInfo.bpp())};
    pipeline.append(store, &dstCtx);
    pipeline.run(0, 0, dstInfo.width(), dstInfo.height());

    return true;
}

GrColorType SkColorTypeAndFormatToGrColorType(const GrCaps* caps,
                                              SkColorType skCT,
                                              const GrBackendFormat& format) {
    GrColorType grCT = SkColorTypeToGrColorType(skCT);
    // Until we support SRGB in the SkColorType we have to do this manual check here to make sure
    // we use the correct GrColorType.
    if (caps->isFormatSRGB(format)) {
        if (grCT != GrColorType::kRGBA_8888) {
            return GrColorType::kUnknown;
        }
        grCT = GrColorType::kRGBA_8888_SRGB;
    }
    return grCT;
}<|MERGE_RESOLUTION|>--- conflicted
+++ resolved
@@ -12,17 +12,17 @@
 #include "src/core/SkColorSpaceXformSteps.h"
 #include "src/core/SkCompressedDataUtils.h"
 #include "src/core/SkConvertPixels.h"
+#include "src/core/SkMathPriv.h"
 #include "src/core/SkMipmap.h"
+#include "src/core/SkRasterPipeline.h"
 #include "src/core/SkTLazy.h"
 #include "src/core/SkTraceEvent.h"
 #include "src/core/SkUtils.h"
+#include "src/gpu/GrCaps.h"
 #include "src/gpu/GrColor.h"
 #include "src/gpu/GrImageInfo.h"
 #include "src/gpu/GrPixmap.h"
-<<<<<<< HEAD
-=======
 #include "src/gpu/Swizzle.h"
->>>>>>> 614a3d7a
 
 struct ETC1Block {
     uint32_t fHigh;
@@ -393,15 +393,12 @@
         case GrColorType::kGray_8:           *load = SkRasterPipeline::load_a8;
                                              swizzle = skgpu::Swizzle("aaa1");
                                              break;
-<<<<<<< HEAD
-=======
         case GrColorType::kR_8xxx:           *load = SkRasterPipeline::load_8888;
                                              swizzle = skgpu::Swizzle("r001");
                                              break;
         case GrColorType::kR_8:              *load = SkRasterPipeline::load_a8;
                                              swizzle = skgpu::Swizzle("a001");
                                              break;
->>>>>>> 614a3d7a
         case GrColorType::kGrayAlpha_88:    *load = SkRasterPipeline::load_rg88;
                                              swizzle = skgpu::Swizzle("rrrg");
                                              break;
@@ -414,7 +411,6 @@
 
         // These are color types we don't expect to ever have to load.
         case GrColorType::kRGB_888:
-        case GrColorType::kR_8:
         case GrColorType::kR_16:
         case GrColorType::kR_F16:
         case GrColorType::kGray_F16:
@@ -483,14 +479,10 @@
         case GrColorType::kRGB_888x:         swizzle = skgpu::Swizzle("rgb1");
                                              *store = SkRasterPipeline::store_8888;
                                              break;
-<<<<<<< HEAD
-        case GrColorType::kR_8:              swizzle = GrSwizzle("agbr");
-=======
         case GrColorType::kR_8xxx:           swizzle = skgpu::Swizzle("r001");
                                              *store = SkRasterPipeline::store_8888;
                                              break;
         case GrColorType::kR_8:              swizzle = skgpu::Swizzle("agbr");
->>>>>>> 614a3d7a
                                              *store = SkRasterPipeline::store_a8;
                                              break;
         case GrColorType::kR_16:             swizzle = skgpu::Swizzle("agbr");
@@ -764,19 +756,4 @@
     pipeline.run(0, 0, dstInfo.width(), dstInfo.height());
 
     return true;
-}
-
-GrColorType SkColorTypeAndFormatToGrColorType(const GrCaps* caps,
-                                              SkColorType skCT,
-                                              const GrBackendFormat& format) {
-    GrColorType grCT = SkColorTypeToGrColorType(skCT);
-    // Until we support SRGB in the SkColorType we have to do this manual check here to make sure
-    // we use the correct GrColorType.
-    if (caps->isFormatSRGB(format)) {
-        if (grCT != GrColorType::kRGBA_8888) {
-            return GrColorType::kUnknown;
-        }
-        grCT = GrColorType::kRGBA_8888_SRGB;
-    }
-    return grCT;
 }