--- conflicted
+++ resolved
@@ -6,14 +6,17 @@
 */
 
 #include "src/gpu/GrFragmentProcessor.h"
+
+#include "src/core/SkRuntimeEffectPriv.h"
 #include "src/gpu/GrPipeline.h"
 #include "src/gpu/GrProcessorAnalysis.h"
+#include "src/gpu/GrShaderCaps.h"
+#include "src/gpu/KeyBuilder.h"
 #include "src/gpu/effects/GrBlendFragmentProcessor.h"
 #include "src/gpu/effects/GrSkSLFP.h"
-#include "src/gpu/effects/generated/GrClampFragmentProcessor.h"
-#include "src/gpu/effects/generated/GrOverrideInputFragmentProcessor.h"
-#include "src/gpu/glsl/GrGLSLFragmentProcessor.h"
+#include "src/gpu/effects/GrTextureEffect.h"
 #include "src/gpu/glsl/GrGLSLFragmentShaderBuilder.h"
+#include "src/gpu/glsl/GrGLSLProgramBuilder.h"
 #include "src/gpu/glsl/GrGLSLProgramDataManager.h"
 #include "src/gpu/glsl/GrGLSLUniformHandler.h"
 
@@ -21,7 +24,7 @@
     if (this->classID() != that.classID()) {
         return false;
     }
-    if (this->usesVaryingCoordsDirectly() != that.usesVaryingCoordsDirectly()) {
+    if (this->sampleUsage() != that.sampleUsage()) {
         return false;
     }
     if (!this->onIsEqual(that)) {
@@ -43,7 +46,7 @@
     return true;
 }
 
-void GrFragmentProcessor::visitProxies(const GrOp::VisitProxyFunc& func) const {
+void GrFragmentProcessor::visitProxies(const GrVisitProxyFunc& func) const {
     this->visitTextureEffects([&func](const GrTextureEffect& te) {
         func(te.view().proxy(), te.samplerState().mipmapped());
     });
@@ -57,6 +60,18 @@
     for (auto& child : fChildProcessors) {
         if (child) {
             child->visitTextureEffects(func);
+        }
+    }
+}
+
+void GrFragmentProcessor::visitWithImpls(
+        const std::function<void(const GrFragmentProcessor&, ProgramImpl&)>& f,
+        ProgramImpl& impl) const {
+    f(*this, impl);
+    SkASSERT(impl.numChildProcessors() == this->numChildProcessors());
+    for (int i = 0; i < this->numChildProcessors(); ++i) {
+        if (const auto* child = this->childProcessor(i)) {
+            child->visitWithImpls(f, *impl.childProcessor(i));
         }
     }
 }
@@ -99,32 +114,14 @@
 }
 #endif
 
-std::unique_ptr<GrGLSLFragmentProcessor> GrFragmentProcessor::makeProgramImpl() const {
-    std::unique_ptr<GrGLSLFragmentProcessor> glFragProc = this->onMakeProgramImpl();
-    glFragProc->fChildProcessors.push_back_n(fChildProcessors.count());
+std::unique_ptr<GrFragmentProcessor::ProgramImpl> GrFragmentProcessor::makeProgramImpl() const {
+    std::unique_ptr<ProgramImpl> impl = this->onMakeProgramImpl();
+    impl->fChildProcessors.push_back_n(fChildProcessors.count());
     for (int i = 0; i < fChildProcessors.count(); ++i) {
-        glFragProc->fChildProcessors[i] = fChildProcessors[i]
-                                                  ? fChildProcessors[i]->makeProgramImpl()
-                                                  : nullptr;
-    }
-    return glFragProc;
-}
-
-void GrFragmentProcessor::addAndPushFlagToChildren(PrivateFlags flag) {
-    // This propagates down, so if we've already marked it, all our children should have it too
-    if (!(fFlags & flag)) {
-        fFlags |= flag;
-        for (auto& child : fChildProcessors) {
-            if (child) {
-                child->addAndPushFlagToChildren(flag);
-            }
-        }
-    }
-#ifdef SK_DEBUG
-    for (auto& child : fChildProcessors) {
-        SkASSERT(!child || (child->fFlags & flag));
-    }
-#endif
+        impl->fChildProcessors[i] = fChildProcessors[i] ? fChildProcessors[i]->makeProgramImpl()
+                                                        : nullptr;
+    }
+    return impl;
 }
 
 int GrFragmentProcessor::numNonNullChildProcessors() const {
@@ -146,6 +143,8 @@
 
 void GrFragmentProcessor::registerChild(std::unique_ptr<GrFragmentProcessor> child,
                                         SkSL::SampleUsage sampleUsage) {
+    SkASSERT(sampleUsage.isSampled());
+
     if (!child) {
         fChildProcessors.push_back(nullptr);
         return;
@@ -153,34 +152,22 @@
 
     // The child should not have been attached to another FP already and not had any sampling
     // strategy set on it.
-    SkASSERT(!child->fParent && !child->sampleUsage().isSampled() &&
-             !child->isSampledWithExplicitCoords() && !child->hasPerspectiveTransform());
+    SkASSERT(!child->fParent && !child->sampleUsage().isSampled());
 
     // Configure child's sampling state first
     child->fUsage = sampleUsage;
 
-    if (sampleUsage.isExplicit()) {
-        child->addAndPushFlagToChildren(kSampledWithExplicitCoords_Flag);
-    }
-
-    // Push perspective matrix type to children
-    if (sampleUsage.fHasPerspective) {
-        child->addAndPushFlagToChildren(kNetTransformHasPerspective_Flag);
-    }
-
-    // If the child is not sampled explicitly and not already accessing sample coords directly
-    // (through reference or variable matrix expansion), then mark that this FP tree relies on
-    // coordinates at a lower level. If the child is sampled with explicit coordinates and
-    // there isn't any other direct reference to the sample coords, we halt the upwards propagation
-    // because it means this FP is determining coordinates on its own.
-    if (!child->isSampledWithExplicitCoords()) {
-        if ((child->fFlags & kUsesSampleCoordsDirectly_Flag ||
-             child->fFlags & kUsesSampleCoordsIndirectly_Flag)) {
-            fFlags |= kUsesSampleCoordsIndirectly_Flag;
-        }
-    }
-
-    fRequestedFeatures |= child->fRequestedFeatures;
+    // Propagate the "will read dest-color" flag up to parent FPs.
+    if (child->willReadDstColor()) {
+        this->setWillReadDstColor();
+    }
+
+    // If this child receives passthrough or matrix transformed coords from its parent then note
+    // that the parent's coords are used indirectly to ensure that they aren't omitted.
+    if ((sampleUsage.isPassThrough() || sampleUsage.isUniformMatrix()) &&
+        child->usesSampleCoords()) {
+        fFlags |= kUsesSampleCoordsIndirectly_Flag;
+    }
 
     // Record that the child is attached to us; this FP is the source of any uniform data needed
     // to evaluate the child sample matrix.
@@ -188,8 +175,7 @@
     fChildProcessors.push_back(std::move(child));
 
     // Validate: our sample strategy comes from a parent we shouldn't have yet.
-    SkASSERT(!this->isSampledWithExplicitCoords() && !this->hasPerspectiveTransform() &&
-             !fUsage.isSampled() && !fParent);
+    SkASSERT(!fUsage.isSampled() && !fParent);
 }
 
 void GrFragmentProcessor::cloneAndRegisterAllChildProcessors(const GrFragmentProcessor& src) {
@@ -204,21 +190,15 @@
 
 std::unique_ptr<GrFragmentProcessor> GrFragmentProcessor::MakeColor(SkPMColor4f color) {
     // Use ColorFilter signature/factory to get the constant output for constant input optimization
-    static constexpr char kCode[] = R"(
+    static auto effect = SkMakeRuntimeEffect(SkRuntimeEffect::MakeForColorFilter, R"(
         uniform half4 color;
         half4 main(half4 inColor) { return color; }
-    )";
-    auto builder = GrRuntimeFPBuilder::Make<kCode, SkRuntimeEffect::MakeForColorFilter>();
-    builder.uniform("color") = color;
-    return builder.makeFP();
-}
-
-std::unique_ptr<GrFragmentProcessor> GrFragmentProcessor::MulChildByInputAlpha(
-        std::unique_ptr<GrFragmentProcessor> fp) {
-    if (!fp) {
-        return nullptr;
-    }
-    return GrBlendFragmentProcessor::Make(/*src=*/nullptr, std::move(fp), SkBlendMode::kDstIn);
+    )");
+    SkASSERT(SkRuntimeEffectPriv::SupportsConstantOutputForConstantInput(effect));
+    return GrSkSLFP::Make(effect, "color_fp", /*inputFP=*/nullptr,
+                          color.isOpaque() ? GrSkSLFP::OptFlags::kPreservesOpaqueInput
+                                           : GrSkSLFP::OptFlags::kNone,
+                          "color", color);
 }
 
 std::unique_ptr<GrFragmentProcessor> GrFragmentProcessor::MulInputByChildAlpha(
@@ -229,28 +209,40 @@
     return GrBlendFragmentProcessor::Make(/*src=*/nullptr, std::move(fp), SkBlendMode::kSrcIn);
 }
 
-std::unique_ptr<GrFragmentProcessor> GrFragmentProcessor::ModulateAlpha(
-        std::unique_ptr<GrFragmentProcessor> inputFP, const SkPMColor4f& color) {
-    auto colorFP = MakeColor(color);
-    return GrBlendFragmentProcessor::Make(
-            std::move(colorFP), std::move(inputFP), SkBlendMode::kSrcIn,
-            GrBlendFragmentProcessor::BlendBehavior::kSkModeBehavior);
+std::unique_ptr<GrFragmentProcessor> GrFragmentProcessor::ApplyPaintAlpha(
+        std::unique_ptr<GrFragmentProcessor> child) {
+    SkASSERT(child);
+    static auto effect = SkMakeRuntimeEffect(SkRuntimeEffect::MakeForColorFilter, R"(
+        uniform colorFilter fp;
+        half4 main(half4 inColor) {
+            return fp.eval(inColor.rgb1) * inColor.a;
+        }
+    )");
+    return GrSkSLFP::Make(effect, "ApplyPaintAlpha", /*inputFP=*/nullptr,
+                          GrSkSLFP::OptFlags::kPreservesOpaqueInput |
+                          GrSkSLFP::OptFlags::kCompatibleWithCoverageAsAlpha,
+                          "fp", std::move(child));
 }
 
 std::unique_ptr<GrFragmentProcessor> GrFragmentProcessor::ModulateRGBA(
         std::unique_ptr<GrFragmentProcessor> inputFP, const SkPMColor4f& color) {
     auto colorFP = MakeColor(color);
-    return GrBlendFragmentProcessor::Make(
-            std::move(colorFP), std::move(inputFP), SkBlendMode::kModulate,
-            GrBlendFragmentProcessor::BlendBehavior::kSkModeBehavior);
-}
-
-std::unique_ptr<GrFragmentProcessor> GrFragmentProcessor::ClampPremulOutput(
+    return GrBlendFragmentProcessor::Make(std::move(colorFP),
+                                          std::move(inputFP),
+                                          SkBlendMode::kModulate);
+}
+
+std::unique_ptr<GrFragmentProcessor> GrFragmentProcessor::ClampOutput(
         std::unique_ptr<GrFragmentProcessor> fp) {
-    if (!fp) {
-        return nullptr;
-    }
-    return GrClampFragmentProcessor::Make(std::move(fp), /*clampToPremul=*/true);
+    SkASSERT(fp);
+    static auto effect = SkMakeRuntimeEffect(SkRuntimeEffect::MakeForColorFilter, R"(
+        half4 main(half4 inColor) {
+            return saturate(inColor);
+        }
+    )");
+    SkASSERT(SkRuntimeEffectPriv::SupportsConstantOutputForConstantInput(effect));
+    return GrSkSLFP::Make(
+            effect, "Clamp", std::move(fp), GrSkSLFP::OptFlags::kPreservesOpaqueInput);
 }
 
 std::unique_ptr<GrFragmentProcessor> GrFragmentProcessor::SwizzleOutput(
@@ -264,7 +256,6 @@
         }
 
         const char* name() const override { return "Swizzle"; }
-        const GrSwizzle& swizzle() const { return fSwizzle; }
 
         std::unique_ptr<GrFragmentProcessor> clone() const override {
             return Make(this->childProcessor(0)->clone(), fSwizzle);
@@ -278,28 +269,24 @@
             this->registerChild(std::move(fp));
         }
 
-        std::unique_ptr<GrGLSLFragmentProcessor> onMakeProgramImpl() const override {
-            class GLFP : public GrGLSLFragmentProcessor {
+        std::unique_ptr<ProgramImpl> onMakeProgramImpl() const override {
+            class Impl : public ProgramImpl {
             public:
                 void emitCode(EmitArgs& args) override {
                     SkString childColor = this->invokeChild(0, args);
 
                     const SwizzleFragmentProcessor& sfp = args.fFp.cast<SwizzleFragmentProcessor>();
-<<<<<<< HEAD
-                    const GrSwizzle& swizzle = sfp.swizzle();
-=======
                     const skgpu::Swizzle& swizzle = sfp.fSwizzle;
->>>>>>> 614a3d7a
                     GrGLSLFPFragmentBuilder* fragBuilder = args.fFragBuilder;
 
                     fragBuilder->codeAppendf("return %s.%s;",
                                              childColor.c_str(), swizzle.asString().c_str());
                 }
             };
-            return std::make_unique<GLFP>();
-        }
-
-        void onGetGLSLProcessorKey(const GrShaderCaps&, GrProcessorKeyBuilder* b) const override {
+            return std::make_unique<Impl>();
+        }
+
+        void onAddToKey(const GrShaderCaps&, skgpu::KeyBuilder* b) const override {
             b->add32(fSwizzle.asKey());
         }
 
@@ -326,80 +313,55 @@
     return SwizzleFragmentProcessor::Make(std::move(fp), swizzle);
 }
 
-std::unique_ptr<GrFragmentProcessor> GrFragmentProcessor::MakeInputPremulAndMulByOutput(
-        std::unique_ptr<GrFragmentProcessor> fp) {
-    class PremulFragmentProcessor : public GrFragmentProcessor {
-    public:
-        static std::unique_ptr<GrFragmentProcessor> Make(
-                std::unique_ptr<GrFragmentProcessor> processor) {
-            return std::unique_ptr<GrFragmentProcessor>(
-                    new PremulFragmentProcessor(std::move(processor)));
-        }
-
-        const char* name() const override { return "Premultiply"; }
-
-        std::unique_ptr<GrFragmentProcessor> clone() const override {
-            return Make(this->childProcessor(0)->clone());
-        }
-
-    private:
-        PremulFragmentProcessor(std::unique_ptr<GrFragmentProcessor> processor)
-                : INHERITED(kPremulFragmentProcessor_ClassID, OptFlags(processor.get())) {
-            this->registerChild(std::move(processor));
-        }
-
-        std::unique_ptr<GrGLSLFragmentProcessor> onMakeProgramImpl() const override {
-            class GLFP : public GrGLSLFragmentProcessor {
-            public:
-                void emitCode(EmitArgs& args) override {
-                    GrGLSLFPFragmentBuilder* fragBuilder = args.fFragBuilder;
-                    SkString temp = this->invokeChild(/*childIndex=*/0, "half4(1)", args);
-                    fragBuilder->codeAppendf("half4 color = %s;", temp.c_str());
-                    fragBuilder->codeAppendf("color.rgb *= %s.rgb;", args.fInputColor);
-                    fragBuilder->codeAppendf("return color * %s.a;", args.fInputColor);
-                }
-            };
-            return std::make_unique<GLFP>();
-        }
-
-        void onGetGLSLProcessorKey(const GrShaderCaps&, GrProcessorKeyBuilder*) const override {}
-
-        bool onIsEqual(const GrFragmentProcessor&) const override { return true; }
-
-        static OptimizationFlags OptFlags(const GrFragmentProcessor* inner) {
-            OptimizationFlags flags = kNone_OptimizationFlags;
-            if (inner->preservesOpaqueInput()) {
-                flags |= kPreservesOpaqueInput_OptimizationFlag;
-            }
-            if (inner->hasConstantOutputForConstantInput()) {
-                flags |= kConstantOutputForConstantInput_OptimizationFlag;
-            }
-            return flags;
-        }
-
-        SkPMColor4f constantOutputForConstantInput(const SkPMColor4f& input) const override {
-            SkPMColor4f childColor = ConstantOutputForConstantInput(this->childProcessor(0),
-                                                                    SK_PMColor4fWHITE);
-            SkPMColor4f premulInput = SkColor4f{ input.fR, input.fG, input.fB, input.fA }.premul();
-            return premulInput * childColor;
-        }
-
-        using INHERITED = GrFragmentProcessor;
-    };
+//////////////////////////////////////////////////////////////////////////////
+
+std::unique_ptr<GrFragmentProcessor> GrFragmentProcessor::OverrideInput(
+        std::unique_ptr<GrFragmentProcessor> fp, const SkPMColor4f& color) {
     if (!fp) {
         return nullptr;
     }
-    return PremulFragmentProcessor::Make(std::move(fp));
+    static auto effect = SkMakeRuntimeEffect(SkRuntimeEffect::MakeForColorFilter, R"(
+        uniform colorFilter fp;  // Declared as colorFilter so we can pass a color
+        uniform half4 color;
+        half4 main(half4 inColor) {
+            return fp.eval(color);
+        }
+    )");
+    SkASSERT(SkRuntimeEffectPriv::SupportsConstantOutputForConstantInput(effect));
+    return GrSkSLFP::Make(effect, "OverrideInput", /*inputFP=*/nullptr,
+                          color.isOpaque() ? GrSkSLFP::OptFlags::kPreservesOpaqueInput
+                                           : GrSkSLFP::OptFlags::kNone,
+                          "fp", std::move(fp),
+                          "color", color);
 }
 
 //////////////////////////////////////////////////////////////////////////////
 
-std::unique_ptr<GrFragmentProcessor> GrFragmentProcessor::OverrideInput(
-        std::unique_ptr<GrFragmentProcessor> fp, const SkPMColor4f& color, bool useUniform) {
-    if (!fp) {
-        return nullptr;
-    }
-    return GrOverrideInputFragmentProcessor::Make(std::move(fp), color, useUniform);
+std::unique_ptr<GrFragmentProcessor> GrFragmentProcessor::DisableCoverageAsAlpha(
+        std::unique_ptr<GrFragmentProcessor> fp) {
+    if (!fp || !fp->compatibleWithCoverageAsAlpha()) {
+        return fp;
+    }
+    static auto effect = SkMakeRuntimeEffect(SkRuntimeEffect::MakeForColorFilter, R"(
+        half4 main(half4 inColor) { return inColor; }
+    )");
+    SkASSERT(SkRuntimeEffectPriv::SupportsConstantOutputForConstantInput(effect));
+    return GrSkSLFP::Make(effect, "DisableCoverageAsAlpha", std::move(fp),
+                          GrSkSLFP::OptFlags::kPreservesOpaqueInput);
+}
+
+//////////////////////////////////////////////////////////////////////////////
+
+std::unique_ptr<GrFragmentProcessor> GrFragmentProcessor::UseDestColorAsInput(
+        std::unique_ptr<GrFragmentProcessor> fp) {
+    static auto effect = SkMakeRuntimeEffect(SkRuntimeEffect::MakeForBlender, R"(
+        uniform colorFilter fp;  // Declared as colorFilter so we can pass a color
+        half4 main(half4 src, half4 dst) {
+            return fp.eval(dst);
+        }
+    )");
+    return GrSkSLFP::Make(effect, "UseDestColorAsInput", /*inputFP=*/nullptr,
+                          GrSkSLFP::OptFlags::kNone, "fp", std::move(fp));
 }
 
 //////////////////////////////////////////////////////////////////////////////
@@ -421,8 +383,8 @@
         }
 
     private:
-        std::unique_ptr<GrGLSLFragmentProcessor> onMakeProgramImpl() const override {
-            class GLFP : public GrGLSLFragmentProcessor {
+        std::unique_ptr<ProgramImpl> onMakeProgramImpl() const override {
+            class Impl : public ProgramImpl {
             public:
                 void emitCode(EmitArgs& args) override {
                     SkString result = this->invokeChild(1, args);         // g(x)
@@ -430,7 +392,7 @@
                     args.fFragBuilder->codeAppendf("return %s;", result.c_str());
                 }
             };
-            return std::make_unique<GLFP>();
+            return std::make_unique<Impl>();
         }
 
         ComposeProcessor(std::unique_ptr<GrFragmentProcessor> f,
@@ -441,12 +403,9 @@
             this->registerChild(std::move(g));
         }
 
-        ComposeProcessor(const ComposeProcessor& that)
-                : INHERITED(kSeriesFragmentProcessor_ClassID, that.optimizationFlags()) {
-            this->cloneAndRegisterAllChildProcessors(that);
-        }
-
-        void onGetGLSLProcessorKey(const GrShaderCaps&, GrProcessorKeyBuilder*) const override {}
+        ComposeProcessor(const ComposeProcessor& that) : INHERITED(that) {}
+
+        void onAddToKey(const GrShaderCaps&, skgpu::KeyBuilder*) const override {}
 
         bool onIsEqual(const GrFragmentProcessor&) const override { return true; }
 
@@ -497,29 +456,498 @@
 
 //////////////////////////////////////////////////////////////////////////////
 
-GrFragmentProcessor::CIter::CIter(const GrPaint& paint) {
-    if (paint.hasCoverageFragmentProcessor()) {
-        fFPStack.push_back(paint.getCoverageFragmentProcessor());
-    }
-    if (paint.hasColorFragmentProcessor()) {
-        fFPStack.push_back(paint.getColorFragmentProcessor());
-    }
-}
-
-GrFragmentProcessor::CIter::CIter(const GrPipeline& pipeline) {
-    for (int i = pipeline.numFragmentProcessors() - 1; i >= 0; --i) {
-        fFPStack.push_back(&pipeline.getFragmentProcessor(i));
-    }
-}
-
-GrFragmentProcessor::CIter& GrFragmentProcessor::CIter::operator++() {
-    SkASSERT(!fFPStack.empty());
-    const GrFragmentProcessor* back = fFPStack.back();
-    fFPStack.pop_back();
-    for (int i = back->numChildProcessors() - 1; i >= 0; --i) {
-        if (auto child = back->childProcessor(i)) {
-            fFPStack.push_back(child);
-        }
-    }
-    return *this;
-}
+std::unique_ptr<GrFragmentProcessor> GrFragmentProcessor::ColorMatrix(
+        std::unique_ptr<GrFragmentProcessor> child,
+        const float matrix[20],
+        bool unpremulInput,
+        bool clampRGBOutput,
+        bool premulOutput) {
+    static auto effect = SkMakeRuntimeEffect(SkRuntimeEffect::MakeForColorFilter, R"(
+        uniform half4x4 m;
+        uniform half4   v;
+        uniform int unpremulInput;   // always specialized
+        uniform int clampRGBOutput;  // always specialized
+        uniform int premulOutput;    // always specialized
+        half4 main(half4 color) {
+            if (bool(unpremulInput)) {
+                color = unpremul(color);
+            }
+            color = m * color + v;
+            if (bool(clampRGBOutput)) {
+                color = saturate(color);
+            } else {
+                color.a = saturate(color.a);
+            }
+            if (bool(premulOutput)) {
+                color.rgb *= color.a;
+            }
+            return color;
+        }
+    )");
+    SkASSERT(SkRuntimeEffectPriv::SupportsConstantOutputForConstantInput(effect));
+
+    SkM44 m44(matrix[ 0], matrix[ 1], matrix[ 2], matrix[ 3],
+              matrix[ 5], matrix[ 6], matrix[ 7], matrix[ 8],
+              matrix[10], matrix[11], matrix[12], matrix[13],
+              matrix[15], matrix[16], matrix[17], matrix[18]);
+    SkV4 v4 = {matrix[4], matrix[9], matrix[14], matrix[19]};
+    return GrSkSLFP::Make(effect, "ColorMatrix", std::move(child), GrSkSLFP::OptFlags::kNone,
+                          "m", m44,
+                          "v", v4,
+                          "unpremulInput",  GrSkSLFP::Specialize(unpremulInput  ? 1 : 0),
+                          "clampRGBOutput", GrSkSLFP::Specialize(clampRGBOutput ? 1 : 0),
+                          "premulOutput",   GrSkSLFP::Specialize(premulOutput   ? 1 : 0));
+}
+
+//////////////////////////////////////////////////////////////////////////////
+
+std::unique_ptr<GrFragmentProcessor> GrFragmentProcessor::SurfaceColor() {
+    class SurfaceColorProcessor : public GrFragmentProcessor {
+    public:
+        static std::unique_ptr<GrFragmentProcessor> Make() {
+            return std::unique_ptr<GrFragmentProcessor>(new SurfaceColorProcessor());
+        }
+
+        std::unique_ptr<GrFragmentProcessor> clone() const override { return Make(); }
+
+        const char* name() const override { return "SurfaceColor"; }
+
+    private:
+        std::unique_ptr<ProgramImpl> onMakeProgramImpl() const override {
+            class Impl : public ProgramImpl {
+            public:
+                void emitCode(EmitArgs& args) override {
+                    const char* dstColor = args.fFragBuilder->dstColor();
+                    args.fFragBuilder->codeAppendf("return %s;", dstColor);
+                }
+            };
+            return std::make_unique<Impl>();
+        }
+
+        SurfaceColorProcessor()
+                : INHERITED(kSurfaceColorProcessor_ClassID, kNone_OptimizationFlags) {
+            this->setWillReadDstColor();
+        }
+
+        void onAddToKey(const GrShaderCaps&, skgpu::KeyBuilder*) const override {}
+
+        bool onIsEqual(const GrFragmentProcessor&) const override { return true; }
+
+        using INHERITED = GrFragmentProcessor;
+    };
+
+    return SurfaceColorProcessor::Make();
+}
+
+//////////////////////////////////////////////////////////////////////////////
+
+std::unique_ptr<GrFragmentProcessor> GrFragmentProcessor::DeviceSpace(
+        std::unique_ptr<GrFragmentProcessor> fp) {
+    if (!fp) {
+        return nullptr;
+    }
+
+    class DeviceSpace : GrFragmentProcessor {
+    public:
+        static std::unique_ptr<GrFragmentProcessor> Make(std::unique_ptr<GrFragmentProcessor> fp) {
+            return std::unique_ptr<GrFragmentProcessor>(new DeviceSpace(std::move(fp)));
+        }
+
+    private:
+        DeviceSpace(std::unique_ptr<GrFragmentProcessor> fp)
+                : GrFragmentProcessor(kDeviceSpace_ClassID, fp->optimizationFlags()) {
+            // Passing FragCoord here is the reason this is a subclass and not a runtime-FP.
+            this->registerChild(std::move(fp), SkSL::SampleUsage::FragCoord());
+        }
+
+        std::unique_ptr<GrFragmentProcessor> clone() const override {
+            auto child = this->childProcessor(0)->clone();
+            return std::unique_ptr<GrFragmentProcessor>(new DeviceSpace(std::move(child)));
+        }
+
+        SkPMColor4f constantOutputForConstantInput(const SkPMColor4f& f) const override {
+            return this->childProcessor(0)->constantOutputForConstantInput(f);
+        }
+
+        std::unique_ptr<ProgramImpl> onMakeProgramImpl() const override {
+            class Impl : public ProgramImpl {
+            public:
+                Impl() = default;
+                void emitCode(ProgramImpl::EmitArgs& args) override {
+                    auto child = this->invokeChild(0, args.fInputColor, args, "sk_FragCoord.xy");
+                    args.fFragBuilder->codeAppendf("return %s;", child.c_str());
+                }
+            };
+            return std::make_unique<Impl>();
+        }
+
+        void onAddToKey(const GrShaderCaps&, skgpu::KeyBuilder*) const override {}
+
+        bool onIsEqual(const GrFragmentProcessor& processor) const override { return true; }
+
+        const char* name() const override { return "DeviceSpace"; }
+    };
+
+    return DeviceSpace::Make(std::move(fp));
+}
+
+//////////////////////////////////////////////////////////////////////////////
+
+#define CLIP_EDGE_SKSL              \
+    "const int kFillBW = 0;"        \
+    "const int kFillAA = 1;"        \
+    "const int kInverseFillBW = 2;" \
+    "const int kInverseFillAA = 3;"
+
+static_assert(static_cast<int>(GrClipEdgeType::kFillBW) == 0);
+static_assert(static_cast<int>(GrClipEdgeType::kFillAA) == 1);
+static_assert(static_cast<int>(GrClipEdgeType::kInverseFillBW) == 2);
+static_assert(static_cast<int>(GrClipEdgeType::kInverseFillAA) == 3);
+
+std::unique_ptr<GrFragmentProcessor> GrFragmentProcessor::Rect(
+        std::unique_ptr<GrFragmentProcessor> inputFP, GrClipEdgeType edgeType, SkRect rect) {
+    static auto effect = SkMakeRuntimeEffect(SkRuntimeEffect::MakeForShader, CLIP_EDGE_SKSL R"(
+        uniform int edgeType;  // GrClipEdgeType, specialized
+        uniform float4 rectUniform;
+
+        half4 main(float2 xy, half4 inColor) {
+            half coverage;
+            if (edgeType == kFillBW || edgeType == kInverseFillBW) {
+                // non-AA
+                coverage = all(greaterThan(float4(sk_FragCoord.xy, rectUniform.zw),
+                                           float4(rectUniform.xy, sk_FragCoord.xy))) ? 1 : 0;
+            } else {
+                // compute coverage relative to left and right edges, add, then subtract 1 to
+                // account for double counting. And similar for top/bottom.
+                half4 dists4 = clamp(half4(1, 1, -1, -1) *
+                                     half4(sk_FragCoord.xyxy - rectUniform), 0, 1);
+                half2 dists2 = dists4.xy + dists4.zw - 1;
+                coverage = dists2.x * dists2.y;
+            }
+
+            if (edgeType == kInverseFillBW || edgeType == kInverseFillAA) {
+                coverage = 1.0 - coverage;
+            }
+
+            return inColor * coverage;
+        }
+    )");
+
+    SkASSERT(rect.isSorted());
+    // The AA math in the shader evaluates to 0 at the uploaded coordinates, so outset by 0.5
+    // to interpolate from 0 at a half pixel inset and 1 at a half pixel outset of rect.
+    SkRect rectUniform = GrClipEdgeTypeIsAA(edgeType) ? rect.makeOutset(.5f, .5f) : rect;
+
+    return GrSkSLFP::Make(effect, "Rect", std::move(inputFP),
+                          GrSkSLFP::OptFlags::kCompatibleWithCoverageAsAlpha,
+                          "edgeType", GrSkSLFP::Specialize(static_cast<int>(edgeType)),
+                          "rectUniform", rectUniform);
+}
+
+GrFPResult GrFragmentProcessor::Circle(std::unique_ptr<GrFragmentProcessor> inputFP,
+                                       GrClipEdgeType edgeType,
+                                       SkPoint center,
+                                       float radius) {
+    // A radius below half causes the implicit insetting done by this processor to become
+    // inverted. We could handle this case by making the processor code more complicated.
+    if (radius < .5f && GrClipEdgeTypeIsInverseFill(edgeType)) {
+        return GrFPFailure(std::move(inputFP));
+    }
+
+    static auto effect = SkMakeRuntimeEffect(SkRuntimeEffect::MakeForShader, CLIP_EDGE_SKSL R"(
+        uniform int edgeType;  // GrClipEdgeType, specialized
+        // The circle uniform is (center.x, center.y, radius + 0.5, 1 / (radius + 0.5)) for regular
+        // fills and (..., radius - 0.5, 1 / (radius - 0.5)) for inverse fills.
+        uniform float4 circle;
+
+        half4 main(float2 xy, half4 inColor) {
+            // TODO: Right now the distance to circle calculation is performed in a space normalized
+            // to the radius and then denormalized. This is to mitigate overflow on devices that
+            // don't have full float.
+            half d;
+            if (edgeType == kInverseFillBW || edgeType == kInverseFillAA) {
+                d = half((length((circle.xy - sk_FragCoord.xy) * circle.w) - 1.0) * circle.z);
+            } else {
+                d = half((1.0 - length((circle.xy - sk_FragCoord.xy) *  circle.w)) * circle.z);
+            }
+            if (edgeType == kFillAA || edgeType == kInverseFillAA) {
+                return inColor * saturate(d);
+            } else {
+                return d > 0.5 ? inColor : half4(0);
+            }
+        }
+    )");
+
+    SkScalar effectiveRadius = radius;
+    if (GrClipEdgeTypeIsInverseFill(edgeType)) {
+        effectiveRadius -= 0.5f;
+        // When the radius is 0.5 effectiveRadius is 0 which causes an inf * 0 in the shader.
+        effectiveRadius = std::max(0.001f, effectiveRadius);
+    } else {
+        effectiveRadius += 0.5f;
+    }
+    SkV4 circle = {center.fX, center.fY, effectiveRadius, SkScalarInvert(effectiveRadius)};
+
+    return GrFPSuccess(GrSkSLFP::Make(effect, "Circle", std::move(inputFP),
+                                      GrSkSLFP::OptFlags::kCompatibleWithCoverageAsAlpha,
+                                      "edgeType", GrSkSLFP::Specialize(static_cast<int>(edgeType)),
+                                      "circle", circle));
+}
+
+GrFPResult GrFragmentProcessor::Ellipse(std::unique_ptr<GrFragmentProcessor> inputFP,
+                                        GrClipEdgeType edgeType,
+                                        SkPoint center,
+                                        SkPoint radii,
+                                        const GrShaderCaps& caps) {
+    const bool medPrecision = !caps.floatIs32Bits();
+
+    // Small radii produce bad results on devices without full float.
+    if (medPrecision && (radii.fX < 0.5f || radii.fY < 0.5f)) {
+        return GrFPFailure(std::move(inputFP));
+    }
+    // Very narrow ellipses produce bad results on devices without full float
+    if (medPrecision && (radii.fX > 255*radii.fY || radii.fY > 255*radii.fX)) {
+        return GrFPFailure(std::move(inputFP));
+    }
+    // Very large ellipses produce bad results on devices without full float
+    if (medPrecision && (radii.fX > 16384 || radii.fY > 16384)) {
+        return GrFPFailure(std::move(inputFP));
+    }
+
+    static auto effect = SkMakeRuntimeEffect(SkRuntimeEffect::MakeForShader, CLIP_EDGE_SKSL R"(
+        uniform int edgeType;      // GrClipEdgeType, specialized
+        uniform int medPrecision;  // !sk_Caps.floatIs32Bits, specialized
+
+        uniform float4 ellipse;
+        uniform float2 scale;    // only for medPrecision
+
+        half4 main(float2 xy, half4 inColor) {
+            // d is the offset to the ellipse center
+            float2 d = sk_FragCoord.xy - ellipse.xy;
+            // If we're on a device with a "real" mediump then we'll do the distance computation in
+            // a space that is normalized by the larger radius or 128, whichever is smaller. The
+            // scale uniform will be scale, 1/scale. The inverse squared radii uniform values are
+            // already in this normalized space. The center is not.
+            if (bool(medPrecision)) {
+                d *= scale.y;
+            }
+            float2 Z = d * ellipse.zw;
+            // implicit is the evaluation of (x/rx)^2 + (y/ry)^2 - 1.
+            float implicit = dot(Z, d) - 1;
+            // grad_dot is the squared length of the gradient of the implicit.
+            float grad_dot = 4 * dot(Z, Z);
+            // Avoid calling inversesqrt on zero.
+            if (bool(medPrecision)) {
+                grad_dot = max(grad_dot, 6.1036e-5);
+            } else {
+                grad_dot = max(grad_dot, 1.1755e-38);
+            }
+            float approx_dist = implicit * inversesqrt(grad_dot);
+            if (bool(medPrecision)) {
+                approx_dist *= scale.x;
+            }
+
+            half alpha;
+            if (edgeType == kFillBW) {
+                alpha = approx_dist > 0.0 ? 0.0 : 1.0;
+            } else if (edgeType == kFillAA) {
+                alpha = saturate(0.5 - half(approx_dist));
+            } else if (edgeType == kInverseFillBW) {
+                alpha = approx_dist > 0.0 ? 1.0 : 0.0;
+            } else {  // edgeType == kInverseFillAA
+                alpha = saturate(0.5 + half(approx_dist));
+            }
+            return inColor * alpha;
+        }
+    )");
+
+    float invRXSqd;
+    float invRYSqd;
+    SkV2 scale = {1, 1};
+    // If we're using a scale factor to work around precision issues, choose the larger radius as
+    // the scale factor. The inv radii need to be pre-adjusted by the scale factor.
+    if (medPrecision) {
+        if (radii.fX > radii.fY) {
+            invRXSqd = 1.f;
+            invRYSqd = (radii.fX * radii.fX) / (radii.fY * radii.fY);
+            scale = {radii.fX, 1.f / radii.fX};
+        } else {
+            invRXSqd = (radii.fY * radii.fY) / (radii.fX * radii.fX);
+            invRYSqd = 1.f;
+            scale = {radii.fY, 1.f / radii.fY};
+        }
+    } else {
+        invRXSqd = 1.f / (radii.fX * radii.fX);
+        invRYSqd = 1.f / (radii.fY * radii.fY);
+    }
+    SkV4 ellipse = {center.fX, center.fY, invRXSqd, invRYSqd};
+
+    return GrFPSuccess(GrSkSLFP::Make(effect, "Ellipse", std::move(inputFP),
+                                      GrSkSLFP::OptFlags::kCompatibleWithCoverageAsAlpha,
+                                      "edgeType", GrSkSLFP::Specialize(static_cast<int>(edgeType)),
+                                      "medPrecision",  GrSkSLFP::Specialize<int>(medPrecision),
+                                      "ellipse", ellipse,
+                                      "scale", scale));
+}
+
+//////////////////////////////////////////////////////////////////////////////
+
+std::unique_ptr<GrFragmentProcessor> GrFragmentProcessor::HighPrecision(
+        std::unique_ptr<GrFragmentProcessor> fp) {
+    class HighPrecisionFragmentProcessor : public GrFragmentProcessor {
+    public:
+        static std::unique_ptr<GrFragmentProcessor> Make(std::unique_ptr<GrFragmentProcessor> fp) {
+            return std::unique_ptr<GrFragmentProcessor>(
+                    new HighPrecisionFragmentProcessor(std::move(fp)));
+        }
+
+        const char* name() const override { return "HighPrecision"; }
+
+        std::unique_ptr<GrFragmentProcessor> clone() const override {
+            return Make(this->childProcessor(0)->clone());
+        }
+
+    private:
+        HighPrecisionFragmentProcessor(std::unique_ptr<GrFragmentProcessor> fp)
+                : INHERITED(kHighPrecisionFragmentProcessor_ClassID,
+                            ProcessorOptimizationFlags(fp.get())) {
+            this->registerChild(std::move(fp));
+        }
+
+        std::unique_ptr<ProgramImpl> onMakeProgramImpl() const override {
+            class Impl : public ProgramImpl {
+            public:
+                void emitCode(EmitArgs& args) override {
+                    SkString childColor = this->invokeChild(0, args);
+
+                    args.fFragBuilder->forceHighPrecision();
+                    args.fFragBuilder->codeAppendf("return %s;", childColor.c_str());
+                }
+            };
+            return std::make_unique<Impl>();
+        }
+
+        void onAddToKey(const GrShaderCaps&, skgpu::KeyBuilder*) const override {}
+        bool onIsEqual(const GrFragmentProcessor& other) const override { return true; }
+
+        SkPMColor4f constantOutputForConstantInput(const SkPMColor4f& input) const override {
+            return ConstantOutputForConstantInput(this->childProcessor(0), input);
+        }
+
+        using INHERITED = GrFragmentProcessor;
+    };
+
+    return HighPrecisionFragmentProcessor::Make(std::move(fp));
+}
+
+//////////////////////////////////////////////////////////////////////////////
+
+using ProgramImpl = GrFragmentProcessor::ProgramImpl;
+
+void ProgramImpl::setData(const GrGLSLProgramDataManager& pdman,
+                          const GrFragmentProcessor& processor) {
+    this->onSetData(pdman, processor);
+}
+
+SkString ProgramImpl::invokeChild(int childIndex,
+                                  const char* inputColor,
+                                  const char* destColor,
+                                  EmitArgs& args,
+                                  std::string_view skslCoords) {
+    SkASSERT(childIndex >= 0);
+
+    if (!inputColor) {
+        inputColor = args.fInputColor;
+    }
+
+    const GrFragmentProcessor* childProc = args.fFp.childProcessor(childIndex);
+    if (!childProc) {
+        // If no child processor is provided, return the input color as-is.
+        return SkString(inputColor);
+    }
+
+    auto invocation = SkStringPrintf("%s(%s", this->childProcessor(childIndex)->functionName(),
+                                     inputColor);
+
+    if (childProc->isBlendFunction()) {
+        if (!destColor) {
+            destColor = args.fFp.isBlendFunction() ? args.fDestColor : "half4(1)";
+        }
+        invocation.appendf(", %s", destColor);
+    }
+
+    // Assert that the child has no sample matrix. A uniform matrix sample call would go through
+    // invokeChildWithMatrix, not here.
+    SkASSERT(!childProc->sampleUsage().isUniformMatrix());
+
+    if (args.fFragBuilder->getProgramBuilder()->fragmentProcessorHasCoordsParam(childProc)) {
+        SkASSERT(!childProc->sampleUsage().isFragCoord() || skslCoords == "sk_FragCoord.xy");
+        // The child's function takes a half4 color and a float2 coordinate
+        if (!skslCoords.empty()) {
+            invocation.appendf(", %.*s", (int)skslCoords.size(), skslCoords.data());
+        } else {
+            invocation.appendf(", %s", args.fSampleCoord);
+        }
+    }
+
+    invocation.append(")");
+    return invocation;
+}
+
+SkString ProgramImpl::invokeChildWithMatrix(int childIndex,
+                                            const char* inputColor,
+                                            const char* destColor,
+                                            EmitArgs& args) {
+    SkASSERT(childIndex >= 0);
+
+    if (!inputColor) {
+        inputColor = args.fInputColor;
+    }
+
+    const GrFragmentProcessor* childProc = args.fFp.childProcessor(childIndex);
+    if (!childProc) {
+        // If no child processor is provided, return the input color as-is.
+        return SkString(inputColor);
+    }
+
+    SkASSERT(childProc->sampleUsage().isUniformMatrix());
+
+    // Every uniform matrix has the same (initial) name. Resolve that into the mangled name:
+    GrShaderVar uniform = args.fUniformHandler->getUniformMapping(
+            args.fFp, SkString(SkSL::SampleUsage::MatrixUniformName()));
+    SkASSERT(uniform.getType() == SkSLType::kFloat3x3);
+    const SkString& matrixName(uniform.getName());
+
+    auto invocation = SkStringPrintf("%s(%s", this->childProcessor(childIndex)->functionName(),
+                                     inputColor);
+
+    if (childProc->isBlendFunction()) {
+        if (!destColor) {
+            destColor = args.fFp.isBlendFunction() ? args.fDestColor : "half4(1)";
+        }
+        invocation.appendf(", %s", destColor);
+    }
+
+    // Produce a string containing the call to the helper function. We have a uniform variable
+    // containing our transform (matrixName). If the parent coords were produced by uniform
+    // transforms, then the entire expression (matrixName * coords) is lifted to a vertex shader
+    // and is stored in a varying. In that case, childProc will not be sampled explicitly, so its
+    // function signature will not take in coords.
+    //
+    // In all other cases, we need to insert sksl to compute matrix * parent coords and then invoke
+    // the function.
+    if (args.fFragBuilder->getProgramBuilder()->fragmentProcessorHasCoordsParam(childProc)) {
+        // Only check perspective for this specific matrix transform, not the aggregate FP property.
+        // Any parent perspective will have already been applied when evaluated in the FS.
+        if (childProc->sampleUsage().hasPerspective()) {
+            invocation.appendf(", proj((%s) * %s.xy1)", matrixName.c_str(), args.fSampleCoord);
+        } else if (args.fShaderCaps->nonsquareMatrixSupport()) {
+            invocation.appendf(", float3x2(%s) * %s.xy1", matrixName.c_str(), args.fSampleCoord);
+        } else {
+            invocation.appendf(", ((%s) * %s.xy1).xy", matrixName.c_str(), args.fSampleCoord);
+        }
+    }
+
+    invocation.append(")");
+    return invocation;
+}