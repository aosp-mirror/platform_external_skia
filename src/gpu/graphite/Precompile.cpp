--- conflicted
+++ resolved
@@ -470,9 +470,6 @@
                                               processCombination);
 }
 
-<<<<<<< HEAD
-void create_morphology_imagefilter_pipelines(
-=======
 void create_displacement_imagefilter_pipelines(
         const KeyContext& keyContext,
         PipelineDataGatherer* gatherer,
@@ -496,7 +493,6 @@
 }
 
 void create_matrix_convolution_imagefilter_pipelines(
->>>>>>> 53cc1f8e
         const KeyContext& keyContext,
         PipelineDataGatherer* gatherer,
         const PaintOptions::ProcessCombination& processCombination) {
@@ -582,10 +578,6 @@
         if (fImageFilterFlags & PrecompileImageFilterFlags::kBlur) {
             create_blur_imagefilter_pipelines(keyContext, gatherer, processCombination);
         }
-<<<<<<< HEAD
-        if (fImageFilterOptions & PrecompileImageFilters::kMorphology) {
-            create_morphology_imagefilter_pipelines(keyContext, gatherer, processCombination);
-=======
         if (fImageFilterFlags & PrecompileImageFilterFlags::kDisplacement) {
             create_displacement_imagefilter_pipelines(keyContext, gatherer, processCombination);
         }
@@ -596,7 +588,6 @@
 
         for (const sk_sp<PrecompileImageFilter>& o : fImageFilterOptions) {
             o->createPipelines(keyContext, gatherer, processCombination);
->>>>>>> 53cc1f8e
         }
     } else {
         int numCombinations = this->numCombinations();
