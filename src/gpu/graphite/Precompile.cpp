--- conflicted
+++ resolved
@@ -20,502 +20,4 @@
     return PrecompileColorFilters::Compose({ sk_ref_sp(this) }, { std::move(inner) });
 }
 
-<<<<<<< HEAD
-//--------------------------------------------------------------------------------------------------
-void PaintOptions::setClipShaders(SkSpan<const sk_sp<PrecompileShader>> clipShaders) {
-    // In the normal API this modification happens in SkDevice::clipShader()
-    fClipShaderOptions.reserve(2 * clipShaders.size());
-    for (const sk_sp<PrecompileShader>& cs : clipShaders) {
-        // All clipShaders get wrapped in a CTMShader ...
-        sk_sp<PrecompileShader> withCTM = cs ? PrecompileShadersPriv::CTM({ cs }) : nullptr;
-        // and, if it is a SkClipOp::kDifference clip, an additional ColorFilterShader
-        sk_sp<PrecompileShader> inverted =
-                withCTM ? withCTM->makeWithColorFilter(PrecompileColorFilters::Blend())
-                        : nullptr;
-
-        fClipShaderOptions.emplace_back(std::move(withCTM));
-        fClipShaderOptions.emplace_back(std::move(inverted));
-    }
-}
-
-int PaintOptions::numShaderCombinations() const {
-    int numShaderCombinations = 0;
-    for (const sk_sp<PrecompileShader>& s : fShaderOptions) {
-        numShaderCombinations += s->numCombinations();
-    }
-
-    // If no shader option is specified we will add a solid color shader option
-    return numShaderCombinations ? numShaderCombinations : 1;
-}
-
-int PaintOptions::numColorFilterCombinations() const {
-    int numColorFilterCombinations = 0;
-    for (const sk_sp<PrecompileColorFilter>& cf : fColorFilterOptions) {
-        numColorFilterCombinations += cf->numCombinations();
-    }
-
-    // If no color filter options are specified we will use the unmodified result color
-    return numColorFilterCombinations ? numColorFilterCombinations : 1;
-}
-
-int PaintOptions::numBlendModeCombinations() const {
-    int numBlendCombos = fBlendModeOptions.size();
-    for (const sk_sp<PrecompileBlender>& b: fBlenderOptions) {
-        SkASSERT(!b->asBlendMode().has_value());
-        numBlendCombos += b->numChildCombinations();
-    }
-
-    if (!numBlendCombos) {
-        // If the user didn't specify a blender we will fall back to kSrcOver blending
-        numBlendCombos = 1;
-    }
-
-    return numBlendCombos;
-}
-
-int PaintOptions::numClipShaderCombinations() const {
-    int numClipShaderCombos = 0;
-    for (const sk_sp<PrecompileShader>& cs: fClipShaderOptions) {
-        if (cs) {
-            numClipShaderCombos += cs->numChildCombinations();
-        } else {
-            ++numClipShaderCombos;
-        }
-    }
-
-    // If no clipShader options are specified we will just have the unclipped options
-    return numClipShaderCombos ? numClipShaderCombos : 1;
-}
-
-
-int PaintOptions::numCombinations() const {
-    // TODO: we need to handle ImageFilters separately
-    return this->numShaderCombinations() *
-           this->numColorFilterCombinations() *
-           this->numBlendModeCombinations() *
-           this->numClipShaderCombinations();
-}
-
-DstReadRequirement get_dst_read_req(const Caps* caps,
-                                    Coverage coverage,
-                                    PrecompileBlender* blender) {
-    if (blender) {
-        return GetDstReadRequirement(caps, blender->asBlendMode(), coverage);
-    }
-    return GetDstReadRequirement(caps, SkBlendMode::kSrcOver, coverage);
-}
-
-class PaintOption {
-public:
-    PaintOption(bool opaquePaintColor,
-                const std::pair<sk_sp<PrecompileBlender>, int>& finalBlender,
-                const std::pair<sk_sp<PrecompileShader>, int>& shader,
-                const std::pair<sk_sp<PrecompileColorFilter>, int>& colorFilter,
-                bool hasPrimitiveBlender,
-                const std::pair<sk_sp<PrecompileShader>, int>& clipShader,
-                DstReadRequirement dstReadReq,
-                bool dither)
-        : fOpaquePaintColor(opaquePaintColor)
-        , fFinalBlender(finalBlender)
-        , fShader(shader)
-        , fColorFilter(colorFilter)
-        , fHasPrimitiveBlender(hasPrimitiveBlender)
-        , fClipShader(clipShader)
-        , fDstReadReq(dstReadReq)
-        , fDither(dither) {
-    }
-
-    const PrecompileBlender* finalBlender() const { return fFinalBlender.first.get(); }
-
-    void toKey(const KeyContext&, PaintParamsKeyBuilder*, PipelineDataGatherer*) const;
-
-private:
-    void addPaintColorToKey(const KeyContext&, PaintParamsKeyBuilder*, PipelineDataGatherer*) const;
-    void handlePrimitiveColor(const KeyContext&,
-                              PaintParamsKeyBuilder*,
-                              PipelineDataGatherer*) const;
-    void handlePaintAlpha(const KeyContext&, PaintParamsKeyBuilder*, PipelineDataGatherer*) const;
-    void handleColorFilter(const KeyContext&, PaintParamsKeyBuilder*, PipelineDataGatherer*) const;
-    void handleDithering(const KeyContext&, PaintParamsKeyBuilder*, PipelineDataGatherer*) const;
-    void handleDstRead(const KeyContext&, PaintParamsKeyBuilder*, PipelineDataGatherer*) const;
-
-    bool shouldDither(SkColorType dstCT) const;
-
-    bool fOpaquePaintColor;
-    std::pair<sk_sp<PrecompileBlender>, int> fFinalBlender;
-    std::pair<sk_sp<PrecompileShader>, int> fShader;
-    std::pair<sk_sp<PrecompileColorFilter>, int> fColorFilter;
-    bool fHasPrimitiveBlender;
-    std::pair<sk_sp<PrecompileShader>, int> fClipShader;
-    DstReadRequirement fDstReadReq;
-    bool fDither;
-};
-
-
-void PaintOption::addPaintColorToKey(const KeyContext& keyContext,
-                                     PaintParamsKeyBuilder* builder,
-                                     PipelineDataGatherer* gatherer) const {
-    if (fShader.first) {
-        fShader.first->priv().addToKey(keyContext, builder, gatherer, fShader.second);
-    } else {
-        RGBPaintColorBlock::AddBlock(keyContext, builder, gatherer);
-    }
-}
-
-void PaintOption::handlePrimitiveColor(const KeyContext& keyContext,
-                                       PaintParamsKeyBuilder* keyBuilder,
-                                       PipelineDataGatherer* gatherer) const {
-    if (fHasPrimitiveBlender) {
-        Blend(keyContext, keyBuilder, gatherer,
-              /* addBlendToKey= */ [&] () -> void {
-                  // TODO: Support runtime blenders for primitive blending in the precompile API.
-                  // In the meantime, assume for now that we're using kSrcOver here.
-                  AddToKey(keyContext, keyBuilder, gatherer,
-                           SkBlender::Mode(SkBlendMode::kSrcOver).get());
-              },
-              /* addSrcToKey= */ [&]() -> void {
-                  this->addPaintColorToKey(keyContext, keyBuilder, gatherer);
-              },
-              /* addDstToKey= */ [&]() -> void {
-                  keyBuilder->addBlock(BuiltInCodeSnippetID::kPrimitiveColor);
-              });
-    } else {
-        this->addPaintColorToKey(keyContext, keyBuilder, gatherer);
-    }
-}
-
-void PaintOption::handlePaintAlpha(const KeyContext& keyContext,
-                                   PaintParamsKeyBuilder* keyBuilder,
-                                   PipelineDataGatherer* gatherer) const {
-
-    if (!fShader.first && !fHasPrimitiveBlender) {
-        // If there is no shader and no primitive blending the input to the colorFilter stage
-        // is just the premultiplied paint color.
-        SolidColorShaderBlock::AddBlock(keyContext, keyBuilder, gatherer, SK_PMColor4fWHITE);
-        return;
-    }
-
-    if (!fOpaquePaintColor) {
-        Blend(keyContext, keyBuilder, gatherer,
-              /* addBlendToKey= */ [&] () -> void {
-                  AddKnownModeBlend(keyContext, keyBuilder, gatherer, SkBlendMode::kSrcIn);
-              },
-              /* addSrcToKey= */ [&]() -> void {
-                  this->handlePrimitiveColor(keyContext, keyBuilder, gatherer);
-              },
-              /* addDstToKey= */ [&]() -> void {
-                  AlphaOnlyPaintColorBlock::AddBlock(keyContext, keyBuilder, gatherer);
-              });
-    } else {
-        this->handlePrimitiveColor(keyContext, keyBuilder, gatherer);
-    }
-}
-
-void PaintOption::handleColorFilter(const KeyContext& keyContext,
-                                    PaintParamsKeyBuilder* builder,
-                                    PipelineDataGatherer* gatherer) const {
-    if (fColorFilter.first) {
-        Compose(keyContext, builder, gatherer,
-                /* addInnerToKey= */ [&]() -> void {
-                    this->handlePaintAlpha(keyContext, builder, gatherer);
-                },
-                /* addOuterToKey= */ [&]() -> void {
-                    fColorFilter.first->priv().addToKey(keyContext, builder, gatherer,
-                                                        fColorFilter.second);
-                });
-    } else {
-        this->handlePaintAlpha(keyContext, builder, gatherer);
-    }
-}
-
-// This should be kept in sync w/ SkPaintPriv::ShouldDither and PaintParams::should_dither
-bool PaintOption::shouldDither(SkColorType dstCT) const {
-    // The paint dither flag can veto.
-    if (!fDither) {
-        return false;
-    }
-
-    if (dstCT == kUnknown_SkColorType) {
-        return false;
-    }
-
-    // We always dither 565 or 4444 when requested.
-    if (dstCT == kRGB_565_SkColorType || dstCT == kARGB_4444_SkColorType) {
-        return true;
-    }
-
-    // Otherwise, dither is only needed for non-const paints.
-    return fShader.first && !fShader.first->isConstant(fShader.second);
-}
-
-void PaintOption::handleDithering(const KeyContext& keyContext,
-                                  PaintParamsKeyBuilder* builder,
-                                  PipelineDataGatherer* gatherer) const {
-
-#ifndef SK_IGNORE_GPU_DITHER
-    SkColorType ct = keyContext.dstColorInfo().colorType();
-    if (this->shouldDither(ct)) {
-        Compose(keyContext, builder, gatherer,
-                /* addInnerToKey= */ [&]() -> void {
-                    this->handleColorFilter(keyContext, builder, gatherer);
-                },
-                /* addOuterToKey= */ [&]() -> void {
-                    AddDitherBlock(keyContext, builder, gatherer, ct);
-                });
-    } else
-#endif
-    {
-        this->handleColorFilter(keyContext, builder, gatherer);
-    }
-}
-
-void PaintOption::handleDstRead(const KeyContext& keyContext,
-                                PaintParamsKeyBuilder* builder,
-                                PipelineDataGatherer* gatherer) const {
-    if (fDstReadReq != DstReadRequirement::kNone) {
-        Blend(keyContext, builder, gatherer,
-                /* addBlendToKey= */ [&] () -> void {
-                    if (fFinalBlender.first) {
-                        fFinalBlender.first->priv().addToKey(keyContext, builder, gatherer,
-                                                             fFinalBlender.second);
-                    } else {
-                        AddKnownModeBlend(keyContext, builder, gatherer, SkBlendMode::kSrcOver);
-                    }
-                },
-                /* addSrcToKey= */ [&]() -> void {
-                    this->handleDithering(keyContext, builder, gatherer);
-                },
-                /* addDstToKey= */ [&]() -> void {
-                    AddDstReadBlock(keyContext, builder, gatherer, fDstReadReq);
-                });
-    } else {
-        this->handleDithering(keyContext, builder, gatherer);
-    }
-}
-
-void PaintOption::toKey(const KeyContext& keyContext,
-                        PaintParamsKeyBuilder* keyBuilder,
-                        PipelineDataGatherer* gatherer) const {
-    this->handleDstRead(keyContext, keyBuilder, gatherer);
-
-    std::optional<SkBlendMode> finalBlendMode = this->finalBlender()
-                                                        ? this->finalBlender()->asBlendMode()
-                                                        : SkBlendMode::kSrcOver;
-    if (fDstReadReq != DstReadRequirement::kNone) {
-        // In this case the blend will have been handled by shader-based blending with the dstRead.
-        finalBlendMode = SkBlendMode::kSrc;
-    }
-
-    if (fClipShader.first) {
-        ClipShaderBlock::BeginBlock(keyContext, keyBuilder, gatherer);
-            fClipShader.first->priv().addToKey(keyContext, keyBuilder, gatherer,
-                                               fClipShader.second);
-        keyBuilder->endBlock();
-    }
-
-    // Set the hardware blend mode.
-    SkASSERT(finalBlendMode);
-    BuiltInCodeSnippetID fixedFuncBlendModeID = static_cast<BuiltInCodeSnippetID>(
-            kFixedFunctionBlendModeIDOffset + static_cast<int>(*finalBlendMode));
-
-    keyBuilder->addBlock(fixedFuncBlendModeID);
-}
-
-void PaintOptions::createKey(const KeyContext& keyContext,
-                             PaintParamsKeyBuilder* keyBuilder,
-                             PipelineDataGatherer* gatherer,
-                             int desiredCombination,
-                             bool addPrimitiveBlender,
-                             Coverage coverage) const {
-    SkDEBUGCODE(keyBuilder->checkReset();)
-    SkASSERT(desiredCombination < this->numCombinations());
-
-    const int numClipShaderCombos = this->numClipShaderCombinations();
-    const int numBlendModeCombos = this->numBlendModeCombinations();
-    const int numColorFilterCombinations = this->numColorFilterCombinations();
-
-    const int desiredClipShaderCombination = desiredCombination % numClipShaderCombos;
-    int remainingCombinations = desiredCombination / numClipShaderCombos;
-
-    const int desiredBlendCombination = remainingCombinations % numBlendModeCombos;
-    remainingCombinations /= numBlendModeCombos;
-
-    const int desiredColorFilterCombination = remainingCombinations % numColorFilterCombinations;
-    remainingCombinations /= numColorFilterCombinations;
-
-    const int desiredShaderCombination = remainingCombinations;
-    SkASSERT(desiredShaderCombination < this->numShaderCombinations());
-
-    // TODO: this probably needs to be passed in just like addPrimitiveBlender
-    const bool kOpaquePaintColor = true;
-
-    auto clipShader = PrecompileBase::SelectOption(SkSpan(fClipShaderOptions),
-                                                   desiredClipShaderCombination);
-
-    std::pair<sk_sp<PrecompileBlender>, int> finalBlender;
-    if (desiredBlendCombination < fBlendModeOptions.size()) {
-        finalBlender = { PrecompileBlender::Mode(fBlendModeOptions[desiredBlendCombination]), 0 };
-    } else {
-        finalBlender = PrecompileBase::SelectOption(
-                            SkSpan(fBlenderOptions),
-                            desiredBlendCombination - fBlendModeOptions.size());
-    }
-    if (!finalBlender.first) {
-        finalBlender = { PrecompileBlender::Mode(SkBlendMode::kSrcOver), 0 };
-    }
-    DstReadRequirement dstReadReq = get_dst_read_req(keyContext.caps(), coverage,
-                                                     finalBlender.first.get());
-
-    PaintOption option(kOpaquePaintColor,
-                       finalBlender,
-                       PrecompileBase::SelectOption(SkSpan(fShaderOptions),
-                                                    desiredShaderCombination),
-                       PrecompileBase::SelectOption(SkSpan(fColorFilterOptions),
-                                                    desiredColorFilterCombination),
-                       addPrimitiveBlender,
-                       clipShader,
-                       dstReadReq,
-                       fDither);
-
-    option.toKey(keyContext, keyBuilder, gatherer);
-}
-
-namespace {
-
-void create_image_drawing_pipelines(const KeyContext& keyContext,
-                                    PipelineDataGatherer* gatherer,
-                                    const PaintOptions::ProcessCombination& processCombination,
-                                    const PaintOptions& orig) {
-    PaintOptions imagePaintOptions;
-
-    // For imagefilters we know we don't have alpha-only textures and don't need cubic filtering.
-    sk_sp<PrecompileShader> imageShader = PrecompileShadersPriv::Image(
-            PrecompileImageShaderFlags::kExcludeAlpha | PrecompileImageShaderFlags::kExcludeCubic);
-
-    imagePaintOptions.setShaders({ imageShader });
-    imagePaintOptions.setBlendModes(orig.blendModes());
-    imagePaintOptions.setBlenders(orig.blenders());
-
-    imagePaintOptions.priv().buildCombinations(keyContext,
-                                               gatherer,
-                                               DrawTypeFlags::kSimpleShape,
-                                               /* withPrimitiveBlender= */ false,
-                                               Coverage::kSingleChannel,
-                                               processCombination);
-}
-
-void create_blur_imagefilter_pipelines(const KeyContext& keyContext,
-                                       PipelineDataGatherer* gatherer,
-                                       const PaintOptions::ProcessCombination& processCombination) {
-
-    PaintOptions blurPaintOptions;
-
-    // For blur imagefilters we know we don't have alpha-only textures and don't need cubic
-    // filtering.
-    sk_sp<PrecompileShader> imageShader = PrecompileShadersPriv::Image(
-            PrecompileImageShaderFlags::kExcludeAlpha | PrecompileImageShaderFlags::kExcludeCubic);
-
-    static const SkBlendMode kBlurBlendModes[] = { SkBlendMode::kSrc };
-    blurPaintOptions.setShaders({ PrecompileShadersPriv::Blur(imageShader) });
-    blurPaintOptions.setBlendModes(kBlurBlendModes);
-
-    blurPaintOptions.priv().buildCombinations(keyContext,
-                                              gatherer,
-                                              DrawTypeFlags::kSimpleShape,
-                                              /* withPrimitiveBlender= */ false,
-                                              Coverage::kSingleChannel,
-                                              processCombination);
-}
-
-void create_morphology_imagefilter_pipelines(
-        const KeyContext& keyContext,
-        PipelineDataGatherer* gatherer,
-        const PaintOptions::ProcessCombination& processCombination) {
-
-    // For morphology imagefilters we know we don't have alpha-only textures and don't need cubic
-    // filtering.
-    sk_sp<PrecompileShader> imageShader = PrecompileShadersPriv::Image(
-            PrecompileImageShaderFlags::kExcludeAlpha | PrecompileImageShaderFlags::kExcludeCubic);
-
-    {
-        PaintOptions sparse;
-
-        static const SkBlendMode kBlendModes[] = { SkBlendMode::kSrc };
-        sparse.setShaders({ PrecompileShadersPriv::SparseMorphology(imageShader) });
-        sparse.setBlendModes(kBlendModes);
-
-        sparse.priv().buildCombinations(keyContext,
-                                        gatherer,
-                                        DrawTypeFlags::kSimpleShape,
-                                        /* withPrimitiveBlender= */ false,
-                                        Coverage::kSingleChannel,
-                                        processCombination);
-    }
-
-    {
-        PaintOptions linear;
-
-        static const SkBlendMode kBlendModes[] = { SkBlendMode::kSrcOver };
-        linear.setShaders({ PrecompileShadersPriv::LinearMorphology(std::move(imageShader)) });
-        linear.setBlendModes(kBlendModes);
-
-        linear.priv().buildCombinations(keyContext,
-                                        gatherer,
-                                        DrawTypeFlags::kSimpleShape,
-                                        /* withPrimitiveBlender= */ false,
-                                        Coverage::kSingleChannel,
-                                        processCombination);
-    }
-}
-
-} // anonymous namespace
-
-void PaintOptions::buildCombinations(
-        const KeyContext& keyContext,
-        PipelineDataGatherer* gatherer,
-        DrawTypeFlags drawTypes,
-        bool withPrimitiveBlender,
-        Coverage coverage,
-        const ProcessCombination& processCombination) const {
-
-    PaintParamsKeyBuilder builder(keyContext.dict());
-
-    if (fImageFilterOptions != PrecompileImageFilters::kNone) {
-        PaintOptions tmp = *this;
-
-        // When image filtering, the original blend mode is taken over by the restore paint
-        tmp.setImageFilters(PrecompileImageFilters::kNone);
-        tmp.addBlendMode(SkBlendMode::kSrcOver);
-
-        tmp.buildCombinations(keyContext, gatherer, drawTypes, withPrimitiveBlender, coverage,
-                              processCombination);
-
-        create_image_drawing_pipelines(keyContext, gatherer, processCombination, *this);
-
-        if (fImageFilterOptions & PrecompileImageFilters::kBlur) {
-            create_blur_imagefilter_pipelines(keyContext, gatherer, processCombination);
-        }
-        if (fImageFilterOptions & PrecompileImageFilters::kMorphology) {
-            create_morphology_imagefilter_pipelines(keyContext, gatherer, processCombination);
-        }
-    } else {
-        int numCombinations = this->numCombinations();
-        for (int i = 0; i < numCombinations; ++i) {
-            // Since the precompilation path's uniforms aren't used and don't change the key,
-            // the exact layout doesn't matter
-            gatherer->resetWithNewLayout(Layout::kMetal);
-
-            this->createKey(keyContext, &builder, gatherer, i, withPrimitiveBlender, coverage);
-
-            // The 'findOrCreate' calls lockAsKey on builder and then destroys the returned
-            // PaintParamsKey. This serves to reset the builder.
-            UniquePaintParamsID paintID = keyContext.dict()->findOrCreate(&builder);
-
-            processCombination(paintID, drawTypes, withPrimitiveBlender, coverage);
-        }
-    }
-}
-
-=======
->>>>>>> dd42c139
 } // namespace skgpu::graphite