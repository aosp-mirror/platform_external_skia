/*
 * Copyright 2022 Google LLC
 *
 * Use of this source code is governed by a BSD-style license that can be
 * found in the LICENSE file.
 */

#include "src/gpu/DitherUtils.h"
#include "src/gpu/graphite/Caps.h"
#include "src/gpu/graphite/ContextUtils.h"
#include "src/gpu/graphite/FactoryFunctions.h"
#include "src/gpu/graphite/FactoryFunctionsPriv.h"
#include "src/gpu/graphite/KeyContext.h"
#include "src/gpu/graphite/KeyHelpers.h"
#include "src/gpu/graphite/PaintOptionsPriv.h"
#include "src/gpu/graphite/PaintParams.h"
#include "src/gpu/graphite/PaintParamsKey.h"
#include "src/gpu/graphite/Precompile.h"
#include "src/gpu/graphite/PrecompileBasePriv.h"
#include "src/gpu/graphite/Renderer.h"
#include "src/gpu/graphite/ShaderCodeDictionary.h"

namespace skgpu::graphite {

//--------------------------------------------------------------------------------------------------
sk_sp<PrecompileShader> PrecompileShader::makeWithLocalMatrix() {
    if (this->priv().isALocalMatrixShader()) {
        // SkShader::makeWithLocalMatrix collapses chains of localMatrix shaders so we need to
        // follow suit here
        return sk_ref_sp(this);
    }

    return PrecompileShaders::LocalMatrix({ sk_ref_sp(this) });
}

sk_sp<PrecompileShader> PrecompileShader::makeWithColorFilter(sk_sp<PrecompileColorFilter> cf) {
    if (!cf) {
        return sk_ref_sp(this);
    }

    return PrecompileShaders::ColorFilter({ sk_ref_sp(this) }, { std::move(cf) });
}

sk_sp<PrecompileShader> PrecompileShader::makeWithWorkingColorSpace(sk_sp<SkColorSpace> cs) {
    if (!cs) {
        return sk_ref_sp(this);
    }

    return PrecompileShaders::WorkingColorSpace({ sk_ref_sp(this) }, { std::move(cs) });
}

sk_sp<PrecompileColorFilter> PrecompileColorFilter::makeComposed(
        sk_sp<PrecompileColorFilter> inner) const {
    if (!inner) {
        return sk_ref_sp(this);
    }

    return PrecompileColorFilters::Compose({ sk_ref_sp(this) }, { std::move(inner) });
}

//--------------------------------------------------------------------------------------------------
void PaintOptions::setClipShaders(SkSpan<const sk_sp<PrecompileShader>> clipShaders) {
    // In the normal API this modification happens in SkDevice::clipShader()
    fClipShaderOptions.reserve(2 * clipShaders.size());
    for (const sk_sp<PrecompileShader>& cs : clipShaders) {
        // All clipShaders get wrapped in a CTMShader ...
        sk_sp<PrecompileShader> withCTM = cs ? PrecompileShadersPriv::CTM({ cs }) : nullptr;
        // and, if it is a SkClipOp::kDifference clip, an additional ColorFilterShader
        sk_sp<PrecompileShader> inverted =
                withCTM ? withCTM->makeWithColorFilter(PrecompileColorFilters::Blend())
                        : nullptr;

        fClipShaderOptions.emplace_back(std::move(withCTM));
        fClipShaderOptions.emplace_back(std::move(inverted));
    }
}

int PaintOptions::numShaderCombinations() const {
    int numShaderCombinations = 0;
    for (const sk_sp<PrecompileShader>& s : fShaderOptions) {
        numShaderCombinations += s->numCombinations();
    }

    // If no shader option is specified we will add a solid color shader option
    return numShaderCombinations ? numShaderCombinations : 1;
}

int PaintOptions::numColorFilterCombinations() const {
    int numColorFilterCombinations = 0;
    for (const sk_sp<PrecompileColorFilter>& cf : fColorFilterOptions) {
        if (!cf) {
            ++numColorFilterCombinations;
        } else {
            numColorFilterCombinations += cf->numCombinations();
        }
    }

    // If no color filter options are specified we will use the unmodified result color
    return numColorFilterCombinations ? numColorFilterCombinations : 1;
}

int PaintOptions::numBlendModeCombinations() const {
    int numBlendCombos = fBlendModeOptions.size();
    for (const sk_sp<PrecompileBlender>& b: fBlenderOptions) {
        SkASSERT(!b->asBlendMode().has_value());
        numBlendCombos += b->numChildCombinations();
    }

    if (!numBlendCombos) {
        // If the user didn't specify a blender we will fall back to kSrcOver blending
        numBlendCombos = 1;
    }

    return numBlendCombos;
}

int PaintOptions::numClipShaderCombinations() const {
    int numClipShaderCombos = 0;
    for (const sk_sp<PrecompileShader>& cs: fClipShaderOptions) {
        if (cs) {
            numClipShaderCombos += cs->numChildCombinations();
        } else {
            ++numClipShaderCombos;
        }
    }

    // If no clipShader options are specified we will just have the unclipped options
    return numClipShaderCombos ? numClipShaderCombos : 1;
}


int PaintOptions::numCombinations() const {
    // TODO: we need to handle ImageFilters separately
    return this->numShaderCombinations() *
           this->numColorFilterCombinations() *
           this->numBlendModeCombinations() *
           this->numClipShaderCombinations();
}

DstReadRequirement get_dst_read_req(const Caps* caps,
                                    Coverage coverage,
                                    PrecompileBlender* blender) {
    if (blender) {
        return GetDstReadRequirement(caps, blender->asBlendMode(), coverage);
    }
    return GetDstReadRequirement(caps, SkBlendMode::kSrcOver, coverage);
}

class PaintOption {
public:
    PaintOption(bool opaquePaintColor,
                const std::pair<sk_sp<PrecompileBlender>, int>& finalBlender,
                const std::pair<sk_sp<PrecompileShader>, int>& shader,
                const std::pair<sk_sp<PrecompileColorFilter>, int>& colorFilter,
                bool hasPrimitiveBlender,
                const std::pair<sk_sp<PrecompileShader>, int>& clipShader,
                DstReadRequirement dstReadReq,
                bool dither)
        : fOpaquePaintColor(opaquePaintColor)
        , fFinalBlender(finalBlender)
        , fShader(shader)
        , fColorFilter(colorFilter)
        , fHasPrimitiveBlender(hasPrimitiveBlender)
        , fClipShader(clipShader)
        , fDstReadReq(dstReadReq)
        , fDither(dither) {
    }

    const PrecompileBlender* finalBlender() const { return fFinalBlender.first.get(); }

    void toKey(const KeyContext&, PaintParamsKeyBuilder*, PipelineDataGatherer*) const;

private:
    void addPaintColorToKey(const KeyContext&, PaintParamsKeyBuilder*, PipelineDataGatherer*) const;
    void handlePrimitiveColor(const KeyContext&,
                              PaintParamsKeyBuilder*,
                              PipelineDataGatherer*) const;
    void handlePaintAlpha(const KeyContext&, PaintParamsKeyBuilder*, PipelineDataGatherer*) const;
    void handleColorFilter(const KeyContext&, PaintParamsKeyBuilder*, PipelineDataGatherer*) const;
    void handleDithering(const KeyContext&, PaintParamsKeyBuilder*, PipelineDataGatherer*) const;
    void handleDstRead(const KeyContext&, PaintParamsKeyBuilder*, PipelineDataGatherer*) const;

    bool shouldDither(SkColorType dstCT) const;

    bool fOpaquePaintColor;
    std::pair<sk_sp<PrecompileBlender>, int> fFinalBlender;
    std::pair<sk_sp<PrecompileShader>, int> fShader;
    std::pair<sk_sp<PrecompileColorFilter>, int> fColorFilter;
    bool fHasPrimitiveBlender;
    std::pair<sk_sp<PrecompileShader>, int> fClipShader;
    DstReadRequirement fDstReadReq;
    bool fDither;
};


void PaintOption::addPaintColorToKey(const KeyContext& keyContext,
                                     PaintParamsKeyBuilder* builder,
                                     PipelineDataGatherer* gatherer) const {
    if (fShader.first) {
        fShader.first->priv().addToKey(keyContext, builder, gatherer, fShader.second);
    } else {
        RGBPaintColorBlock::AddBlock(keyContext, builder, gatherer);
    }
}

void PaintOption::handlePrimitiveColor(const KeyContext& keyContext,
                                       PaintParamsKeyBuilder* keyBuilder,
                                       PipelineDataGatherer* gatherer) const {
    if (fHasPrimitiveBlender) {
        Blend(keyContext, keyBuilder, gatherer,
              /* addBlendToKey= */ [&] () -> void {
                  // TODO: Support runtime blenders for primitive blending in the precompile API.
                  // In the meantime, assume for now that we're using kSrcOver here.
                  AddToKey(keyContext, keyBuilder, gatherer,
                           SkBlender::Mode(SkBlendMode::kSrcOver).get());
              },
              /* addSrcToKey= */ [&]() -> void {
                  this->addPaintColorToKey(keyContext, keyBuilder, gatherer);
              },
              /* addDstToKey= */ [&]() -> void {
                  keyBuilder->addBlock(BuiltInCodeSnippetID::kPrimitiveColor);
              });
    } else {
        this->addPaintColorToKey(keyContext, keyBuilder, gatherer);
    }
}

void PaintOption::handlePaintAlpha(const KeyContext& keyContext,
                                   PaintParamsKeyBuilder* keyBuilder,
                                   PipelineDataGatherer* gatherer) const {

    if (!fShader.first && !fHasPrimitiveBlender) {
        // If there is no shader and no primitive blending the input to the colorFilter stage
        // is just the premultiplied paint color.
        SolidColorShaderBlock::AddBlock(keyContext, keyBuilder, gatherer, SK_PMColor4fWHITE);
        return;
    }

    if (!fOpaquePaintColor) {
        Blend(keyContext, keyBuilder, gatherer,
              /* addBlendToKey= */ [&] () -> void {
                  AddKnownModeBlend(keyContext, keyBuilder, gatherer, SkBlendMode::kSrcIn);
              },
              /* addSrcToKey= */ [&]() -> void {
                  this->handlePrimitiveColor(keyContext, keyBuilder, gatherer);
              },
              /* addDstToKey= */ [&]() -> void {
                  AlphaOnlyPaintColorBlock::AddBlock(keyContext, keyBuilder, gatherer);
              });
    } else {
        this->handlePrimitiveColor(keyContext, keyBuilder, gatherer);
    }
}

void PaintOption::handleColorFilter(const KeyContext& keyContext,
                                    PaintParamsKeyBuilder* builder,
                                    PipelineDataGatherer* gatherer) const {
    if (fColorFilter.first) {
        Compose(keyContext, builder, gatherer,
                /* addInnerToKey= */ [&]() -> void {
                    this->handlePaintAlpha(keyContext, builder, gatherer);
                },
                /* addOuterToKey= */ [&]() -> void {
                    fColorFilter.first->priv().addToKey(keyContext, builder, gatherer,
                                                        fColorFilter.second);
                });
    } else {
        this->handlePaintAlpha(keyContext, builder, gatherer);
    }
}

// This should be kept in sync w/ SkPaintPriv::ShouldDither and PaintParams::should_dither
bool PaintOption::shouldDither(SkColorType dstCT) const {
    // The paint dither flag can veto.
    if (!fDither) {
        return false;
    }

    if (dstCT == kUnknown_SkColorType) {
        return false;
    }

    // We always dither 565 or 4444 when requested.
    if (dstCT == kRGB_565_SkColorType || dstCT == kARGB_4444_SkColorType) {
        return true;
    }

    // Otherwise, dither is only needed for non-const paints.
    return fShader.first && !fShader.first->isConstant(fShader.second);
}

void PaintOption::handleDithering(const KeyContext& keyContext,
                                  PaintParamsKeyBuilder* builder,
                                  PipelineDataGatherer* gatherer) const {

#ifndef SK_IGNORE_GPU_DITHER
    SkColorType ct = keyContext.dstColorInfo().colorType();
    if (this->shouldDither(ct)) {
        Compose(keyContext, builder, gatherer,
                /* addInnerToKey= */ [&]() -> void {
                    this->handleColorFilter(keyContext, builder, gatherer);
                },
                /* addOuterToKey= */ [&]() -> void {
                    AddDitherBlock(keyContext, builder, gatherer, ct);
                });
    } else
#endif
    {
        this->handleColorFilter(keyContext, builder, gatherer);
    }
}

void PaintOption::handleDstRead(const KeyContext& keyContext,
                                PaintParamsKeyBuilder* builder,
                                PipelineDataGatherer* gatherer) const {
    if (fDstReadReq != DstReadRequirement::kNone) {
        Blend(keyContext, builder, gatherer,
                /* addBlendToKey= */ [&] () -> void {
                    if (fFinalBlender.first) {
                        fFinalBlender.first->priv().addToKey(keyContext, builder, gatherer,
                                                             fFinalBlender.second);
                    } else {
                        AddKnownModeBlend(keyContext, builder, gatherer, SkBlendMode::kSrcOver);
                    }
                },
                /* addSrcToKey= */ [&]() -> void {
                    this->handleDithering(keyContext, builder, gatherer);
                },
                /* addDstToKey= */ [&]() -> void {
                    AddDstReadBlock(keyContext, builder, gatherer, fDstReadReq);
                });
    } else {
        this->handleDithering(keyContext, builder, gatherer);
    }
}

void PaintOption::toKey(const KeyContext& keyContext,
                        PaintParamsKeyBuilder* keyBuilder,
                        PipelineDataGatherer* gatherer) const {
    this->handleDstRead(keyContext, keyBuilder, gatherer);

    std::optional<SkBlendMode> finalBlendMode = this->finalBlender()
                                                        ? this->finalBlender()->asBlendMode()
                                                        : SkBlendMode::kSrcOver;
    if (fDstReadReq != DstReadRequirement::kNone) {
        // In this case the blend will have been handled by shader-based blending with the dstRead.
        finalBlendMode = SkBlendMode::kSrc;
    }

    if (fClipShader.first) {
        ClipShaderBlock::BeginBlock(keyContext, keyBuilder, gatherer);
            fClipShader.first->priv().addToKey(keyContext, keyBuilder, gatherer,
                                               fClipShader.second);
        keyBuilder->endBlock();
    }

    // Set the hardware blend mode.
    SkASSERT(finalBlendMode);
    BuiltInCodeSnippetID fixedFuncBlendModeID = static_cast<BuiltInCodeSnippetID>(
            kFixedFunctionBlendModeIDOffset + static_cast<int>(*finalBlendMode));

    keyBuilder->addBlock(fixedFuncBlendModeID);
}

void PaintOptions::createKey(const KeyContext& keyContext,
                             PaintParamsKeyBuilder* keyBuilder,
                             PipelineDataGatherer* gatherer,
                             int desiredCombination,
                             bool addPrimitiveBlender,
                             Coverage coverage) const {
    SkDEBUGCODE(keyBuilder->checkReset();)
    SkASSERT(desiredCombination < this->numCombinations());

    const int numClipShaderCombos = this->numClipShaderCombinations();
    const int numBlendModeCombos = this->numBlendModeCombinations();
    const int numColorFilterCombinations = this->numColorFilterCombinations();

    const int desiredClipShaderCombination = desiredCombination % numClipShaderCombos;
    int remainingCombinations = desiredCombination / numClipShaderCombos;

    const int desiredBlendCombination = remainingCombinations % numBlendModeCombos;
    remainingCombinations /= numBlendModeCombos;

    const int desiredColorFilterCombination = remainingCombinations % numColorFilterCombinations;
    remainingCombinations /= numColorFilterCombinations;

    const int desiredShaderCombination = remainingCombinations;
    SkASSERT(desiredShaderCombination < this->numShaderCombinations());

    // TODO: this probably needs to be passed in just like addPrimitiveBlender
    const bool kOpaquePaintColor = true;

    auto clipShader = PrecompileBase::SelectOption(SkSpan(fClipShaderOptions),
                                                   desiredClipShaderCombination);

    std::pair<sk_sp<PrecompileBlender>, int> finalBlender;
    if (desiredBlendCombination < fBlendModeOptions.size()) {
        finalBlender = { PrecompileBlender::Mode(fBlendModeOptions[desiredBlendCombination]), 0 };
    } else {
        finalBlender = PrecompileBase::SelectOption(
                            SkSpan(fBlenderOptions),
                            desiredBlendCombination - fBlendModeOptions.size());
    }
    if (!finalBlender.first) {
        finalBlender = { PrecompileBlender::Mode(SkBlendMode::kSrcOver), 0 };
    }
    DstReadRequirement dstReadReq = get_dst_read_req(keyContext.caps(), coverage,
                                                     finalBlender.first.get());

    PaintOption option(kOpaquePaintColor,
                       finalBlender,
                       PrecompileBase::SelectOption(SkSpan(fShaderOptions),
                                                    desiredShaderCombination),
                       PrecompileBase::SelectOption(SkSpan(fColorFilterOptions),
                                                    desiredColorFilterCombination),
                       addPrimitiveBlender,
                       clipShader,
                       dstReadReq,
                       fDither);

    option.toKey(keyContext, keyBuilder, gatherer);
}

namespace {

void create_image_drawing_pipelines(const KeyContext& keyContext,
                                    PipelineDataGatherer* gatherer,
                                    const PaintOptions::ProcessCombination& processCombination,
                                    const PaintOptions& orig) {
    PaintOptions imagePaintOptions;

    // For imagefilters we know we don't have alpha-only textures and don't need cubic filtering.
    sk_sp<PrecompileShader> imageShader = PrecompileShadersPriv::Image(
            PrecompileImageShaderFlags::kExcludeAlpha | PrecompileImageShaderFlags::kExcludeCubic);

    imagePaintOptions.setShaders({ imageShader });
    imagePaintOptions.setBlendModes(orig.blendModes());
    imagePaintOptions.setBlenders(orig.blenders());
    imagePaintOptions.setColorFilters(orig.colorFilters());
    imagePaintOptions.addColorFilter(nullptr);

    imagePaintOptions.priv().buildCombinations(keyContext,
                                               gatherer,
                                               DrawTypeFlags::kSimpleShape,
                                               /* withPrimitiveBlender= */ false,
                                               Coverage::kSingleChannel,
                                               processCombination);
}

<<<<<<< HEAD
void create_blur_imagefilter_pipelines(const KeyContext& keyContext,
                                       PipelineDataGatherer* gatherer,
                                       const PaintOptions::ProcessCombination& processCombination) {

    PaintOptions blurPaintOptions;

    // For blur imagefilters we know we don't have alpha-only textures and don't need cubic
    // filtering.
    sk_sp<PrecompileShader> imageShader = PrecompileShadersPriv::Image(
            PrecompileImageShaderFlags::kExcludeAlpha | PrecompileImageShaderFlags::kExcludeCubic);

    static const SkBlendMode kBlurBlendModes[] = { SkBlendMode::kSrc };
    blurPaintOptions.setShaders({ PrecompileShadersPriv::Blur(imageShader) });
    blurPaintOptions.setBlendModes(kBlurBlendModes);

    blurPaintOptions.priv().buildCombinations(keyContext,
                                              gatherer,
                                              DrawTypeFlags::kSimpleShape,
                                              /* withPrimitiveBlender= */ false,
                                              Coverage::kSingleChannel,
                                              processCombination);
}

void create_morphology_imagefilter_pipelines(
        const KeyContext& keyContext,
        PipelineDataGatherer* gatherer,
        const PaintOptions::ProcessCombination& processCombination) {

    // For morphology imagefilters we know we don't have alpha-only textures and don't need cubic
    // filtering.
    sk_sp<PrecompileShader> imageShader = PrecompileShadersPriv::Image(
            PrecompileImageShaderFlags::kExcludeAlpha | PrecompileImageShaderFlags::kExcludeCubic);

    {
        PaintOptions sparse;

        static const SkBlendMode kBlendModes[] = { SkBlendMode::kSrc };
        sparse.setShaders({ PrecompileShadersPriv::SparseMorphology(imageShader) });
        sparse.setBlendModes(kBlendModes);

        sparse.priv().buildCombinations(keyContext,
                                        gatherer,
                                        DrawTypeFlags::kSimpleShape,
                                        /* withPrimitiveBlender= */ false,
                                        Coverage::kSingleChannel,
                                        processCombination);
    }

    {
        PaintOptions linear;

        static const SkBlendMode kBlendModes[] = { SkBlendMode::kSrcOver };
        linear.setShaders({ PrecompileShadersPriv::LinearMorphology(std::move(imageShader)) });
        linear.setBlendModes(kBlendModes);

        linear.priv().buildCombinations(keyContext,
                                        gatherer,
                                        DrawTypeFlags::kSimpleShape,
                                        /* withPrimitiveBlender= */ false,
                                        Coverage::kSingleChannel,
                                        processCombination);
    }
}

=======
>>>>>>> 2ab53cee
} // anonymous namespace

void PaintOptions::buildCombinations(
        const KeyContext& keyContext,
        PipelineDataGatherer* gatherer,
        DrawTypeFlags drawTypes,
        bool withPrimitiveBlender,
        Coverage coverage,
        const ProcessCombination& processCombination) const {

    PaintParamsKeyBuilder builder(keyContext.dict());

    if (!fImageFilterOptions.empty() || !fMaskFilterOptions.empty()) {
        // TODO: split this out into a create_restore_draw_pipelines method
        PaintOptions tmp = *this;

        // When image filtering, the original blend mode is taken over by the restore paint
        tmp.setImageFilters({});
        tmp.setMaskFilters({});
        tmp.addBlendMode(SkBlendMode::kSrcOver);

        if (!fImageFilterOptions.empty()) {
            std::vector<sk_sp<PrecompileColorFilter>> newCFs(tmp.fColorFilterOptions.begin(),
                                                             tmp.fColorFilterOptions.end());
            if (newCFs.empty()) {
                // TODO: I (robertphillips) believe this is unnecessary and is just a result of the
                // base SkPaint generated in the PaintParamsKeyTest not correctly taking CFIFs into
                // account.
                newCFs.push_back(nullptr);
            }

            // As in SkCanvasPriv::ImageToColorFilter, we fuse CFIFs into the base draw's CFs.
            // TODO: in SkCanvasPriv::ImageToColorFilter this fusing of CFIFs and CFs is skipped
            // when there is a maskfilter. For now we over-generate.
            for (const sk_sp<PrecompileImageFilter>& o : fImageFilterOptions) {
                sk_sp<PrecompileColorFilter> imageFiltersCF = o ? o->asAColorFilter() : nullptr;
                if (imageFiltersCF) {
                    if (!tmp.fColorFilterOptions.empty()) {
                        for (const sk_sp<PrecompileColorFilter>& cf : tmp.fColorFilterOptions) {
                            // TODO: if a CFIF was fully handled here it should be removed from the
                            // later loop over fImageFilterOptions. For now we over-generate.
                            sk_sp<PrecompileColorFilter> newCF = imageFiltersCF->makeComposed(cf);
                            newCFs.push_back(std::move(newCF));
                        }
                    } else {
                        newCFs.push_back(imageFiltersCF);
                    }
                }
            }

            tmp.setColorFilters(newCFs);
        }

        tmp.buildCombinations(keyContext, gatherer, drawTypes, withPrimitiveBlender, coverage,
                              processCombination);

        create_image_drawing_pipelines(keyContext, gatherer, processCombination, *this);

<<<<<<< HEAD
        if (fImageFilterOptions & PrecompileImageFilters::kBlur) {
            create_blur_imagefilter_pipelines(keyContext, gatherer, processCombination);
        }
        if (fImageFilterOptions & PrecompileImageFilters::kMorphology) {
            create_morphology_imagefilter_pipelines(keyContext, gatherer, processCombination);
=======
        for (const sk_sp<PrecompileImageFilter>& o : fImageFilterOptions) {
            o->createPipelines(keyContext, gatherer, processCombination);
        }
        for (const sk_sp<PrecompileMaskFilter>& o : fMaskFilterOptions) {
            o->createPipelines(keyContext, gatherer, processCombination);
>>>>>>> 2ab53cee
        }
    } else {
        int numCombinations = this->numCombinations();
        for (int i = 0; i < numCombinations; ++i) {
            // Since the precompilation path's uniforms aren't used and don't change the key,
            // the exact layout doesn't matter
            gatherer->resetWithNewLayout(Layout::kMetal);

            this->createKey(keyContext, &builder, gatherer, i, withPrimitiveBlender, coverage);

            // The 'findOrCreate' calls lockAsKey on builder and then destroys the returned
            // PaintParamsKey. This serves to reset the builder.
            UniquePaintParamsID paintID = keyContext.dict()->findOrCreate(&builder);

            processCombination(paintID, drawTypes, withPrimitiveBlender, coverage);
        }
    }
}

} // namespace skgpu::graphite<|MERGE_RESOLUTION|>--- conflicted
+++ resolved
@@ -447,73 +447,6 @@
                                                processCombination);
 }
 
-<<<<<<< HEAD
-void create_blur_imagefilter_pipelines(const KeyContext& keyContext,
-                                       PipelineDataGatherer* gatherer,
-                                       const PaintOptions::ProcessCombination& processCombination) {
-
-    PaintOptions blurPaintOptions;
-
-    // For blur imagefilters we know we don't have alpha-only textures and don't need cubic
-    // filtering.
-    sk_sp<PrecompileShader> imageShader = PrecompileShadersPriv::Image(
-            PrecompileImageShaderFlags::kExcludeAlpha | PrecompileImageShaderFlags::kExcludeCubic);
-
-    static const SkBlendMode kBlurBlendModes[] = { SkBlendMode::kSrc };
-    blurPaintOptions.setShaders({ PrecompileShadersPriv::Blur(imageShader) });
-    blurPaintOptions.setBlendModes(kBlurBlendModes);
-
-    blurPaintOptions.priv().buildCombinations(keyContext,
-                                              gatherer,
-                                              DrawTypeFlags::kSimpleShape,
-                                              /* withPrimitiveBlender= */ false,
-                                              Coverage::kSingleChannel,
-                                              processCombination);
-}
-
-void create_morphology_imagefilter_pipelines(
-        const KeyContext& keyContext,
-        PipelineDataGatherer* gatherer,
-        const PaintOptions::ProcessCombination& processCombination) {
-
-    // For morphology imagefilters we know we don't have alpha-only textures and don't need cubic
-    // filtering.
-    sk_sp<PrecompileShader> imageShader = PrecompileShadersPriv::Image(
-            PrecompileImageShaderFlags::kExcludeAlpha | PrecompileImageShaderFlags::kExcludeCubic);
-
-    {
-        PaintOptions sparse;
-
-        static const SkBlendMode kBlendModes[] = { SkBlendMode::kSrc };
-        sparse.setShaders({ PrecompileShadersPriv::SparseMorphology(imageShader) });
-        sparse.setBlendModes(kBlendModes);
-
-        sparse.priv().buildCombinations(keyContext,
-                                        gatherer,
-                                        DrawTypeFlags::kSimpleShape,
-                                        /* withPrimitiveBlender= */ false,
-                                        Coverage::kSingleChannel,
-                                        processCombination);
-    }
-
-    {
-        PaintOptions linear;
-
-        static const SkBlendMode kBlendModes[] = { SkBlendMode::kSrcOver };
-        linear.setShaders({ PrecompileShadersPriv::LinearMorphology(std::move(imageShader)) });
-        linear.setBlendModes(kBlendModes);
-
-        linear.priv().buildCombinations(keyContext,
-                                        gatherer,
-                                        DrawTypeFlags::kSimpleShape,
-                                        /* withPrimitiveBlender= */ false,
-                                        Coverage::kSingleChannel,
-                                        processCombination);
-    }
-}
-
-=======
->>>>>>> 2ab53cee
 } // anonymous namespace
 
 void PaintOptions::buildCombinations(
@@ -572,19 +505,11 @@
 
         create_image_drawing_pipelines(keyContext, gatherer, processCombination, *this);
 
-<<<<<<< HEAD
-        if (fImageFilterOptions & PrecompileImageFilters::kBlur) {
-            create_blur_imagefilter_pipelines(keyContext, gatherer, processCombination);
-        }
-        if (fImageFilterOptions & PrecompileImageFilters::kMorphology) {
-            create_morphology_imagefilter_pipelines(keyContext, gatherer, processCombination);
-=======
         for (const sk_sp<PrecompileImageFilter>& o : fImageFilterOptions) {
             o->createPipelines(keyContext, gatherer, processCombination);
         }
         for (const sk_sp<PrecompileMaskFilter>& o : fMaskFilterOptions) {
             o->createPipelines(keyContext, gatherer, processCombination);
->>>>>>> 2ab53cee
         }
     } else {
         int numCombinations = this->numCombinations();
