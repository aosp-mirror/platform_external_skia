/*
 * Copyright 2021 Google LLC
 *
 * Use of this source code is governed by a BSD-style license that can be
 * found in the LICENSE file.
 */

#include "src/gpu/graphite/DrawPass.h"

#include "include/gpu/graphite/GraphiteTypes.h"
#include "include/gpu/graphite/Recorder.h"
#include "include/private/base/SkAlign.h"
#include "src/core/SkTraceEvent.h"
#include "src/gpu/graphite/Buffer.h"
#include "src/gpu/graphite/BufferManager.h"
#include "src/gpu/graphite/Caps.h"
#include "src/gpu/graphite/ContextPriv.h"
#include "src/gpu/graphite/ContextUtils.h"
#include "src/gpu/graphite/DrawContext.h"
#include "src/gpu/graphite/DrawList.h"
#include "src/gpu/graphite/DrawWriter.h"
#include "src/gpu/graphite/GlobalCache.h"
#include "src/gpu/graphite/GraphicsPipeline.h"
#include "src/gpu/graphite/GraphicsPipelineDesc.h"
#include "src/gpu/graphite/Log.h"
#include "src/gpu/graphite/PaintParamsKey.h"
#include "src/gpu/graphite/PipelineData.h"
#include "src/gpu/graphite/PipelineDataCache.h"
#include "src/gpu/graphite/RecorderPriv.h"
#include "src/gpu/graphite/Renderer.h"
#include "src/gpu/graphite/ResourceProvider.h"
#include "src/gpu/graphite/Sampler.h"
#include "src/gpu/graphite/Texture.h"
#include "src/gpu/graphite/UniformManager.h"
#include "src/gpu/graphite/geom/BoundsManager.h"

#include "src/base/SkMathPriv.h"
#include "src/base/SkTBlockList.h"

#include <algorithm>
#include <unordered_map>

using namespace skia_private;

namespace skgpu::graphite {

namespace {

// Helper to manage packed fields within a uint64_t
template <uint64_t Bits, uint64_t Offset>
struct Bitfield {
    static constexpr uint64_t kMask = ((uint64_t) 1 << Bits) - 1;
    static constexpr uint64_t kOffset = Offset;
    static constexpr uint64_t kBits = Bits;

    static uint32_t get(uint64_t v) { return static_cast<uint32_t>((v >> kOffset) & kMask); }
    static uint64_t set(uint32_t v) { return (v & kMask) << kOffset; }
};

// This class maps objects to a dense index which can then be used to look them up later
template <typename T, typename V = T, typename C = V>
class DenseBiMap {
public:
    using Index = uint32_t;

    // See note below in GeometryUniformField. This value can be round-tripped within the SortKey
    // packing for all fields but will not be produced when recording actual draw data.
    static constexpr Index kInvalidIndex{1 << SkNextLog2_portable(DrawList::kMaxRenderSteps)};

    bool empty() const { return fIndexToData.empty(); }
    size_t size() const { return fIndexToData.size(); }

    Index insert(const T& data) {
        Index* index = fDataToIndex.find(data);
        if (!index) {
            SkASSERT(SkToU32(fIndexToData.size()) < kInvalidIndex);
            index = fDataToIndex.set(data, (Index) fIndexToData.size());
            fIndexToData.push_back(C{data});
        }
        return *index;
    }

    const V& lookup(Index index) {
        SkASSERT(index < kInvalidIndex);
        return fIndexToData[index];
    }

    SkSpan<V> data() { return {fIndexToData.data(), fIndexToData.size()}; }

    TArray<V>&& detach() { return std::move(fIndexToData); }

private:
    THashMap<T, Index> fDataToIndex;
    TArray<V> fIndexToData;
};

<<<<<<< HEAD
// Tracks uniform data on the CPU and then its transition to storage in a GPU buffer (ubo or ssbo).
struct CpuOrGpuData {
    union {
        const UniformDataBlock* fCpuData;
        BindBufferInfo fGpuData;
    };

    // Can only start from CPU data
    CpuOrGpuData(const UniformDataBlock* cpuData) : fCpuData(cpuData) {}
};
=======
// NOTE: TextureBinding's use as a key type in DenseBiMap relies on the fact that the underlying
// data has been de-duplicated by a PipelineDataCache earlier, so that the bit identity of the data
// blocks (e.g. address+size) is equivalent to the content equality of the texture lists.
>>>>>>> 68e776ef

// Tracks the combination of textures from the paint and from the RenderStep to describe the full
// binding that needs to be in the command list.
struct TextureBinding {
    const TextureDataBlock* fPaintTextures;
    const TextureDataBlock* fStepTextures;

    bool operator==(const TextureBinding& other) const {
        return fPaintTextures == other.fPaintTextures &&
               fStepTextures == other.fStepTextures;
    }
    bool operator!=(const TextureBinding& other) const { return !(*this == other); }

    int numTextures() const {
        return (fPaintTextures ? fPaintTextures->numTextures() : 0) +
               (fStepTextures ? fStepTextures->numTextures() : 0);
    }
};

<<<<<<< HEAD
using UniformCache = DenseBiMap<const UniformDataBlock*, CpuOrGpuData>;
=======
>>>>>>> 68e776ef
using TextureBindingCache = DenseBiMap<TextureBinding>;
using GraphicsPipelineCache = DenseBiMap<GraphicsPipelineDesc>;

// Writes uniform data either to uniform buffers or to shared storage buffers, and tracks when
// bindings need to change between draws.
class UniformTracker {
public:
    UniformTracker(bool useStorageBuffers) : fUseStorageBuffers(useStorageBuffers) {}

    bool writeUniforms(UniformDataCache& uniformCache,
                       DrawBufferManager* bufferMgr,
                       UniformDataCache::Index index) {
        if (index >= UniformDataCache::kInvalidIndex) {
            return false;
        }

        if (index == fLastIndex) {
            return false;
        }
        fLastIndex = index;

        UniformDataCache::Entry& uniformData = uniformCache.lookup(index);
        const size_t uniformDataSize = uniformData.fCpuData.size();

        // Upload the uniform data if we haven't already.
        // Alternatively, re-upload the uniform data to avoid a rebind if we're using storage
        // buffers. This will result in more data uploaded, but the tradeoff seems worthwhile.
        if (!uniformData.fBufferBinding.fBuffer ||
            (fUseStorageBuffers && uniformData.fBufferBinding.fBuffer != fLastBinding.fBuffer)) {
            UniformWriter writer;
            std::tie(writer, uniformData.fBufferBinding) =
                    fUseStorageBuffers ? bufferMgr->getAlignedSsboWriter(1, uniformDataSize)
                                       : bufferMgr->getUniformWriter(1, uniformDataSize);

            // Early out if buffer mapping failed.
            if (!writer) {
                return {};
            }

            writer.write(uniformData.fCpuData.data(), uniformDataSize);

            if (fUseStorageBuffers) {
                // When using storage buffers, store the SSBO index in the binding's offset field
                // and always use the entire buffer's size in the size field.
                SkASSERT(uniformData.fBufferBinding.fOffset % uniformDataSize == 0);
                uniformData.fBufferBinding.fOffset /= uniformDataSize;
                uniformData.fBufferBinding.fSize = uniformData.fBufferBinding.fBuffer->size();
            }
        }

        const bool needsRebind =
                uniformData.fBufferBinding.fBuffer != fLastBinding.fBuffer ||
                (!fUseStorageBuffers && uniformData.fBufferBinding.fOffset != fLastBinding.fOffset);

        fLastBinding = uniformData.fBufferBinding;

        return needsRebind;
    }

    void bindUniforms(UniformSlot slot, DrawPassCommands::List* commandList) {
        BindBufferInfo binding = fLastBinding;
        if (fUseStorageBuffers) {
            // Track the SSBO index in fLastBinding, but set offset = 0 in the actual used binding.
            binding.fOffset = 0;
        }
        commandList->bindUniformBuffer(binding, slot);
    }

    uint32_t ssboIndex() const {
        // The SSBO index for the last-bound storage buffer is stored in the binding's offset field.
        return fLastBinding.fOffset;
    }

private:
    // Internally track the last binding returned, so that we know whether new uploads or rebindings
    // are necessary. If we're using SSBOs, this is treated specially -- the fOffset field holds the
    // index in the storage buffer of the last-written uniforms, and the offsets used for actual
    // bindings are always zero.
    BindBufferInfo fLastBinding;

    // This keeps track of the last index used for writing uniforms from a provided uniform cache.
    // If a provided index matches the last index, the uniforms are assumed to already be written
    // and no additional uploading is performed. This assumes a UniformTracker will always be
    // provided with the same uniform cache.
    UniformDataCache::Index fLastIndex = UniformDataCache::kInvalidIndex;

    const bool fUseStorageBuffers;
};

// Automatically merges and manages texture bindings and uniform bindings sourced from either the
// paint or the RenderStep. Tracks the bound state based on last-provided unique index to write
// Bind commands to a CommandList when necessary.
class TextureBindingTracker {
public:
    TextureBindingCache::Index trackTextures(const TextureDataBlock* paintTextures,
                                             const TextureDataBlock* stepTextures) {
        if (!paintTextures && !stepTextures) {
            return TextureBindingCache::kInvalidIndex;
        }
        return fBindingCache.insert({paintTextures, stepTextures});
    }

    bool setCurrentTextureBindings(TextureBindingCache::Index bindingIndex) {
        if (bindingIndex < TextureBindingCache::kInvalidIndex && fLastIndex != bindingIndex) {
            fLastIndex = bindingIndex;
            return true;
        }
        // No binding change
        return false;
    }

    void bindTextures(DrawPassCommands::List* commandList) {
        SkASSERT(fLastIndex < TextureBindingCache::kInvalidIndex);
        const TextureBinding& binding = fBindingCache.lookup(fLastIndex);

        auto [texIndices, samplerIndices] =
                commandList->bindDeferredTexturesAndSamplers(binding.numTextures());

        if (binding.fPaintTextures) {
            for (int i = 0; i < binding.fPaintTextures->numTextures(); ++i) {
                auto [tex, sampler] = binding.fPaintTextures->texture(i);
                *texIndices++     = fProxyCache.insert(tex.get());
                *samplerIndices++ = fSamplerCache.insert(sampler);
            }
        }
        if (binding.fStepTextures) {
            for (int i = 0; i < binding.fStepTextures->numTextures(); ++i) {
                auto [tex, sampler] = binding.fStepTextures->texture(i);
                *texIndices++     = fProxyCache.insert(tex.get());
                *samplerIndices++ = fSamplerCache.insert(sampler);
            }
        }
    }

    TArray<sk_sp<TextureProxy>>&& detachTextures() { return fProxyCache.detach(); }
    TArray<SamplerDesc>&& detachSamplers() { return fSamplerCache.detach(); }

private:
    struct ProxyRef {
        const TextureProxy* fProxy;
        operator sk_sp<TextureProxy>() const { return sk_ref_sp(fProxy); }
    };
    using TextureProxyCache = DenseBiMap<const TextureProxy*, sk_sp<TextureProxy>, ProxyRef>;
    using SamplerDescCache = DenseBiMap<SamplerDesc>;

    TextureBindingCache fBindingCache;

    TextureProxyCache fProxyCache;
    SamplerDescCache fSamplerCache;

    TextureBindingCache::Index fLastIndex = TextureBindingCache::kInvalidIndex;
};

<<<<<<< HEAD
// Collects and writes uniform data either to uniform buffers or to shared storage buffers, and
// tracks when bindings need to change between draws.
class UniformTracker {
public:
    UniformTracker(bool useStorageBuffers) : fUseStorageBuffers(useStorageBuffers) {}

    // Maps a given {pipeline index, uniform data cache index} pair to a buffer index within the
    // pipeline's accumulated array of uniforms.
    UniformCache::Index trackUniforms(GraphicsPipelineCache::Index pipelineIndex,
                                      const UniformDataBlock* cpuData) {
        if (!cpuData) {
            return UniformCache::kInvalidIndex;
        }

        if (pipelineIndex >= SkToU32(fPerPipelineCaches.size())) {
            fPerPipelineCaches.resize(pipelineIndex + 1);
        }

        return fPerPipelineCaches[pipelineIndex].insert(cpuData);
    }

    // Writes all tracked uniform data into buffers, tracking the bindings for the written buffers
    // by GraphicsPipelineCache::Index and possibly the UniformCache::Index (when not using SSBOs).
    // When using SSBOs, the buffer is the same for all UniformCache::Indices that share the same
    // pipeline (and is stored in index 0).
    bool writeUniforms(DrawBufferManager* bufferMgr) {
        for (UniformCache& cache : fPerPipelineCaches) {
            if (cache.empty()) {
                continue;
            }
            // All data blocks for the same pipeline have the same size, so peek the first
            // to determine the total buffer size
            size_t udbSize = cache.lookup(0).fCpuData->size();
            size_t udbDataSize = udbSize;
            if (!fUseStorageBuffers) {
                udbSize = bufferMgr->alignUniformBlockSize(udbSize);
            }
            auto [writer, bufferInfo] =
                    fUseStorageBuffers ? bufferMgr->getSsboWriter(cache.size(), udbSize)
                                       : bufferMgr->getUniformWriter(cache.size(), udbSize);
            if (!writer) {
                return false; // Early out if buffer mapping failed
            }

            uint32_t bindingSize;
            if (fUseStorageBuffers) {
                // For storage buffer we will always bind all the blocks.
                bindingSize = static_cast<uint32_t>(udbSize * cache.size());
            }
            else {
                // For uniform buffer we will bind one block at a time.
                bindingSize = static_cast<uint32_t>(udbSize);
            }
            SkASSERT(bindingSize <= bufferInfo.fSize);

            for (CpuOrGpuData& dataBlock : cache.data()) {
                SkASSERT(dataBlock.fCpuData->size() == udbDataSize);
                writer.write(dataBlock.fCpuData->data(), udbDataSize);
                // Swap from tracking the CPU data to the location of the GPU data
                dataBlock.fGpuData.fBuffer = bufferInfo.fBuffer;
                dataBlock.fGpuData.fOffset = bufferInfo.fOffset;
                dataBlock.fGpuData.fSize = bindingSize;

                if (!fUseStorageBuffers) {
                    bufferInfo.fOffset += bindingSize;
                    writer.skipBytes(bindingSize - udbDataSize);
                } // else keep bufferInfo pointing to the start of the array
            }
        }

        return true;
    }

    // Updates the current tracked pipeline and uniform index and returns whether or not
    // bindBuffers() needs to be called, depending on if 'fUseStorageBuffers' is true or not.
    bool setCurrentUniforms(GraphicsPipelineCache::Index pipelineIndex,
                            UniformCache::Index uniformIndex) {
        if (uniformIndex >= UniformCache::kInvalidIndex) {
            return false;
        }
        SkASSERT(pipelineIndex < SkToU32(fPerPipelineCaches.size()) &&
                 uniformIndex < fPerPipelineCaches[pipelineIndex].size());

        if (fUseStorageBuffers) {
            uniformIndex = 0; // The specific index has no effect on binding
        }
        if (fLastPipeline != pipelineIndex || fLastIndex != uniformIndex) {
            fLastPipeline = pipelineIndex;
            fLastIndex = uniformIndex;
            return true;
        } else {
            return false;
        }
    }

    // Binds a new uniform or storage buffer, based on most recently provided batch key and uniform
    // data cache index.
    void bindUniforms(UniformSlot slot, DrawPassCommands::List* commandList) {
        SkASSERT(fLastPipeline < GraphicsPipelineCache::kInvalidIndex &&
                 fLastIndex < UniformCache::kInvalidIndex);
        SkASSERT(!fUseStorageBuffers || fLastIndex == 0);
        const BindBufferInfo& binding =
                fPerPipelineCaches[fLastPipeline].lookup(fLastIndex).fGpuData;
        commandList->bindUniformBuffer(binding, slot);
    }

private:
    // Access first by pipeline index. The final UniformCache::Index is either used to select the
    // BindBufferInfo for a draw using UBOs, or it's the real index into a packed array of uniforms
    // in a storage buffer object (whose binding is stored in index 0).
    TArray<UniformCache> fPerPipelineCaches;

    const bool fUseStorageBuffers;

    GraphicsPipelineCache::Index fLastPipeline = GraphicsPipelineCache::kInvalidIndex;
    UniformCache::Index fLastIndex = UniformCache::kInvalidIndex;
};

=======
>>>>>>> 68e776ef
class GradientBufferTracker {
public:
    bool writeData(SkSpan<const float> gradData, DrawBufferManager* bufferMgr) {
        if (gradData.empty()) {
            return true;
        }

        auto [writer, bufferInfo] = bufferMgr->getSsboWriter(gradData.size(), sizeof(float));

        if (!writer) {
            return false;
        }

        writer.write(gradData.data(), gradData.size_bytes());
        fBufferInfo = bufferInfo;
        fHasData = true;

        return true;
    }

    void bindIfNeeded(DrawPassCommands::List* commandList) const {
        if (fHasData) {
            commandList->bindUniformBuffer(fBufferInfo, UniformSlot::kGradient);
        }
    }

private:
    BindBufferInfo fBufferInfo;
    bool fHasData = false;
};

} // namespace

///////////////////////////////////////////////////////////////////////////////////////////////////

/**
 * Each Draw in a DrawList might be processed by multiple RenderSteps (determined by the Draw's
 * Renderer), which can be sorted independently. Each (step, draw) pair produces its own SortKey.
 *
 * The goal of sorting draws for the DrawPass is to minimize pipeline transitions and dynamic binds
 * within a pipeline, while still respecting the overall painter's order. This decreases the number
 * of low-level draw commands in a command buffer and increases the size of those, allowing the GPU
 * to operate more efficiently and have fewer bubbles within its own instruction stream.
 *
 * The Draw's CompresssedPaintersOrder and DisjointStencilINdex represent the most significant bits
 * of the key, and are shared by all SortKeys produced by the same draw. Next, the pipeline
 * description is encoded in two steps:
 *  1. The index of the RenderStep packed in the high bits to ensure each step for a draw is
 *     ordered correctly.
 *  2. An index into a cache of pipeline descriptions is used to encode the identity of the
 *     pipeline (SortKeys that differ in the bits from #1 necessarily would have different
 *     descriptions, but then the specific ordering of the RenderSteps isn't enforced).
 * Last, the SortKey encodes an index into the set of uniform bindings accumulated for a DrawPass.
 * This allows the SortKey to cluster draw steps that have both a compatible pipeline and do not
 * require rebinding uniform data or other state (e.g. scissor). Since the uniform data index and
 * the pipeline description index are packed into indices and not actual pointers, a given SortKey
 * is only valid for the a specific DrawList->DrawPass conversion.
 */
class DrawPass::SortKey {
public:
    SortKey(const DrawList::Draw* draw,
            int renderStep,
            GraphicsPipelineCache::Index pipelineIndex,
            UniformDataCache::Index geomUniformIndex,
            UniformDataCache::Index shadingUniformIndex,
            TextureBindingCache::Index textureBindingIndex)
        : fPipelineKey(ColorDepthOrderField::set(draw->fDrawParams.order().paintOrder().bits()) |
                       StencilIndexField::set(draw->fDrawParams.order().stencilIndex().bits())  |
                       RenderStepField::set(static_cast<uint32_t>(renderStep))                  |
                       PipelineField::set(pipelineIndex))
        , fUniformKey(GeometryUniformField::set(geomUniformIndex)   |
                      ShadingUniformField::set(shadingUniformIndex) |
                      TextureBindingsField::set(textureBindingIndex))
        , fDraw(draw) {
        SkASSERT(pipelineIndex < GraphicsPipelineCache::kInvalidIndex);
        SkASSERT(renderStep <= draw->fRenderer->numRenderSteps());
    }

    bool operator<(const SortKey& k) const {
        return fPipelineKey < k.fPipelineKey ||
               (fPipelineKey == k.fPipelineKey && fUniformKey < k.fUniformKey);
    }

    const RenderStep& renderStep() const {
        return fDraw->fRenderer->step(RenderStepField::get(fPipelineKey));
    }

    const DrawList::Draw& draw() const { return *fDraw; }

    GraphicsPipelineCache::Index pipelineIndex() const {
        return PipelineField::get(fPipelineKey);
    }
    UniformDataCache::Index geometryUniformIndex() const {
        return GeometryUniformField::get(fUniformKey);
    }
    UniformDataCache::Index shadingUniformIndex() const {
        return ShadingUniformField::get(fUniformKey);
    }
    TextureBindingCache::Index textureBindingIndex() const {
        return TextureBindingsField::get(fUniformKey);
    }

private:
    // Fields are ordered from most-significant to least when sorting by 128-bit value.
    // NOTE: We don't use C++ bit fields because field ordering is implementation defined and we
    // need to sort consistently.
    using ColorDepthOrderField = Bitfield<16, 48>; // sizeof(CompressedPaintersOrder)
    using StencilIndexField    = Bitfield<16, 32>; // sizeof(DisjointStencilIndex)
    using RenderStepField      = Bitfield<2,  30>; // bits >= log2(Renderer::kMaxRenderSteps)
    using PipelineField        = Bitfield<30, 0>;  // bits >= log2(max total steps in draw list)
    uint64_t fPipelineKey;

    // The uniform/texture index fields need 1 extra bit to encode "no-data". Values that are
    // greater than or equal to 2^(bits-1) represent "no-data", while values between
    // [0, 2^(bits-1)-1] can access data arrays without extra logic.
    using GeometryUniformField = Bitfield<17, 47>; // bits >= 1+log2(max total steps)
    using ShadingUniformField  = Bitfield<17, 30>; // bits >= 1+log2(max total steps)
    using TextureBindingsField = Bitfield<30, 0>;  // bits >= 1+log2(max total steps)
    uint64_t fUniformKey;

    // Backpointer to the draw that produced the sort key
    const DrawList::Draw* fDraw;

    static_assert(ColorDepthOrderField::kBits >= sizeof(CompressedPaintersOrder));
    static_assert(StencilIndexField::kBits    >= sizeof(DisjointStencilIndex));
    static_assert(RenderStepField::kBits      >= SkNextLog2_portable(Renderer::kMaxRenderSteps));
    static_assert(PipelineField::kBits        >= SkNextLog2_portable(DrawList::kMaxRenderSteps));
    static_assert(GeometryUniformField::kBits >= 1+SkNextLog2_portable(DrawList::kMaxRenderSteps));
    static_assert(ShadingUniformField::kBits  >= 1+SkNextLog2_portable(DrawList::kMaxRenderSteps));
    static_assert(TextureBindingsField::kBits >= 1+SkNextLog2_portable(DrawList::kMaxRenderSteps));
};

///////////////////////////////////////////////////////////////////////////////////////////////////

DrawPass::DrawPass(sk_sp<TextureProxy> target,
                   std::pair<LoadOp, StoreOp> ops,
                   std::array<float, 4> clearColor)
        : fTarget(std::move(target))
        , fBounds(SkIRect::MakeEmpty())
        , fOps(ops)
        , fClearColor(clearColor) {}

DrawPass::~DrawPass() = default;

std::unique_ptr<DrawPass> DrawPass::Make(Recorder* recorder,
                                         std::unique_ptr<DrawList> draws,
                                         sk_sp<TextureProxy> target,
                                         const SkImageInfo& targetInfo,
                                         std::pair<LoadOp, StoreOp> ops,
                                         std::array<float, 4> clearColor) {
    // NOTE: This assert is here to ensure SortKey is as tightly packed as possible. Any change to
    // its size should be done with care and good reason. The performance of sorting the keys is
    // heavily tied to the total size.
    //
    // At 24 bytes (current), sorting is about 30% slower than if SortKey could be packed into just
    // 16 bytes. There are several ways this could be done if necessary:
    //  - Restricting the max draw count to 16k (14-bits) and only using a single index to refer to
    //    the uniform data => 8 bytes of key, 8 bytes of pointer.
    //  - Restrict the max draw count to 32k (15-bits), use a single uniform index, and steal the
    //    4 low bits from the Draw* pointer since it's 16 byte aligned.
    //  - Compact the Draw* to an index into the original collection, although that has extra
    //    indirection and does not work as well with SkTBlockList.
    // In pseudo tests, manipulating the pointer or having to mask out indices was about 15% slower
    // than an 8 byte key and unmodified pointer.
    static_assert(sizeof(DrawPass::SortKey) ==
                  SkAlignTo(16 + sizeof(void*), alignof(DrawPass::SortKey)));

    TRACE_EVENT1("skia.gpu", TRACE_FUNC, "draw count", draws->fDraws.count());

    // The DrawList is converted directly into the DrawPass' data structures, but once the DrawPass
    // is returned from Make(), it is considered immutable.
    std::unique_ptr<DrawPass> drawPass(new DrawPass(target, ops, clearColor));

    Rect passBounds = Rect::InfiniteInverted();

    UniformDataCache geometryUniformDataCache;
    UniformDataCache shadingUniformDataCache;
    TextureDataCache* textureDataCache = recorder->priv().textureDataCache();
    DrawBufferManager* bufferMgr = recorder->priv().drawBufferManager();
    if (bufferMgr->hasMappingFailed()) {
        SKGPU_LOG_W("Buffer mapping has already failed; dropping draw pass!");
        return nullptr;
    }

    GraphicsPipelineCache pipelineCache;

    // Geometry uniforms are currently always UBO-backed.
    const bool useStorageBuffers = recorder->priv().caps()->storageBufferSupport();
    const ResourceBindingRequirements& bindingReqs =
            recorder->priv().caps()->resourceBindingRequirements();
    Layout uniformLayout =
            useStorageBuffers ? bindingReqs.fStorageBufferLayout : bindingReqs.fUniformBufferLayout;

    TextureBindingTracker textureBindingTracker;
    GradientBufferTracker gradientBufferTracker;

    ShaderCodeDictionary* dict = recorder->priv().shaderCodeDictionary();
    PaintParamsKeyBuilder builder(dict);

    // The initial layout we pass here is not important as it will be re-assigned when writing
    // shading and geometry uniforms below.
    PipelineDataGatherer gatherer(uniformLayout);

    std::vector<SortKey> keys;
    keys.reserve(draws->renderStepCount());

    for (const DrawList::Draw& draw : draws->fDraws.items()) {
        // If we have two different descriptors, such that the uniforms from the PaintParams can be
        // bound independently of those used by the rest of the RenderStep, then we can upload now
        // and remember the location for re-use on any RenderStep that does shading.
        UniquePaintParamsID shaderID;
<<<<<<< HEAD
        const UniformDataBlock* shadingUniforms = nullptr;
        const TextureDataBlock* paintTextures = nullptr;
=======
        UniformDataCache::Index shadingUniformIndex = UniformDataCache::kInvalidIndex;
        TextureDataBlock paintTextures;
>>>>>>> 68e776ef

        if (draw.fPaintParams.has_value()) {
            shaderID = ExtractPaintData(recorder,
                                        &gatherer,
                                        &builder,
                                        uniformLayout,
                                        draw.fDrawParams.transform(),
                                        draw.fPaintParams.value(),
                                        draw.fDrawParams.geometry(),
                                        targetInfo.colorInfo());

            if (shaderID.isValid()) {
                if (gatherer.hasUniforms()) {
                    shadingUniformIndex =
                            shadingUniformDataCache.insert(gatherer.finishUniformDataBlock());
                }
                if (gatherer.hasTextures()) {
                    paintTextures = textureDataCache->insert(gatherer.textureDataBlock());
                }
            }
        } // else depth-only

        // Create a sort key for every render step in this draw, extracting out any
        // RenderStep-specific data.
        for (int stepIndex = 0; stepIndex < draw.fRenderer->numRenderSteps(); ++stepIndex) {
            const RenderStep* const step = draw.fRenderer->steps()[stepIndex];
            const bool performsShading = draw.fPaintParams.has_value() && step->performsShading();

            GraphicsPipelineCache::Index pipelineIndex = pipelineCache.insert(
                    {step, performsShading ? shaderID : UniquePaintParamsID::InvalidID()});
<<<<<<< HEAD
            auto [geometryUniforms, stepTextures] = ExtractRenderStepData(&geometryUniformDataCache,
                                                                          textureDataCache,
                                                                          &gatherer,
                                                                          uniformLayout,
                                                                          step,
                                                                          draw.fDrawParams);

            UniformCache::Index geomUniformIndex = geometryUniformTracker.trackUniforms(
                    pipelineIndex, geometryUniforms);
            UniformCache::Index shadingUniformIndex = shadingUniformTracker.trackUniforms(
                    pipelineIndex, performsShading ? shadingUniforms : nullptr);
=======

            gatherer.resetWithNewLayout(uniformLayout);
            step->writeUniformsAndTextures(draw.fDrawParams, &gatherer);

            UniformDataCache::Index geomUniformIndex =
                    gatherer.hasUniforms()
                            ? geometryUniformDataCache.insert(gatherer.finishUniformDataBlock())
                            : UniformDataCache::kInvalidIndex;

            TextureDataBlock stepTextures =
                    gatherer.hasTextures() ? textureDataCache->insert(gatherer.textureDataBlock())
                                           : TextureDataBlock();
>>>>>>> 68e776ef
            TextureBindingCache::Index textureIndex = textureBindingTracker.trackTextures(
                    performsShading ? paintTextures : nullptr, stepTextures);

            keys.push_back({&draw, stepIndex, pipelineIndex,
                            geomUniformIndex, shadingUniformIndex, textureIndex});
        }

        passBounds.join(draw.fDrawParams.clip().drawBounds());
        drawPass->fDepthStencilFlags |= draw.fRenderer->depthStencilFlags();
        drawPass->fRequiresMSAA |= draw.fRenderer->requiresMSAA();
    }

    if (!gradientBufferTracker.writeData(gatherer.gradientBufferData(), bufferMgr)) {
        // The necessary uniform data couldn't be written to the GPU, so the DrawPass is invalid.
        // Early out now since the next Recording snap will fail.
        return nullptr;
    }

    // TODO: Explore sorting algorithms; in all likelihood this will be mostly sorted already, so
    // algorithms that approach O(n) in that condition may be favorable. Alternatively, could
    // explore radix sort that is always O(n). Brief testing suggested std::sort was faster than
    // std::stable_sort and SkTQSort on my [ml]'s Windows desktop. Also worth considering in-place
    // vs. algorithms that require an extra O(n) storage.
    // TODO: It's not strictly necessary, but would a stable sort be useful or just end up hiding
    // bugs in the DrawOrder determination code?
    std::sort(keys.begin(), keys.end());

    // Used to record vertex/instance data, buffer binds, and draw calls
    DrawWriter drawWriter(&drawPass->fCommandList, bufferMgr);
    GraphicsPipelineCache::Index lastPipeline = GraphicsPipelineCache::kInvalidIndex;
    SkIRect lastScissor = SkIRect::MakeSize(targetInfo.dimensions());

    SkASSERT(drawPass->fTarget->isFullyLazy() ||
             SkIRect::MakeSize(drawPass->fTarget->dimensions()).contains(lastScissor));
    drawPass->fCommandList.setScissor(lastScissor);

    // All large gradients pack their data into a single buffer throughout the draw pass,
    // therefore the gradient buffer only needs to be bound once.
    gradientBufferTracker.bindIfNeeded(&drawPass->fCommandList);

    UniformTracker geometryUniformTracker(useStorageBuffers);
    UniformTracker shadingUniformTracker(useStorageBuffers);

    // TODO(b/372953722): Remove this forced binding command behavior once dst copies are always
    // bound separately from the rest of the textures.
    const bool rebindTexturesOnPipelineChange =
            recorder->priv().caps()->getDstReadRequirement() == DstReadRequirement::kTextureCopy;

    for (const SortKey& key : keys) {
        const DrawList::Draw& draw = key.draw();
        const RenderStep& renderStep = key.renderStep();

        const bool pipelineChange = key.pipelineIndex() != lastPipeline;

        const bool geomBindingChange = geometryUniformTracker.writeUniforms(
                geometryUniformDataCache, bufferMgr, key.geometryUniformIndex());
        const bool shadingBindingChange = shadingUniformTracker.writeUniforms(
                shadingUniformDataCache, bufferMgr, key.shadingUniformIndex());

        // TODO(b/372953722): The Dawn and Vulkan CommandBuffer implementations currently append any
        // dst copy to the texture bind group/descriptor set automatically when processing a
        // BindTexturesAndSamplers call because they use a single group to contain all textures.
        // However, from the DrawPass POV, we can run into the scenario where two pipelines have the
        // same textures+samplers except one requires a dst-copy and the other does not. In this
        // case we wouldn't necessarily insert a new command when the pipeline changed and then
        // end up with layout validation errors.
        const bool textureBindingsChange = textureBindingTracker.setCurrentTextureBindings(
                key.textureBindingIndex()) ||
                (rebindTexturesOnPipelineChange && pipelineChange &&
                 key.textureBindingIndex() != TextureBindingCache::kInvalidIndex);
        const SkIRect* newScissor        = draw.fDrawParams.clip().scissor() != lastScissor ?
                &draw.fDrawParams.clip().scissor() : nullptr;

        const bool stateChange = geomBindingChange ||
                                 shadingBindingChange ||
                                 textureBindingsChange ||
                                 SkToBool(newScissor);

        // Update DrawWriter *before* we actually change any state so that accumulated draws from
        // the previous state use the proper state.
        if (pipelineChange) {
            drawWriter.newPipelineState(renderStep.primitiveType(),
                                        renderStep.vertexStride(),
                                        renderStep.instanceStride());
        } else if (stateChange) {
            drawWriter.newDynamicState();
        }

        // Make state changes before accumulating new draw data
        if (pipelineChange) {
            drawPass->fCommandList.bindGraphicsPipeline(key.pipelineIndex());
            lastPipeline = key.pipelineIndex();
        }
        if (stateChange) {
            if (geomBindingChange) {
                geometryUniformTracker.bindUniforms(UniformSlot::kRenderStep,
                                                    &drawPass->fCommandList);
            }
            if (shadingBindingChange) {
                shadingUniformTracker.bindUniforms(UniformSlot::kPaint, &drawPass->fCommandList);
            }
            if (textureBindingsChange) {
                textureBindingTracker.bindTextures(&drawPass->fCommandList);
            }
            if (newScissor) {
                drawPass->fCommandList.setScissor(*newScissor);
                lastScissor = *newScissor;
            }
        }

        uint32_t geometrySsboIndex = useStorageBuffers ? geometryUniformTracker.ssboIndex() : 0;
        uint32_t shadingSsboIndex = useStorageBuffers ? shadingUniformTracker.ssboIndex() : 0;
        skvx::uint2 ssboIndices = {geometrySsboIndex, shadingSsboIndex};
        renderStep.writeVertices(&drawWriter, draw.fDrawParams, ssboIndices);

        if (bufferMgr->hasMappingFailed()) {
            SKGPU_LOG_W("Failed to write necessary vertex/instance data for DrawPass, dropping!");
            return nullptr;
        }
    }
    // Finish recording draw calls for any collected data at the end of the loop
    drawWriter.flush();

    drawPass->fBounds = passBounds.roundOut().asSkIRect();

    drawPass->fPipelineDescs   = pipelineCache.detach();
    drawPass->fSamplerDescs    = textureBindingTracker.detachSamplers();
    drawPass->fSampledTextures = textureBindingTracker.detachTextures();

    TRACE_COUNTER1("skia.gpu", "# pipelines", drawPass->fPipelineDescs.size());
    TRACE_COUNTER1("skia.gpu", "# textures", drawPass->fSampledTextures.size());
    TRACE_COUNTER1("skia.gpu", "# commands", drawPass->fCommandList.count());

    return drawPass;
}

bool DrawPass::prepareResources(ResourceProvider* resourceProvider,
                                const RuntimeEffectDictionary* runtimeDict,
                                const RenderPassDesc& renderPassDesc) {
    TRACE_EVENT0("skia.gpu", TRACE_FUNC);

    fFullPipelines.reserve(fFullPipelines.size() + fPipelineDescs.size());
    for (const GraphicsPipelineDesc& pipelineDesc : fPipelineDescs) {
        auto pipeline = resourceProvider->findOrCreateGraphicsPipeline(runtimeDict,
                                                                       pipelineDesc,
                                                                       renderPassDesc);
        if (!pipeline) {
            SKGPU_LOG_W("Failed to create GraphicsPipeline for draw in RenderPass. Dropping pass!");
            return false;
        }
        fFullPipelines.push_back(std::move(pipeline));
    }
    // The DrawPass may be long lived on a Recording and we no longer need the GraphicPipelineDescs
    // once we've created pipelines, so we drop the storage for them here.
    fPipelineDescs.clear();

#if defined(SK_DEBUG)
    for (int i = 0; i < fSampledTextures.size(); ++i) {
        // It should not have been possible to draw an Image that has an invalid texture info
        SkASSERT(fSampledTextures[i]->textureInfo().isValid());
        // Tasks should have been ordered to instantiate any scratch textures already, or any
        // client-owned image will have been instantiated at creation.
        SkASSERTF(fSampledTextures[i]->isInstantiated() ||
                  fSampledTextures[i]->isLazy(),
                  "proxy label = %s", fSampledTextures[i]->label());
    }
#endif

    fSamplers.reserve(fSamplers.size() + fSamplerDescs.size());
    for (int i = 0; i < fSamplerDescs.size(); ++i) {
        sk_sp<Sampler> sampler = resourceProvider->findOrCreateCompatibleSampler(fSamplerDescs[i]);
        if (!sampler) {
            SKGPU_LOG_W("Failed to create sampler. Will not create renderpass!");
            return false;
        }
        fSamplers.push_back(std::move(sampler));
    }
    // The DrawPass may be long lived on a Recording and we no longer need the SamplerDescs
    // once we've created Samplers, so we drop the storage for them here.
    fSamplerDescs.clear();

    return true;
}

void DrawPass::addResourceRefs(CommandBuffer* commandBuffer) const {
    for (int i = 0; i < fFullPipelines.size(); ++i) {
        commandBuffer->trackResource(fFullPipelines[i]);
    }
    for (int i = 0; i < fSampledTextures.size(); ++i) {
        commandBuffer->trackCommandBufferResource(fSampledTextures[i]->refTexture());
    }
    for (int i = 0; i < fSamplers.size(); ++i) {
        commandBuffer->trackResource(fSamplers[i]);
    }
}

const Texture* DrawPass::getTexture(size_t index) const {
    SkASSERT(index < SkToSizeT(fSampledTextures.size()));
    SkASSERT(fSampledTextures[index]);
    SkASSERT(fSampledTextures[index]->texture());
    return fSampledTextures[index]->texture();
}
const Sampler* DrawPass::getSampler(size_t index) const {
    SkASSERT(index < SkToSizeT(fSamplers.size()));
    SkASSERT(fSamplers[index]);
    return fSamplers[index].get();
}

} // namespace skgpu::graphite<|MERGE_RESOLUTION|>--- conflicted
+++ resolved
@@ -25,7 +25,6 @@
 #include "src/gpu/graphite/Log.h"
 #include "src/gpu/graphite/PaintParamsKey.h"
 #include "src/gpu/graphite/PipelineData.h"
-#include "src/gpu/graphite/PipelineDataCache.h"
 #include "src/gpu/graphite/RecorderPriv.h"
 #include "src/gpu/graphite/Renderer.h"
 #include "src/gpu/graphite/ResourceProvider.h"
@@ -38,7 +37,6 @@
 #include "src/base/SkTBlockList.h"
 
 #include <algorithm>
-#include <unordered_map>
 
 using namespace skia_private;
 
@@ -94,28 +92,15 @@
     TArray<V> fIndexToData;
 };
 
-<<<<<<< HEAD
-// Tracks uniform data on the CPU and then its transition to storage in a GPU buffer (ubo or ssbo).
-struct CpuOrGpuData {
-    union {
-        const UniformDataBlock* fCpuData;
-        BindBufferInfo fGpuData;
-    };
-
-    // Can only start from CPU data
-    CpuOrGpuData(const UniformDataBlock* cpuData) : fCpuData(cpuData) {}
-};
-=======
 // NOTE: TextureBinding's use as a key type in DenseBiMap relies on the fact that the underlying
 // data has been de-duplicated by a PipelineDataCache earlier, so that the bit identity of the data
 // blocks (e.g. address+size) is equivalent to the content equality of the texture lists.
->>>>>>> 68e776ef
 
 // Tracks the combination of textures from the paint and from the RenderStep to describe the full
 // binding that needs to be in the command list.
 struct TextureBinding {
-    const TextureDataBlock* fPaintTextures;
-    const TextureDataBlock* fStepTextures;
+    TextureDataBlock fPaintTextures;
+    TextureDataBlock fStepTextures;
 
     bool operator==(const TextureBinding& other) const {
         return fPaintTextures == other.fPaintTextures &&
@@ -124,15 +109,11 @@
     bool operator!=(const TextureBinding& other) const { return !(*this == other); }
 
     int numTextures() const {
-        return (fPaintTextures ? fPaintTextures->numTextures() : 0) +
-               (fStepTextures ? fStepTextures->numTextures() : 0);
+        return (fPaintTextures ? fPaintTextures.numTextures() : 0) +
+               (fStepTextures ? fStepTextures.numTextures() : 0);
     }
 };
 
-<<<<<<< HEAD
-using UniformCache = DenseBiMap<const UniformDataBlock*, CpuOrGpuData>;
-=======
->>>>>>> 68e776ef
 using TextureBindingCache = DenseBiMap<TextureBinding>;
 using GraphicsPipelineCache = DenseBiMap<GraphicsPipelineDesc>;
 
@@ -227,8 +208,8 @@
 // Bind commands to a CommandList when necessary.
 class TextureBindingTracker {
 public:
-    TextureBindingCache::Index trackTextures(const TextureDataBlock* paintTextures,
-                                             const TextureDataBlock* stepTextures) {
+    TextureBindingCache::Index trackTextures(TextureDataBlock paintTextures,
+                                             TextureDataBlock stepTextures) {
         if (!paintTextures && !stepTextures) {
             return TextureBindingCache::kInvalidIndex;
         }
@@ -252,15 +233,15 @@
                 commandList->bindDeferredTexturesAndSamplers(binding.numTextures());
 
         if (binding.fPaintTextures) {
-            for (int i = 0; i < binding.fPaintTextures->numTextures(); ++i) {
-                auto [tex, sampler] = binding.fPaintTextures->texture(i);
+            for (int i = 0; i < binding.fPaintTextures.numTextures(); ++i) {
+                auto [tex, sampler] = binding.fPaintTextures.texture(i);
                 *texIndices++     = fProxyCache.insert(tex.get());
                 *samplerIndices++ = fSamplerCache.insert(sampler);
             }
         }
         if (binding.fStepTextures) {
-            for (int i = 0; i < binding.fStepTextures->numTextures(); ++i) {
-                auto [tex, sampler] = binding.fStepTextures->texture(i);
+            for (int i = 0; i < binding.fStepTextures.numTextures(); ++i) {
+                auto [tex, sampler] = binding.fStepTextures.texture(i);
                 *texIndices++     = fProxyCache.insert(tex.get());
                 *samplerIndices++ = fSamplerCache.insert(sampler);
             }
@@ -286,127 +267,6 @@
     TextureBindingCache::Index fLastIndex = TextureBindingCache::kInvalidIndex;
 };
 
-<<<<<<< HEAD
-// Collects and writes uniform data either to uniform buffers or to shared storage buffers, and
-// tracks when bindings need to change between draws.
-class UniformTracker {
-public:
-    UniformTracker(bool useStorageBuffers) : fUseStorageBuffers(useStorageBuffers) {}
-
-    // Maps a given {pipeline index, uniform data cache index} pair to a buffer index within the
-    // pipeline's accumulated array of uniforms.
-    UniformCache::Index trackUniforms(GraphicsPipelineCache::Index pipelineIndex,
-                                      const UniformDataBlock* cpuData) {
-        if (!cpuData) {
-            return UniformCache::kInvalidIndex;
-        }
-
-        if (pipelineIndex >= SkToU32(fPerPipelineCaches.size())) {
-            fPerPipelineCaches.resize(pipelineIndex + 1);
-        }
-
-        return fPerPipelineCaches[pipelineIndex].insert(cpuData);
-    }
-
-    // Writes all tracked uniform data into buffers, tracking the bindings for the written buffers
-    // by GraphicsPipelineCache::Index and possibly the UniformCache::Index (when not using SSBOs).
-    // When using SSBOs, the buffer is the same for all UniformCache::Indices that share the same
-    // pipeline (and is stored in index 0).
-    bool writeUniforms(DrawBufferManager* bufferMgr) {
-        for (UniformCache& cache : fPerPipelineCaches) {
-            if (cache.empty()) {
-                continue;
-            }
-            // All data blocks for the same pipeline have the same size, so peek the first
-            // to determine the total buffer size
-            size_t udbSize = cache.lookup(0).fCpuData->size();
-            size_t udbDataSize = udbSize;
-            if (!fUseStorageBuffers) {
-                udbSize = bufferMgr->alignUniformBlockSize(udbSize);
-            }
-            auto [writer, bufferInfo] =
-                    fUseStorageBuffers ? bufferMgr->getSsboWriter(cache.size(), udbSize)
-                                       : bufferMgr->getUniformWriter(cache.size(), udbSize);
-            if (!writer) {
-                return false; // Early out if buffer mapping failed
-            }
-
-            uint32_t bindingSize;
-            if (fUseStorageBuffers) {
-                // For storage buffer we will always bind all the blocks.
-                bindingSize = static_cast<uint32_t>(udbSize * cache.size());
-            }
-            else {
-                // For uniform buffer we will bind one block at a time.
-                bindingSize = static_cast<uint32_t>(udbSize);
-            }
-            SkASSERT(bindingSize <= bufferInfo.fSize);
-
-            for (CpuOrGpuData& dataBlock : cache.data()) {
-                SkASSERT(dataBlock.fCpuData->size() == udbDataSize);
-                writer.write(dataBlock.fCpuData->data(), udbDataSize);
-                // Swap from tracking the CPU data to the location of the GPU data
-                dataBlock.fGpuData.fBuffer = bufferInfo.fBuffer;
-                dataBlock.fGpuData.fOffset = bufferInfo.fOffset;
-                dataBlock.fGpuData.fSize = bindingSize;
-
-                if (!fUseStorageBuffers) {
-                    bufferInfo.fOffset += bindingSize;
-                    writer.skipBytes(bindingSize - udbDataSize);
-                } // else keep bufferInfo pointing to the start of the array
-            }
-        }
-
-        return true;
-    }
-
-    // Updates the current tracked pipeline and uniform index and returns whether or not
-    // bindBuffers() needs to be called, depending on if 'fUseStorageBuffers' is true or not.
-    bool setCurrentUniforms(GraphicsPipelineCache::Index pipelineIndex,
-                            UniformCache::Index uniformIndex) {
-        if (uniformIndex >= UniformCache::kInvalidIndex) {
-            return false;
-        }
-        SkASSERT(pipelineIndex < SkToU32(fPerPipelineCaches.size()) &&
-                 uniformIndex < fPerPipelineCaches[pipelineIndex].size());
-
-        if (fUseStorageBuffers) {
-            uniformIndex = 0; // The specific index has no effect on binding
-        }
-        if (fLastPipeline != pipelineIndex || fLastIndex != uniformIndex) {
-            fLastPipeline = pipelineIndex;
-            fLastIndex = uniformIndex;
-            return true;
-        } else {
-            return false;
-        }
-    }
-
-    // Binds a new uniform or storage buffer, based on most recently provided batch key and uniform
-    // data cache index.
-    void bindUniforms(UniformSlot slot, DrawPassCommands::List* commandList) {
-        SkASSERT(fLastPipeline < GraphicsPipelineCache::kInvalidIndex &&
-                 fLastIndex < UniformCache::kInvalidIndex);
-        SkASSERT(!fUseStorageBuffers || fLastIndex == 0);
-        const BindBufferInfo& binding =
-                fPerPipelineCaches[fLastPipeline].lookup(fLastIndex).fGpuData;
-        commandList->bindUniformBuffer(binding, slot);
-    }
-
-private:
-    // Access first by pipeline index. The final UniformCache::Index is either used to select the
-    // BindBufferInfo for a draw using UBOs, or it's the real index into a packed array of uniforms
-    // in a storage buffer object (whose binding is stored in index 0).
-    TArray<UniformCache> fPerPipelineCaches;
-
-    const bool fUseStorageBuffers;
-
-    GraphicsPipelineCache::Index fLastPipeline = GraphicsPipelineCache::kInvalidIndex;
-    UniformCache::Index fLastIndex = UniformCache::kInvalidIndex;
-};
-
-=======
->>>>>>> 68e776ef
 class GradientBufferTracker {
 public:
     bool writeData(SkSpan<const float> gradData, DrawBufferManager* bufferMgr) {
@@ -618,13 +478,8 @@
         // bound independently of those used by the rest of the RenderStep, then we can upload now
         // and remember the location for re-use on any RenderStep that does shading.
         UniquePaintParamsID shaderID;
-<<<<<<< HEAD
-        const UniformDataBlock* shadingUniforms = nullptr;
-        const TextureDataBlock* paintTextures = nullptr;
-=======
         UniformDataCache::Index shadingUniformIndex = UniformDataCache::kInvalidIndex;
         TextureDataBlock paintTextures;
->>>>>>> 68e776ef
 
         if (draw.fPaintParams.has_value()) {
             shaderID = ExtractPaintData(recorder,
@@ -655,19 +510,6 @@
 
             GraphicsPipelineCache::Index pipelineIndex = pipelineCache.insert(
                     {step, performsShading ? shaderID : UniquePaintParamsID::InvalidID()});
-<<<<<<< HEAD
-            auto [geometryUniforms, stepTextures] = ExtractRenderStepData(&geometryUniformDataCache,
-                                                                          textureDataCache,
-                                                                          &gatherer,
-                                                                          uniformLayout,
-                                                                          step,
-                                                                          draw.fDrawParams);
-
-            UniformCache::Index geomUniformIndex = geometryUniformTracker.trackUniforms(
-                    pipelineIndex, geometryUniforms);
-            UniformCache::Index shadingUniformIndex = shadingUniformTracker.trackUniforms(
-                    pipelineIndex, performsShading ? shadingUniforms : nullptr);
-=======
 
             gatherer.resetWithNewLayout(uniformLayout);
             step->writeUniformsAndTextures(draw.fDrawParams, &gatherer);
@@ -680,9 +522,8 @@
             TextureDataBlock stepTextures =
                     gatherer.hasTextures() ? textureDataCache->insert(gatherer.textureDataBlock())
                                            : TextureDataBlock();
->>>>>>> 68e776ef
             TextureBindingCache::Index textureIndex = textureBindingTracker.trackTextures(
-                    performsShading ? paintTextures : nullptr, stepTextures);
+                    performsShading ? paintTextures : TextureDataBlock(), stepTextures);
 
             keys.push_back({&draw, stepIndex, pipelineIndex,
                             geomUniformIndex, shadingUniformIndex, textureIndex});
