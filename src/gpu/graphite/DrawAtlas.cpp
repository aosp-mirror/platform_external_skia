--- conflicted
+++ resolved
@@ -420,43 +420,6 @@
     fPrevFlushToken = startTokenForNextFlush;
 }
 
-<<<<<<< HEAD
-void DrawAtlas::purge(AtlasToken startTokenForNextFlush) {
-    // Go through each page from last to first. We evict any plots that are not in
-    // use this flush. If a page has no plots used this flush, we can deactivate it and
-    // remove its texture. However, once we hit a page that is in use, we can't deactivate
-    // any further due to the first-to-last nature of the DrawAtlas page management.
-    PlotList::Iter plotIter;
-    bool atlasUsedThisFlush = false;
-    for (int pageIndex = (int)(fNumActivePages)-1; pageIndex >= 0; --pageIndex) {
-        plotIter.init(fPages[pageIndex].fPlotList, PlotList::Iter::kHead_IterStart);
-        while (Plot* plot = plotIter.get()) {
-            if (plot->lastUseToken().inInterval(fPrevFlushToken, startTokenForNextFlush)) {
-                plot->resetFlushesSinceLastUsed();
-                atlasUsedThisFlush = true;
-            } else {
-                this->processEvictionAndResetRects(plot);
-                // Don't need to worry about incrementing flushesSinceLastUsed
-                // because we're evicting.
-            }
-            plotIter.next();
-        }
-        // Can only remove Pages in last-to-first order at the moment
-        if (!atlasUsedThisFlush) {
-            this->deactivateLastPage();
-        }
-    }
-
-    // Set the params used by compact()
-    // We can set flushesSinceLastUse to 0 whether the atlas has been used or not.
-    // If it has been used, we set to 0 as normal. If it hasn't been used, we've
-    // deactivated all the Pages so we might as well set it to 0.
-    fFlushesSinceLastUse = 0;
-    fPrevFlushToken = startTokenForNextFlush;
-}
-
-=======
->>>>>>> 68e776ef
 bool DrawAtlas::createPages(AtlasGenerationCounter* generationCounter) {
     SkASSERT(SkIsPow2(fTextureWidth) && SkIsPow2(fTextureHeight));
 
