/*
 * Copyright 2021 Google LLC
 *
 * Use of this source code is governed by a BSD-style license that can be
 * found in the LICENSE file.
 */

#include "src/gpu/graphite/Device.h"

#include "include/gpu/graphite/Recorder.h"
#include "include/gpu/graphite/Recording.h"
#include "include/gpu/graphite/Surface.h"
#include "src/gpu/AtlasTypes.h"
#include "src/gpu/BlurUtils.h"
#include "src/gpu/SkBackingFit.h"
#include "src/gpu/graphite/AtlasProvider.h"
#include "src/gpu/graphite/Buffer.h"
#include "src/gpu/graphite/Caps.h"
#include "src/gpu/graphite/CommandBuffer.h"
#include "src/gpu/graphite/ContextOptionsPriv.h"
#include "src/gpu/graphite/ContextPriv.h"
#include "src/gpu/graphite/ContextUtils.h"
#include "src/gpu/graphite/DrawContext.h"
#include "src/gpu/graphite/DrawList.h"
#include "src/gpu/graphite/DrawParams.h"
#include "src/gpu/graphite/Image_Graphite.h"
#include "src/gpu/graphite/Log.h"
#include "src/gpu/graphite/PathAtlas.h"
#include "src/gpu/graphite/RasterPathAtlas.h"
#include "src/gpu/graphite/RecorderPriv.h"
#include "src/gpu/graphite/Renderer.h"
#include "src/gpu/graphite/RendererProvider.h"
#include "src/gpu/graphite/ResourceTypes.h"
#include "src/gpu/graphite/SharedContext.h"
#include "src/gpu/graphite/SpecialImage_Graphite.h"
#include "src/gpu/graphite/Surface_Graphite.h"
#include "src/gpu/graphite/TextureProxy.h"
#include "src/gpu/graphite/TextureUtils.h"
#include "src/gpu/graphite/geom/BoundsManager.h"
#include "src/gpu/graphite/geom/Geometry.h"
#include "src/gpu/graphite/geom/IntersectionTree.h"
#include "src/gpu/graphite/geom/Shape.h"
#include "src/gpu/graphite/geom/Transform_graphite.h"
#include "src/gpu/graphite/text/TextAtlasManager.h"

#include "include/core/SkColorSpace.h"
#include "include/core/SkPath.h"
#include "include/core/SkPathEffect.h"
#include "include/core/SkStrokeRec.h"

#include "src/core/SkBlenderBase.h"
#include "src/core/SkBlurMaskFilterImpl.h"
#include "src/core/SkColorSpacePriv.h"
#include "src/core/SkConvertPixels.h"
#include "src/core/SkImageFilterTypes.h"
#include "src/core/SkImageInfoPriv.h"
#include "src/core/SkImagePriv.h"
#include "src/core/SkMatrixPriv.h"
#include "src/core/SkPaintPriv.h"
#include "src/core/SkRRectPriv.h"
#include "src/core/SkSpecialImage.h"
#include "src/core/SkStrikeCache.h"
#include "src/core/SkTraceEvent.h"
#include "src/core/SkVerticesPriv.h"
#include "src/gpu/TiledTextureUtils.h"
#include "src/text/GlyphRun.h"
#include "src/text/gpu/GlyphVector.h"
#include "src/text/gpu/SlugImpl.h"
#include "src/text/gpu/SubRunContainer.h"
#include "src/text/gpu/TextBlobRedrawCoordinator.h"
#include "src/text/gpu/VertexFiller.h"

#include <functional>
#include <tuple>
#include <unordered_map>
#include <vector>

using RescaleGamma       = SkImage::RescaleGamma;
using RescaleMode        = SkImage::RescaleMode;
using ReadPixelsCallback = SkImage::ReadPixelsCallback;
using ReadPixelsContext  = SkImage::ReadPixelsContext;

#if defined(GPU_TEST_UTILS)
int gOverrideMaxTextureSizeGraphite = 0;
// Allows tests to check how many tiles were drawn on the most recent call to
// Device::drawAsTiledImageRect. This is an atomic because we can write to it from
// multiple threads during "normal" operations. However, the tests that actually
// read from it are done single-threaded.
std::atomic<int> gNumTilesDrawnGraphite{0};
#endif

namespace skgpu::graphite {

#define ASSERT_SINGLE_OWNER SkASSERT(fRecorder); SKGPU_ASSERT_SINGLE_OWNER(fRecorder->singleOwner())

namespace {

const SkStrokeRec& DefaultFillStyle() {
    static const SkStrokeRec kFillStyle(SkStrokeRec::kFill_InitStyle);
    return kFillStyle;
}

bool blender_depends_on_dst(const SkBlender* blender, bool srcIsTransparent) {
    std::optional<SkBlendMode> bm = blender ? as_BB(blender)->asBlendMode() : SkBlendMode::kSrcOver;
    if (!bm.has_value()) {
        return true;
    }
    if (bm.value() == SkBlendMode::kSrc || bm.value() == SkBlendMode::kClear) {
        // src and clear blending never depends on dst
        return false;
    }
    if (bm.value() == SkBlendMode::kSrcOver) {
        // src-over depends on dst if src is transparent (a != 1)
        return srcIsTransparent;
    }
    // TODO: Are their other modes that don't depend on dst that can be trivially detected?
    return true;
}

bool paint_depends_on_dst(SkColor4f color,
                          const SkShader* shader,
                          const SkColorFilter* colorFilter,
                          const SkBlender* finalBlender,
                          const SkBlender* primitiveBlender) {
    const bool srcIsTransparent = !color.isOpaque() || (shader && !shader->isOpaque()) ||
                                  (colorFilter && !colorFilter->isAlphaUnchanged());

    if (primitiveBlender && blender_depends_on_dst(primitiveBlender, srcIsTransparent)) {
        return true;
    }

    return blender_depends_on_dst(finalBlender, srcIsTransparent);
}

bool paint_depends_on_dst(const PaintParams& paintParams) {
    return paint_depends_on_dst(paintParams.color(),
                                paintParams.shader(),
                                paintParams.colorFilter(),
                                paintParams.finalBlender(),
                                paintParams.primitiveBlender());
}

bool paint_depends_on_dst(const SkPaint& paint) {
    // CAUTION: getMaskFilter is intentionally ignored here.
    SkASSERT(!paint.getImageFilter());  // no paints in SkDevice should have an image filter
    return paint_depends_on_dst(paint.getColor4f(),
                                paint.getShader(),
                                paint.getColorFilter(),
                                paint.getBlender(),
                                /*primitiveBlender=*/nullptr);
}

/** If the paint can be reduced to a solid flood-fill, determine the correct color to fill with. */
std::optional<SkColor4f> extract_paint_color(const SkPaint& paint,
                                             const SkColorInfo& dstColorInfo) {
    SkASSERT(!paint_depends_on_dst(paint));
    if (paint.getShader()) {
        return std::nullopt;
    }

    SkColor4f dstPaintColor = PaintParams::Color4fPrepForDst(paint.getColor4f(), dstColorInfo);

    if (SkColorFilter* filter = paint.getColorFilter()) {
        SkColorSpace* dstCS = dstColorInfo.colorSpace();
        return filter->filterColor4f(dstPaintColor, dstCS, dstCS);
    }
    return dstPaintColor;
}

// Returns a local rect that has been adjusted such that when it's rasterized with `localToDevice`
// it will be pixel aligned. If this adjustment is not possible (due to transform type or precision)
// then this returns the original local rect unmodified.
//
// If `strokeWidth` is null, it's assumed to be a filled rectangle. If it's not null, on input it
// should hold the stroke width (or 0 for a hairline). After this returns, the stroke width may
// have been adjusted so that outer and inner stroked edges are pixel aligned (in which case the
// underlying rectangle geometry probably won't be pixel aligned).
//
// A best effort is made to align the stroke edges when there's a non-uniform scale factor that
// prevents exactly aligning both X and Y axes.
Rect snap_rect_to_pixels(const Transform& localToDevice,
                         const Rect& rect,
                         float* strokeWidth=nullptr) {
    if (localToDevice.type() > Transform::Type::kRectStaysRect) {
        return rect;
    }

    Rect snappedDeviceRect;
    if (!strokeWidth) {
        // Just a fill, use round() to emulate non-AA rasterization (vs. roundOut() to get the
        // covering bounds). This matches how ClipStack treats clipRects with PixelSnapping::kYes.
        snappedDeviceRect = localToDevice.mapRect(rect).round();
    } else if (strokeWidth) {
        if (*strokeWidth == 0.f) {
            // Hairline case needs to be outset by 1/2 device pixels *before* rounding, and then
            // inset by 1/2px to get the base shape while leaving the stroke width as 0.
            snappedDeviceRect = localToDevice.mapRect(rect);
            snappedDeviceRect.outset(0.5f).round().inset(0.5f);
        } else {
            // For regular strokes, outset by the stroke radius *before* mapping to device space,
            // and then round.
            snappedDeviceRect = localToDevice.mapRect(rect.makeOutset(0.5f*(*strokeWidth))).round();

            // devScales.x() holds scale factor affecting device-space X axis (so max of |m00| or
            // |m01|) and y() holds the device Y axis scale (max of |m10| or |m11|).
            skvx::float2 devScales = max(abs(skvx::float2(localToDevice.matrix().rc(0,0),
                                                          localToDevice.matrix().rc(1,0))),
                                         abs(skvx::float2(localToDevice.matrix().rc(0,1),
                                                          localToDevice.matrix().rc(1,1))));
            skvx::float2 devStrokeWidth = max(round(*strokeWidth * devScales), 1.f);

            // Prioritize the axis that has the largest device-space radius (any error from a
            // non-uniform scale factor will go into the inner edge of the opposite axis).
            // During animating scale factors, preserving the large axis leads to better behavior.
            if (devStrokeWidth.x() > devStrokeWidth.y()) {
                *strokeWidth = devStrokeWidth.x() / devScales.x();
            } else {
                *strokeWidth = devStrokeWidth.y() / devScales.y();
            }

            snappedDeviceRect.inset(0.5f * devScales * (*strokeWidth));
        }
    }

    // Map back to local space so that it can be drawn with appropriate coord interpolation.
    Rect snappedLocalRect = localToDevice.inverseMapRect(snappedDeviceRect);
    // If the transform has an extreme scale factor or large translation, it's possible for floating
    // point precision to round `snappedLocalRect` in such a way that re-transforming it by the
    // local-to-device matrix no longer matches the expected device bounds.
    if (snappedDeviceRect.nearlyEquals(localToDevice.mapRect(snappedLocalRect))) {
        return snappedLocalRect;
    } else {
        // In this case we will just return the original geometry and the pixels will show
        // fractional coverage.
        return rect;
    }
}

// If possible, snaps `dstRect` such that its device-space transformation lands on pixel bounds,
// and then updates `srcRect` to match the original src-to-dst coordinate mapping.
void snap_src_and_dst_rect_to_pixels(const Transform& localToDevice,
                                     SkRect* srcRect,
                                     SkRect* dstRect) {
    if (localToDevice.type() > Transform::Type::kRectStaysRect) {
        return;
    }

    // Assume snapping will succeed and always update 'src' to match; in the event snapping
    // returns the original dst rect, then the recalculated src rect is a no-op.
    SkMatrix dstToSrc = SkMatrix::RectToRect(*dstRect, *srcRect);
    *dstRect = snap_rect_to_pixels(localToDevice, *dstRect).asSkRect();
    *srcRect = dstToSrc.mapRect(*dstRect);
}

// Returns the inner bounds of `geometry` that is known to have full coverage. This does not worry
// about identifying draws that are equivalent pixel aligned and thus entirely full coverage, as
// that should have been caught earlier and used a coverage-less renderer from the beginning.
//
// An empty Rect is returned if there is no available inner bounds, or if it's not worth performing.
Rect get_inner_bounds(const Geometry& geometry, const Transform& localToDevice) {
    auto applyAAInset = [&](Rect rect) {
        // If the aa inset is too large, rect becomes empty and the inner bounds draw is
        // automatically skipped
        float aaInset = localToDevice.localAARadius(rect);
        rect.inset(aaInset);
        // Only add a second draw if it will have a reasonable number of covered pixels; otherwise
        // we are just adding draws to sort and pipelines to switch around.
        static constexpr float kInnerFillArea = 64*64;
        // Approximate the device-space area based on the minimum scale factor of the transform.
        float scaleFactor = sk_ieee_float_divide(1.f, aaInset);
        return scaleFactor*rect.area() >= kInnerFillArea ? rect : Rect::InfiniteInverted();
    };

    if (geometry.isEdgeAAQuad()) {
        const EdgeAAQuad& quad = geometry.edgeAAQuad();
        if (quad.isRect()) {
            return applyAAInset(quad.bounds());
        }
        // else currently we don't have a function to calculate the largest interior axis aligned
        // bounding box of a quadrilateral so skip the inner fill draw.
    } else if (geometry.isShape()) {
        const Shape& shape = geometry.shape();
        if (shape.isRect()) {
            return applyAAInset(shape.rect());
        } else if (shape.isRRect()) {
            return applyAAInset(SkRRectPriv::InnerBounds(shape.rrect()));
        }
    }

    return Rect::InfiniteInverted();
}

SkIRect rect_to_pixelbounds(const Rect& r) {
    return r.makeRoundOut().asSkIRect();
}

bool is_simple_shape(const Shape& shape, SkStrokeRec::Style type) {
    // We send regular filled and hairline [round] rectangles, stroked/hairline lines, and stroked
    // [r]rects with circular corners to a single Renderer that does not trigger MSAA.
    // Per-edge AA quadrilaterals also use the same Renderer but those are not "Shapes".
    // These shapes and quads may also be combined with a second non-AA inner fill. This fill step
    // is also directly used for flooding the clip
    return (shape.isEmpty() && shape.inverted()) ||
           (!shape.inverted() && type != SkStrokeRec::kStrokeAndFill_Style &&
            (shape.isRect() ||
             (shape.isLine() && type != SkStrokeRec::kFill_Style) ||
             (shape.isRRect() && (type != SkStrokeRec::kStroke_Style ||
                                  SkRRectPriv::AllCornersCircular(shape.rrect())))));
}

bool use_compute_atlas_when_available(PathRendererStrategy strategy) {
    return strategy == PathRendererStrategy::kComputeAnalyticAA ||
           strategy == PathRendererStrategy::kComputeMSAA16 ||
           strategy == PathRendererStrategy::kComputeMSAA8 ||
           strategy == PathRendererStrategy::kDefault;
}

} // anonymous namespace

/**
 * IntersectionTreeSet controls multiple IntersectionTrees to organize all add rectangles into
 * disjoint sets. For a given CompressedPaintersOrder and bounds, it returns the smallest
 * DisjointStencilIndex that guarantees the bounds are disjoint from all other draws that use the
 * same painters order and stencil index.
 */
class Device::IntersectionTreeSet {
public:
    IntersectionTreeSet() = default;

    DisjointStencilIndex add(CompressedPaintersOrder drawOrder, Rect rect) {
        auto& trees = fTrees[drawOrder];
        DisjointStencilIndex stencil = DrawOrder::kUnassigned.next();
        for (auto&& tree : trees) {
            if (tree->add(rect)) {
                return stencil;
            }
            stencil = stencil.next(); // advance to the next tree's index
        }

        // If here, no existing intersection tree can hold the rect so add a new one
        IntersectionTree* newTree = this->makeTree();
        SkAssertResult(newTree->add(rect));
        trees.push_back(newTree);
        return stencil;
    }

    void reset() {
        fTrees.clear();
        fTreeStore.reset();
    }

private:
    struct Hash {
        size_t operator()(const CompressedPaintersOrder& o) const noexcept { return o.bits(); }
    };

    IntersectionTree* makeTree() {
        return fTreeStore.make<IntersectionTree>();
    }

    // Each compressed painters order defines a barrier around draws so each order's set of draws
    // are independent, even if they may intersect. Within each order, the list of trees holds the
    // IntersectionTrees representing each disjoint set.
    // TODO: This organization of trees is logically convenient but may need to be optimized based
    // on real world data (e.g. how sparse is the map, how long is each vector of trees,...)
    std::unordered_map<CompressedPaintersOrder, std::vector<IntersectionTree*>, Hash> fTrees;
    SkSTArenaAllocWithReset<4 * sizeof(IntersectionTree)> fTreeStore;
};

sk_sp<Device> Device::Make(Recorder* recorder,
                           const SkImageInfo& ii,
                           skgpu::Budgeted budgeted,
                           Mipmapped mipmapped,
                           SkBackingFit backingFit,
                           const SkSurfaceProps& props,
                           LoadOp initialLoadOp,
                           std::string_view label,
                           bool registerWithRecorder) {
    SkASSERT(!(mipmapped == Mipmapped::kYes && backingFit == SkBackingFit::kApprox));
    if (!recorder) {
        return nullptr;
    }

    const Caps* caps = recorder->priv().caps();
    SkISize backingDimensions = backingFit == SkBackingFit::kApprox ? GetApproxSize(ii.dimensions())
                                                                    : ii.dimensions();
    auto textureInfo = caps->getDefaultSampledTextureInfo(ii.colorType(),
                                                          mipmapped,
                                                          recorder->priv().isProtected(),
                                                          Renderable::kYes);

    return Make(recorder,
                TextureProxy::Make(caps, recorder->priv().resourceProvider(),
                                   backingDimensions, textureInfo, std::move(label), budgeted),
                ii.dimensions(),
                ii.colorInfo(),
                props,
                initialLoadOp,
                registerWithRecorder);
}

sk_sp<Device> Device::Make(Recorder* recorder,
                           sk_sp<TextureProxy> target,
                           SkISize deviceSize,
                           const SkColorInfo& colorInfo,
                           const SkSurfaceProps& props,
                           LoadOp initialLoadOp,
                           bool registerWithRecorder) {
    if (!recorder) {
        return nullptr;
    }

    sk_sp<DrawContext> dc = DrawContext::Make(recorder->priv().caps(),
                                              std::move(target),
                                              deviceSize,
                                              colorInfo,
                                              props);
    if (!dc) {
        return nullptr;
    } else if (initialLoadOp == LoadOp::kClear) {
        dc->clear(SkColors::kTransparent);
    } else if (initialLoadOp == LoadOp::kDiscard) {
        dc->discard();
    } // else kLoad is the default initial op for a DrawContext

    sk_sp<Device> device{new Device(recorder, std::move(dc))};
    if (registerWithRecorder) {
        // We don't register the device with the recorder until after the constructor has returned.
        recorder->registerDevice(device);
    } else {
        // Since it's not registered, it should go out of scope before nextRecordingID() changes
        // from what is saved to fScopedRecordingID.
        SkDEBUGCODE(device->fScopedRecordingID = recorder->priv().nextRecordingID();)
    }
    return device;
}

// These default tuning numbers for the HybridBoundsManager were chosen from looking at performance
// and accuracy curves produced by the BoundsManagerBench for random draw bounding boxes. This
// config will use brute force for the first 64 draw calls to the Device and then switch to a grid
// that is dynamically sized to produce cells that are 16x16, up to a grid that's 32x32 cells.
// This seemed like a sweet spot balancing accuracy for low-draw count surfaces and overhead for
// high-draw count and high-resolution surfaces. With the 32x32 grid limit, cell size will increase
// above 16px when the surface dimension goes above 512px.
// TODO: These could be exposed as context options or surface options, and we may want to have
// different strategies in place for a base device vs. a layer's device.
static constexpr int kGridCellSize = 16;
static constexpr int kMaxBruteForceN = 64;
static constexpr int kMaxGridSize = 32;

Device::Device(Recorder* recorder, sk_sp<DrawContext> dc)
        : SkDevice(dc->imageInfo(), dc->surfaceProps())
        , fRecorder(recorder)
        , fDC(std::move(dc))
        , fClip(this)
        , fColorDepthBoundsManager(std::make_unique<HybridBoundsManager>(
                  fDC->imageInfo().dimensions(), kGridCellSize, kMaxBruteForceN, kMaxGridSize))
        , fDisjointStencilSet(std::make_unique<IntersectionTreeSet>())
        , fCachedLocalToDevice(SkM44())
        , fCurrentDepth(DrawOrder::kClearDepth)
        , fSubRunControl(recorder->priv().caps()->getSubRunControl(
                fDC->surfaceProps().isUseDeviceIndependentFonts())) {
    SkASSERT(SkToBool(fDC) && SkToBool(fRecorder));
    if (fRecorder->priv().caps()->defaultMSAASamplesCount() > 1) {
        if (fRecorder->priv().caps()->msaaRenderToSingleSampledSupport()) {
            fMSAASupported = true;
        } else {
            TextureInfo msaaTexInfo =
                   fRecorder->priv().caps()->getDefaultMSAATextureInfo(fDC->target()->textureInfo(),
                                                                       Discardable::kYes);
            fMSAASupported = msaaTexInfo.isValid();
        }
    }
}

Device::~Device() {
    // The Device should have been marked immutable before it's destroyed, or the Recorder was the
    // last holder of a reference to it and de-registered the device as part of its cleanup.
    // However, if the Device was not registered with the recorder (i.e. a scratch device) we don't
    // require that its recorder be adandoned. Scratch devices must either have been marked
    // immutable or be destroyed before the recorder has been snapped.
    SkASSERT(!fRecorder || fScopedRecordingID != 0);
#if defined(SK_DEBUG)
    if (fScopedRecordingID != 0 && fRecorder) {
        SkASSERT(fScopedRecordingID == fRecorder->priv().nextRecordingID());
    }
    // else it wasn't a scratch device, or it was a scratch device that was marked immutable so its
    // lifetime was validated when setImmutable() was called.
#endif
}

void Device::setImmutable() {
    if (fRecorder) {
        // Push any pending work to the Recorder now. setImmutable() is only called by the
        // destructor of a client-owned Surface, or explicitly in layer/filtering workflows. In
        // both cases this is restricted to the Recorder's thread. This is in contrast to ~Device(),
        // which might be called from another thread if it was linked to an Image used in multiple
        // recorders.
        this->flushPendingWorkToRecorder();
        fRecorder->deregisterDevice(this);
        // Abandoning the recorder ensures that there are no further operations that can be recorded
        // and is relied on by Image::notifyInUse() to detect when it can unlink from a Device.
        this->abandonRecorder();
    }
}

const Transform& Device::localToDeviceTransform() {
    if (this->checkLocalToDeviceDirty()) {
        fCachedLocalToDevice = Transform{this->localToDevice44()};
    }
    return fCachedLocalToDevice;
}

SkStrikeDeviceInfo Device::strikeDeviceInfo() const {
    return {this->surfaceProps(), this->scalerContextFlags(), &fSubRunControl};
}

sk_sp<SkDevice> Device::createDevice(const CreateInfo& info, const SkPaint*) {
    // TODO: Inspect the paint and create info to determine if there's anything that has to be
    // modified to support inline subpasses.
    SkSurfaceProps props =
        this->surfaceProps().cloneWithPixelGeometry(info.fPixelGeometry);

    // Skia's convention is to only clear a device if it is non-opaque.
    LoadOp initialLoadOp = info.fInfo.isOpaque() ? LoadOp::kDiscard : LoadOp::kClear;

    std::string label = this->target()->label();
    if (label.empty()) {
        label = "ChildDevice";
    } else {
        label += "_ChildDevice";
    }

    return Make(fRecorder,
                info.fInfo,
                skgpu::Budgeted::kYes,
                Mipmapped::kNo,
                SkBackingFit::kApprox,
                props,
                initialLoadOp,
                label);
}

sk_sp<SkSurface> Device::makeSurface(const SkImageInfo& ii, const SkSurfaceProps& props) {
    return SkSurfaces::RenderTarget(fRecorder, ii, Mipmapped::kNo, &props);
}

sk_sp<Image> Device::makeImageCopy(const SkIRect& subset,
                                   Budgeted budgeted,
                                   Mipmapped mipmapped,
                                   SkBackingFit backingFit) {
    ASSERT_SINGLE_OWNER
    this->flushPendingWorkToRecorder();

    const SkColorInfo& colorInfo = this->imageInfo().colorInfo();
    TextureProxyView srcView = this->readSurfaceView();
    if (!srcView) {
        // readSurfaceView() returns an empty view when the target is not texturable. Create an
        // equivalent view for the blitting operation.
        Swizzle readSwizzle = fRecorder->priv().caps()->getReadSwizzle(
                colorInfo.colorType(), this->target()->textureInfo());
        srcView = {sk_ref_sp(this->target()), readSwizzle};
    }
    std::string label = this->target()->label();
    if (label.empty()) {
        label = "CopyDeviceTexture";
    } else {
        label += "_DeviceCopy";
    }

    return Image::Copy(fRecorder, srcView, colorInfo, subset, budgeted, mipmapped, backingFit,
                       label);
}

bool Device::onReadPixels(const SkPixmap& pm, int srcX, int srcY) {
#if defined(GPU_TEST_UTILS)
    // This testing-only function should only be called before the Device has detached from its
    // Recorder, since it's accessed via the test-held Surface.
    ASSERT_SINGLE_OWNER
    if (Context* context = fRecorder->priv().context()) {
        // Add all previous commands generated to the command buffer.
        // If the client snaps later they'll only get post-read commands in their Recording,
        // but since they're doing a readPixels in the middle that shouldn't be unexpected.
        std::unique_ptr<Recording> recording = fRecorder->snap();
        if (!recording) {
            return false;
        }
        InsertRecordingInfo info;
        info.fRecording = recording.get();
        if (!context->insertRecording(info)) {
            return false;
        }
        return context->priv().readPixels(pm, fDC->target(), this->imageInfo(), srcX, srcY);
    }
#endif
    // We have no access to a context to do a read pixels here.
    return false;
}

bool Device::onWritePixels(const SkPixmap& src, int x, int y) {
    ASSERT_SINGLE_OWNER
    // TODO: we may need to share this in a more central place to handle uploads
    // to backend textures

    const TextureProxy* target = fDC->target();

    // TODO: add mipmap support for createBackendTexture

    if (src.colorType() == kUnknown_SkColorType) {
        return false;
    }

    // If one alpha type is unknown and the other isn't, it's too underspecified.
    if ((src.alphaType() == kUnknown_SkAlphaType) !=
        (this->imageInfo().alphaType() == kUnknown_SkAlphaType)) {
        return false;
    }

    // TODO: canvas2DFastPath?

    if (!fRecorder->priv().caps()->supportsWritePixels(target->textureInfo())) {
        auto image = SkImages::RasterFromPixmap(src, nullptr, nullptr);
        image = SkImages::TextureFromImage(fRecorder, image.get());
        if (!image) {
            return false;
        }

        SkPaint paint;
        paint.setBlendMode(SkBlendMode::kSrc);
        this->drawImageRect(image.get(),
                            /*src=*/nullptr,
                            SkRect::MakeXYWH(x, y, src.width(), src.height()),
                            SkFilterMode::kNearest,
                            paint,
                            SkCanvas::kFast_SrcRectConstraint);
        return true;
    }

    // TODO: check for flips and either handle here or pass info to UploadTask

    // Determine rect to copy
    SkIRect dstRect = SkIRect::MakePtSize({x, y}, src.dimensions());
    if (!target->isFullyLazy() && !dstRect.intersect(SkIRect::MakeSize(target->dimensions()))) {
        return false;
    }

    // Set up copy location
    const void* addr = src.addr(dstRect.fLeft - x, dstRect.fTop - y);
    std::vector<MipLevel> levels;
    levels.push_back({addr, src.rowBytes()});

    // The writePixels() still respects painter's order, so flush everything to tasks before this
    // recording the upload for the pixel data.
    this->internalFlush();
    // The new upload will be executed before any new draws are recorded and also ensures that
    // the next call to flushDeviceToRecorder() will produce a non-null DrawTask. If this Device's
    // target is mipmapped, mipmap generation tasks will be added automatically at that point.
    return fDC->recordUpload(fRecorder, fDC->refTarget(), src.info().colorInfo(),
                             this->imageInfo().colorInfo(), levels, dstRect, nullptr);
}


///////////////////////////////////////////////////////////////////////////////

bool Device::isClipAntiAliased() const {
    // All clips are AA'ed unless it's wide-open, empty, or a device-rect with integer coordinates
    ClipStack::ClipState type = fClip.clipState();
    if (type == ClipStack::ClipState::kWideOpen || type == ClipStack::ClipState::kEmpty) {
        return false;
    } else if (type == ClipStack::ClipState::kDeviceRect) {
        const ClipStack::Element rect = *fClip.begin();
        SkASSERT(rect.fShape.isRect() && rect.fLocalToDevice.type() == Transform::Type::kIdentity);
        return rect.fShape.rect() != rect.fShape.rect().makeRoundOut();
    } else {
        return true;
    }
}

SkIRect Device::devClipBounds() const {
    return rect_to_pixelbounds(fClip.conservativeBounds());
}

// TODO: This is easy enough to support, but do we still need this API in Skia at all?
void Device::android_utils_clipAsRgn(SkRegion* region) const {
    SkIRect bounds = this->devClipBounds();
    // Assume wide open and then perform intersect/difference operations reducing the region
    region->setRect(bounds);
    const SkRegion deviceBounds(bounds);
    for (const ClipStack::Element& e : fClip) {
        SkRegion tmp;
        if (e.fShape.isRect() && e.fLocalToDevice.type() == Transform::Type::kIdentity) {
            tmp.setRect(rect_to_pixelbounds(e.fShape.rect()));
        } else {
            SkPath tmpPath = e.fShape.asPath();
            tmpPath.transform(e.fLocalToDevice);
            tmp.setPath(tmpPath, deviceBounds);
        }

        region->op(tmp, (SkRegion::Op) e.fOp);
    }
}

void Device::clipRect(const SkRect& rect, SkClipOp op, bool aa) {
    SkASSERT(op == SkClipOp::kIntersect || op == SkClipOp::kDifference);
    auto snapping = aa ? ClipStack::PixelSnapping::kNo : ClipStack::PixelSnapping::kYes;
    fClip.clipShape(this->localToDeviceTransform(), Shape{rect}, op, snapping);
}

void Device::clipRRect(const SkRRect& rrect, SkClipOp op, bool aa) {
    SkASSERT(op == SkClipOp::kIntersect || op == SkClipOp::kDifference);
    auto snapping = aa ? ClipStack::PixelSnapping::kNo : ClipStack::PixelSnapping::kYes;
    fClip.clipShape(this->localToDeviceTransform(), Shape{rrect}, op, snapping);
}

void Device::clipPath(const SkPath& path, SkClipOp op, bool aa) {
    SkASSERT(op == SkClipOp::kIntersect || op == SkClipOp::kDifference);
    // TODO: Ensure all path inspection is handled here or in SkCanvas, and that non-AA rects as
    // paths are routed appropriately.
    // TODO: Must also detect paths that are lines so the clip stack can be set to empty
    fClip.clipShape(this->localToDeviceTransform(), Shape{path}, op);
}

void Device::onClipShader(sk_sp<SkShader> shader) {
    fClip.clipShader(std::move(shader));
}

// TODO: Is clipRegion() on the deprecation chopping block. If not it should be...
void Device::clipRegion(const SkRegion& globalRgn, SkClipOp op) {
    SkASSERT(op == SkClipOp::kIntersect || op == SkClipOp::kDifference);

    Transform globalToDevice{this->globalToDevice()};

    if (globalRgn.isEmpty()) {
        fClip.clipShape(globalToDevice, Shape{}, op);
    } else if (globalRgn.isRect()) {
        fClip.clipShape(globalToDevice, Shape{SkRect::Make(globalRgn.getBounds())}, op,
                        ClipStack::PixelSnapping::kYes);
    } else {
        // TODO: Can we just iterate the region and do non-AA rects for each chunk?
        SkPath path;
        globalRgn.getBoundaryPath(&path);
        fClip.clipShape(globalToDevice, Shape{path}, op);
    }
}

void Device::replaceClip(const SkIRect& rect) {
    // ReplaceClip() is currently not intended to be supported in Graphite since it's only used
    // for emulating legacy clip ops in Android Framework, and apps/devices that require that
    // should not use Graphite. However, if it needs to be supported, we could probably implement
    // it by:
    //  1. Flush all pending clip element depth draws.
    //  2. Draw a fullscreen rect to the depth attachment using a Z value greater than what's
    //     been used so far.
    //  3. Make sure all future "unclipped" draws use this Z value instead of 0 so they aren't
    //     sorted before the depth reset.
    //  4. Make sure all prior elements are inactive so they can't affect subsequent draws.
    //
    // For now, just ignore it.
}

///////////////////////////////////////////////////////////////////////////////

void Device::drawPaint(const SkPaint& paint) {
    ASSERT_SINGLE_OWNER
    // We never want to do a fullscreen clear on a fully-lazy render target, because the device size
    // may be smaller than the final surface we draw to, in which case we don't want to fill the
    // entire final surface.
    if (this->isClipWideOpen() && !fDC->target()->isFullyLazy()) {
        if (!paint_depends_on_dst(paint)) {
            if (std::optional<SkColor4f> color = extract_paint_color(paint, fDC->colorInfo())) {
                // do fullscreen clear
                fDC->clear(*color);
                return;
            } else {
                // This paint does not depend on the destination and covers the entire surface, so
                // discard everything previously recorded and proceed with the draw.
                fDC->discard();
            }
        }
    }

    Shape inverseFill; // defaults to empty
    inverseFill.setInverted(true);
    // An empty shape with an inverse fill completely floods the clip
    SkASSERT(inverseFill.isEmpty() && inverseFill.inverted());

    this->drawGeometry(this->localToDeviceTransform(),
                       Geometry(inverseFill),
                       paint,
                       DefaultFillStyle(),
                       DrawFlags::kIgnorePathEffect);
}

void Device::drawRect(const SkRect& r, const SkPaint& paint) {
    Rect rectToDraw(r);
    SkStrokeRec style(paint);
    if (!paint.isAntiAlias()) {
        // Graphite assumes everything is anti-aliased. In the case of axis-aligned non-aa requested
        // rectangles, we snap the local geometry to land on pixel boundaries to emulate non-aa.
        if (style.isFillStyle()) {
            rectToDraw = snap_rect_to_pixels(this->localToDeviceTransform(), rectToDraw);
        } else {
            const bool strokeAndFill = style.getStyle() == SkStrokeRec::kStrokeAndFill_Style;
            float strokeWidth = style.getWidth();
            rectToDraw = snap_rect_to_pixels(this->localToDeviceTransform(),
                                             rectToDraw, &strokeWidth);
            style.setStrokeStyle(strokeWidth, strokeAndFill);
        }
    }
    this->drawGeometry(this->localToDeviceTransform(), Geometry(Shape(rectToDraw)), paint, style);
}

void Device::drawVertices(const SkVertices* vertices, sk_sp<SkBlender> blender,
                          const SkPaint& paint, bool skipColorXform)  {
  // TODO - Add GPU handling of skipColorXform once Graphite has its color system more fleshed out.
    this->drawGeometry(this->localToDeviceTransform(),
                       Geometry(sk_ref_sp(vertices)),
                       paint,
                       DefaultFillStyle(),
                       DrawFlags::kIgnorePathEffect,
                       std::move(blender),
                       skipColorXform);
}

bool Device::drawAsTiledImageRect(SkCanvas* canvas,
                                  const SkImage* image,
                                  const SkRect* src,
                                  const SkRect& dst,
                                  const SkSamplingOptions& sampling,
                                  const SkPaint& paint,
                                  SkCanvas::SrcRectConstraint constraint) {
    auto recorder = canvas->recorder();
    if (!recorder) {
        return false;
    }
    SkASSERT(src);

    // For Graphite this is a pretty loose heuristic. The Recorder-local cache size (relative
    // to the large image's size) is used as a proxy for how conservative we should be when
    // allocating tiles. Since the tiles will actually be owned by the client (via an
    // ImageProvider) they won't actually add any memory pressure directly to Graphite.
    size_t cacheSize = recorder->priv().getResourceCacheLimit();
    size_t maxTextureSize = recorder->priv().caps()->maxTextureSize();

#if defined(GPU_TEST_UTILS)
    if (gOverrideMaxTextureSizeGraphite) {
        maxTextureSize = gOverrideMaxTextureSizeGraphite;
    }
    gNumTilesDrawnGraphite.store(0, std::memory_order_relaxed);
#endif

    // DrawAsTiledImageRect produces per-edge AA quads, which do not participate in non-AA pixel
    // snapping emulation. To match an un-tiled drawImageRect, round the src and dst geometry
    // before any tiling occurs.
    SkRect finalSrc = *src;
    SkRect finalDst = dst;
    if (!paint.isAntiAlias()) {
        snap_src_and_dst_rect_to_pixels(this->localToDeviceTransform(),
                                        &finalSrc, &finalDst);
    }

    [[maybe_unused]] auto [wasTiled, numTiles] =
            skgpu::TiledTextureUtils::DrawAsTiledImageRect(canvas,
                                                           image,
                                                           finalSrc,
                                                           finalDst,
                                                           SkCanvas::kAll_QuadAAFlags,
                                                           sampling,
                                                           &paint,
                                                           constraint,
                                                           /* sharpenMM= */ true,
                                                           cacheSize,
                                                           maxTextureSize);
#if defined(GPU_TEST_UTILS)
    gNumTilesDrawnGraphite.store(numTiles, std::memory_order_relaxed);
#endif
    return wasTiled;
}

void Device::drawOval(const SkRect& oval, const SkPaint& paint) {
    if (paint.getPathEffect()) {
        // Dashing requires that the oval path starts on the right side and travels clockwise. This
        // is the default for the SkPath::Oval constructor, as used by SkBitmapDevice.
        this->drawGeometry(this->localToDeviceTransform(), Geometry(Shape(SkPath::Oval(oval))),
                           paint, SkStrokeRec(paint));
    } else {
        // TODO: This has wasted effort from the SkCanvas level since it instead converts rrects
        // that happen to be ovals into this, only for us to go right back to rrect.
        this->drawRRect(SkRRect::MakeOval(oval), paint);
    }
}

void Device::drawArc(const SkArc& arc, const SkPaint& paint) {
#if defined(SK_USE_LEGACY_ARCS_GRAPHITE)
    SkDevice::drawArc(arc, paint);
#else
    // Simple fills with large sweeps are ovals. Culling these here simplifies the
    // path processing in Shape.
    if (paint.getStyle() == SkPaint::kFill_Style && !paint.getPathEffect() &&
        SkScalarAbs(arc.sweepAngle()) >= 360.f) {
        this->drawRRect(SkRRect::MakeOval(arc.oval()), paint);
    } else {
        this->drawGeometry(this->localToDeviceTransform(), Geometry(Shape(arc)),
                           paint, SkStrokeRec(paint));
    }
#endif
}

void Device::drawRRect(const SkRRect& rr, const SkPaint& paint) {
    Shape rrectToDraw;
    SkStrokeRec style(paint);

    if (paint.isAntiAlias()) {
        rrectToDraw.setRRect(rr);
    } else {
        // Snap the horizontal and vertical edges of the rounded rectangle to pixel edges to match
        // the behavior of drawRect(rr.bounds()), to partially emulate non-AA rendering while
        // preserving the anti-aliasing of the curved corners.
        Rect snappedBounds;
        if (style.isFillStyle()) {
            snappedBounds = snap_rect_to_pixels(this->localToDeviceTransform(), rr.rect());
        } else {
            const bool strokeAndFill = style.getStyle() == SkStrokeRec::kStrokeAndFill_Style;
            float strokeWidth = style.getWidth();
            snappedBounds = snap_rect_to_pixels(this->localToDeviceTransform(),
                                                rr.rect(), &strokeWidth);
            style.setStrokeStyle(strokeWidth, strokeAndFill);
        }

        SkRRect snappedRRect;
        snappedRRect.setRectRadii(snappedBounds.asSkRect(), rr.radii().data());
        rrectToDraw.setRRect(snappedRRect);
    }

    this->drawGeometry(this->localToDeviceTransform(), Geometry(rrectToDraw), paint, style);
}

void Device::drawPath(const SkPath& path, const SkPaint& paint, bool pathIsMutable) {
    // Alternatively, we could move this analysis to SkCanvas. Also, we could consider applying the
    // path effect, being careful about starting point and direction.
    if (!paint.getPathEffect() && !path.isInverseFillType()) {
        if (SkRect oval; path.isOval(&oval)) {
            this->drawOval(oval, paint);
            return;
        }
        if (SkRRect rrect; path.isRRect(&rrect)) {
            this->drawRRect(rrect, paint);
            return;
        }
        // For rects, if the path is not explicitly closed and the paint style is stroked then it
        // represents a rectangle with only 3 sides rasterized (and with any caps). If it's filled
        // or is closed+stroked, then the path renders identically to the rectangle.
        bool isClosed = false;
        if (SkRect rect; path.isRect(&rect, &isClosed) &&
            (paint.getStyle() == SkPaint::kFill_Style || isClosed)) {
            this->drawRect(rect, paint);
            return;
        }
    }
    this->drawGeometry(this->localToDeviceTransform(), Geometry(Shape(path)),
                       paint, SkStrokeRec(paint));
}

void Device::drawPoints(SkCanvas::PointMode mode, size_t count,
                        const SkPoint* points, const SkPaint& paint) {
    SkStrokeRec stroke(paint, SkPaint::kStroke_Style);
    size_t next = 0;
    if (mode == SkCanvas::kPoints_PointMode) {
        // Treat kPoints mode as stroking zero-length path segments, which produce caps so that
        // both hairlines and round vs. square geometry are handled entirely on the GPU.
        // TODO: SkCanvas should probably do the butt to square cap correction.
        if (paint.getStrokeCap() == SkPaint::kButt_Cap) {
            stroke.setStrokeParams(SkPaint::kSquare_Cap,
                                   paint.getStrokeJoin(),
                                   paint.getStrokeMiter());
        }
    } else {
        next = 1;
        count--;
    }

    size_t inc = mode == SkCanvas::kLines_PointMode ? 2 : 1;
    for (size_t i = 0; i < count; i += inc) {
        this->drawGeometry(this->localToDeviceTransform(),
                           Geometry(Shape(points[i], points[i + next])),
                           paint, stroke);
    }
}

void Device::drawEdgeAAQuad(const SkRect& rect,
                            const SkPoint clip[4],
                            SkCanvas::QuadAAFlags aaFlags,
                            const SkColor4f& color,
                            SkBlendMode mode) {
    SkPaint solidColorPaint;
    solidColorPaint.setColor4f(color, /*colorSpace=*/nullptr);
    solidColorPaint.setBlendMode(mode);

    // NOTE: We do not snap edge AA quads that are fully non-AA because we need their edges to seam
    // with quads that have mixed edge flags (so both need to match the GPU rasterization, not our
    // CPU rounding).
    auto flags = SkEnumBitMask<EdgeAAQuad::Flags>(static_cast<EdgeAAQuad::Flags>(aaFlags));
    EdgeAAQuad quad = clip ? EdgeAAQuad(clip, flags) : EdgeAAQuad(rect, flags);
    this->drawGeometry(this->localToDeviceTransform(),
                       Geometry(quad),
                       solidColorPaint,
                       DefaultFillStyle(),
                       DrawFlags::kIgnorePathEffect);
}

void Device::drawEdgeAAImageSet(const SkCanvas::ImageSetEntry set[], int count,
                                const SkPoint dstClips[], const SkMatrix preViewMatrices[],
                                const SkSamplingOptions& sampling, const SkPaint& paint,
                                SkCanvas::SrcRectConstraint constraint) {
    SkASSERT(count > 0);

    SkPaint paintWithShader(paint);
    int dstClipIndex = 0;
    for (int i = 0; i < count; ++i) {
        // If the entry is clipped by 'dstClips', that must be provided
        SkASSERT(!set[i].fHasClip || dstClips);
        // Similarly, if it has an extra transform, those must be provided
        SkASSERT(set[i].fMatrixIndex < 0 || preViewMatrices);

        auto [ imageToDraw, newSampling ] =
                skgpu::graphite::GetGraphiteBacked(this->recorder(), set[i].fImage.get(), sampling);
        if (!imageToDraw) {
            SKGPU_LOG_W("Device::drawImageRect: Creation of Graphite-backed image failed");
            return;
        }

        // TODO: Produce an image shading paint key and data directly without having to reconstruct
        // the equivalent SkPaint for each entry. Reuse the key and data between entries if possible
        paintWithShader.setShader(paint.refShader());
        paintWithShader.setAlphaf(paint.getAlphaf() * set[i].fAlpha);
        SkRect dst = SkModifyPaintAndDstForDrawImageRect(
                    imageToDraw.get(), newSampling, set[i].fSrcRect, set[i].fDstRect,
                    constraint == SkCanvas::kStrict_SrcRectConstraint,
                    &paintWithShader);
        if (dst.isEmpty()) {
            return;
        }

        // NOTE: See drawEdgeAAQuad for details, we do not snap non-AA quads.
        auto flags =
                SkEnumBitMask<EdgeAAQuad::Flags>(static_cast<EdgeAAQuad::Flags>(set[i].fAAFlags));
        EdgeAAQuad quad = set[i].fHasClip ? EdgeAAQuad(dstClips + dstClipIndex, flags)
                                          : EdgeAAQuad(dst, flags);

        // TODO: Calling drawGeometry() for each entry re-evaluates the clip stack every time, which
        // is consistent with Ganesh's behavior. It also matches the behavior if edge-AA images were
        // submitted one at a time by SkiaRenderer (a nice client simplification). However, we
        // should explore the performance trade off with doing one bulk evaluation for the whole set
        if (set[i].fMatrixIndex < 0) {
            this->drawGeometry(this->localToDeviceTransform(),
                               Geometry(quad),
                               paintWithShader,
                               DefaultFillStyle(),
                               DrawFlags::kIgnorePathEffect);
        } else {
            SkM44 xtraTransform(preViewMatrices[set[i].fMatrixIndex]);
            this->drawGeometry(this->localToDeviceTransform().concat(xtraTransform),
                               Geometry(quad),
                               paintWithShader,
                               DefaultFillStyle(),
                               DrawFlags::kIgnorePathEffect);
        }

        dstClipIndex += 4 * set[i].fHasClip;
    }
}

void Device::drawImageRect(const SkImage* image, const SkRect* src, const SkRect& dst,
                           const SkSamplingOptions& sampling, const SkPaint& paint,
                           SkCanvas::SrcRectConstraint constraint) {
    SkCanvas::ImageSetEntry single{sk_ref_sp(image),
                                   src ? *src : SkRect::Make(image->bounds()),
                                   dst,
                                   /*alpha=*/1.f,
                                   SkCanvas::kAll_QuadAAFlags};
    // While this delegates to drawEdgeAAImageSet() for the image shading logic, semantically a
    // drawImageRect()'s non-AA behavior should match that of drawRect() so we snap dst (and update
    // src to match) if needed before hand.
    if (!paint.isAntiAlias()) {
        snap_src_and_dst_rect_to_pixels(this->localToDeviceTransform(),
                                        &single.fSrcRect, &single.fDstRect);
    }
    this->drawEdgeAAImageSet(&single, 1, nullptr, nullptr, sampling, paint, constraint);
}

sktext::gpu::AtlasDrawDelegate Device::atlasDelegate() {
    return [&](const sktext::gpu::AtlasSubRun* subRun,
               SkPoint drawOrigin,
               const SkPaint& paint,
               sk_sp<SkRefCnt> subRunStorage,
               sktext::gpu::RendererData rendererData) {
        this->drawAtlasSubRun(subRun, drawOrigin, paint, std::move(subRunStorage), rendererData);
    };
}

void Device::onDrawGlyphRunList(SkCanvas* canvas,
                                const sktext::GlyphRunList& glyphRunList,
                                const SkPaint& paint) {
    ASSERT_SINGLE_OWNER
    fRecorder->priv().textBlobCache()->drawGlyphRunList(canvas,
                                                        this->localToDevice(),
                                                        glyphRunList,
                                                        paint,
                                                        this->strikeDeviceInfo(),
                                                        this->atlasDelegate());
}

void Device::drawAtlasSubRun(const sktext::gpu::AtlasSubRun* subRun,
                             SkPoint drawOrigin,
                             const SkPaint& paint,
                             sk_sp<SkRefCnt> subRunStorage,
                             sktext::gpu::RendererData rendererData) {
    ASSERT_SINGLE_OWNER

    const int subRunEnd = subRun->glyphCount();
    auto regenerateDelegate = [&](sktext::gpu::GlyphVector* glyphs,
                                  int begin,
                                  int end,
                                  skgpu::MaskFormat maskFormat,
                                  int padding) {
        return glyphs->regenerateAtlasForGraphite(begin, end, maskFormat, padding, fRecorder);
    };
    for (int subRunCursor = 0; subRunCursor < subRunEnd;) {
        // For the remainder of the run, add any atlas uploads to the Recorder's TextAtlasManager
        auto[ok, glyphsRegenerated] = subRun->regenerateAtlas(subRunCursor, subRunEnd,
                                                              regenerateDelegate);
        // There was a problem allocating the glyph in the atlas. Bail.
        if (!ok) {
            return;
        }
        if (glyphsRegenerated) {
            auto [bounds, localToDevice] = subRun->vertexFiller().boundsAndDeviceMatrix(
                                                   this->localToDeviceTransform(), drawOrigin);
            SkPaint subRunPaint = paint;
            // For color emoji, shaders don't affect the final color
            if (subRun->maskFormat() == skgpu::MaskFormat::kARGB) {
                subRunPaint.setShader(nullptr);
            }

            bool useGammaCorrectDistanceTable =
                    this->imageInfo().colorSpace() &&
                    this->imageInfo().colorSpace()->gammaIsLinear();
            this->drawGeometry(localToDevice,
                               Geometry(SubRunData(subRun,
                                                   subRunStorage,
                                                   bounds,
                                                   this->localToDeviceTransform().inverse(),
                                                   subRunCursor,
                                                   glyphsRegenerated,
                                                   SkPaintPriv::ComputeLuminanceColor(subRunPaint),
                                                   useGammaCorrectDistanceTable,
                                                   this->surfaceProps().pixelGeometry(),
                                                   fRecorder,
                                                   rendererData)),
                               subRunPaint,
                               DefaultFillStyle(),
                               DrawFlags::kIgnorePathEffect,
                               SkBlender::Mode(SkBlendMode::kDstIn));
        }
        subRunCursor += glyphsRegenerated;

        if (subRunCursor < subRunEnd) {
            // Flush if not all the glyphs are handled because the atlas is out of space.
            // We flush every Device because the glyphs that are being flushed/referenced are not
            // necessarily specific to this Device. This addresses both multiple SkSurfaces within
            // a Recorder, and nested layers.
            TRACE_EVENT_INSTANT0("skia.gpu", "Glyph atlas full", TRACE_EVENT_SCOPE_NAME_THREAD);
            fRecorder->priv().flushTrackedDevices();
        }
    }
}

void Device::drawGeometry(const Transform& localToDevice,
                          const Geometry& geometry,
                          const SkPaint& paint,
                          const SkStrokeRec& style,
                          SkEnumBitMask<DrawFlags> flags,
                          sk_sp<SkBlender> primitiveBlender,
                          bool skipColorXform) {
    ASSERT_SINGLE_OWNER

    if (!localToDevice.valid()) {
        // If the transform is not invertible or not finite then drawing isn't well defined.
        SKGPU_LOG_W("Skipping draw with non-invertible/non-finite transform.");
        return;
    }

    // Heavy weight paint options like path effects, mask filters, and stroke-and-fill style are
    // applied on the CPU by generating a new shape and recursing on drawGeometry with updated flags
    if (!(flags & DrawFlags::kIgnorePathEffect) && paint.getPathEffect()) {
        // Apply the path effect before anything else, which if we are applying here, means that we
        // are dealing with a Shape. drawVertices (and a SkVertices geometry) should pass in
        // kIgnorePathEffect per SkCanvas spec. Text geometry also should pass in kIgnorePathEffect
        // because the path effect is applied per glyph by the SkStrikeSpec already.
        SkASSERT(geometry.isShape());

        // TODO: If asADash() returns true and the base path matches the dashing fast path, then
        // that should be detected now as well. Maybe add dashPath to Device so canvas can handle it
        SkStrokeRec newStyle = style;
        float maxScaleFactor = localToDevice.maxScaleFactor();
        if (localToDevice.type() == Transform::Type::kPerspective) {
            auto bounds = geometry.bounds();
            float tl = std::get<1>(localToDevice.scaleFactors({bounds.left(), bounds.top()}));
            float tr = std::get<1>(localToDevice.scaleFactors({bounds.right(), bounds.top()}));
            float br = std::get<1>(localToDevice.scaleFactors({bounds.right(), bounds.bot()}));
            float bl = std::get<1>(localToDevice.scaleFactors({bounds.left(), bounds.bot()}));
            maxScaleFactor = std::max(std::max(tl, tr), std::max(bl, br));
        }
        newStyle.setResScale(maxScaleFactor);
        SkPath dst;
        if (paint.getPathEffect()->filterPath(&dst, geometry.shape().asPath(), &newStyle,
                                              nullptr, localToDevice)) {
            dst.setIsVolatile(true);
            // Recurse using the path and new style, while disabling downstream path effect handling
            this->drawGeometry(localToDevice, Geometry(Shape(dst)), paint, newStyle,
                               flags | DrawFlags::kIgnorePathEffect, std::move(primitiveBlender),
                               skipColorXform);
            return;
        } else {
            SKGPU_LOG_W("Path effect failed to apply, drawing original path.");
            this->drawGeometry(localToDevice, geometry, paint, style,
                               flags | DrawFlags::kIgnorePathEffect, std::move(primitiveBlender),
                               skipColorXform);
            return;
        }
    }

    // TODO: The tessellating and atlas path renderers haven't implemented perspective yet, so
    // transform to device space so we draw something approximately correct (barring local coord
    // issues).
    if (geometry.isShape() && localToDevice.type() == Transform::Type::kPerspective &&
        !is_simple_shape(geometry.shape(), style.getStyle())) {
        SkPath devicePath = geometry.shape().asPath();
        devicePath.transform(localToDevice.matrix().asM33());
        devicePath.setIsVolatile(true);
        this->drawGeometry(Transform::Identity(), Geometry(Shape(devicePath)), paint, style, flags,
                           std::move(primitiveBlender), skipColorXform);
        return;
    }

    // TODO: Manually snap pixels for rects, rrects, and lines if paint is non-AA (ideally also
    // consider snapping stroke width and/or adjusting geometry for hairlines). This pixel snapping
    // math should be consistent with how non-AA clip [r]rects are handled.

    // If we got here, then path effects should have been handled and the style should be fill or
    // stroke/hairline. Stroke-and-fill is not handled by DrawContext, but is emulated here by
    // drawing twice--one stroke and one fill--using the same depth value.
    SkASSERT(!SkToBool(paint.getPathEffect()) || (flags & DrawFlags::kIgnorePathEffect));

    // TODO: Some renderer decisions could depend on the clip (see PathAtlas::addShape for
    // one workaround) so we should figure out how to remove this circular dependency.

    // We assume that we will receive a renderer, or a PathAtlas. If it's a PathAtlas,
    // then we assume that the renderer chosen in PathAtlas::addShape() will have
    // single-channel coverage, require AA bounds outsetting, and have a single renderStep.
    auto [renderer, pathAtlas] =
            this->chooseRenderer(localToDevice, geometry, style, /*requireMSAA=*/false);
    if (!renderer && !pathAtlas) {
        SKGPU_LOG_W("Skipping draw with no supported renderer or PathAtlas.");
        return;
    }

    // Calculate the clipped bounds of the draw and determine the clip elements that affect the
    // draw without updating the clip stack.
    const bool outsetBoundsForAA = renderer ? renderer->outsetBoundsForAA() : true;
    ClipStack::ElementList clipElements;
    const Clip clip =
            fClip.visitClipStackForDraw(localToDevice, geometry, style, outsetBoundsForAA,
                                        &clipElements);
    if (clip.isClippedOut()) {
        // Clipped out, so don't record anything.
        return;
    }

    // Figure out what dst color requirements we have, if any.
    DstReadRequirement dstReadReq = DstReadRequirement::kNone;
    const SkBlenderBase* blender = as_BB(paint.getBlender());
    const std::optional<SkBlendMode> blendMode = blender ? blender->asBlendMode()
                                                         : SkBlendMode::kSrcOver;
    Coverage rendererCoverage = renderer ? renderer->coverage()
                                         : Coverage::kSingleChannel;
    if ((clip.shader() || !clip.analyticClip().isEmpty()) && rendererCoverage == Coverage::kNone) {
        // Must upgrade to single channel coverage if there is a clip shader or analytic clip;
        // but preserve LCD coverage if the Renderer uses that.
        rendererCoverage = Coverage::kSingleChannel;
    }
    dstReadReq = GetDstReadRequirement(fRecorder->priv().caps(), blendMode, rendererCoverage);

    // A primitive blender should be ignored if there is no primitive color to blend against.
    // Additionally, if a renderer emits a primitive color, then a null primitive blender should
    // be interpreted as SrcOver blending mode.
    if (!renderer || !renderer->emitsPrimitiveColor()) {
        primitiveBlender = nullptr;
    } else if (!SkToBool(primitiveBlender)) {
        primitiveBlender = SkBlender::Mode(SkBlendMode::kSrcOver);
    }

    PaintParams shading{paint,
                        std::move(primitiveBlender),
                        clip.analyticClip(),
                        sk_ref_sp(clip.shader()),
                        dstReadReq,
                        skipColorXform};
    const bool dependsOnDst = paint_depends_on_dst(shading) ||
                              clip.shader() || !clip.analyticClip().isEmpty();

    // Some shapes and styles combine multiple draws so the total render step count is split between
    // the main renderer and possibly a secondaryRenderer.
    SkStrokeRec::Style styleType = style.getStyle();
    const Renderer* secondaryRenderer = nullptr;
    Rect innerFillBounds = Rect::InfiniteInverted();
    if (renderer) {
        if (styleType == SkStrokeRec::kStrokeAndFill_Style) {
            // `renderer` covers the fill, `secondaryRenderer` covers the stroke
            secondaryRenderer = fRecorder->priv().rendererProvider()->tessellatedStrokes();
        } else if (style.isFillStyle() && renderer->useNonAAInnerFill() && !dependsOnDst) {
            // `renderer` opts into drawing a non-AA inner fill
            innerFillBounds = get_inner_bounds(geometry, localToDevice);
            if (!innerFillBounds.isEmptyNegativeOrNaN()) {
                secondaryRenderer = fRecorder->priv().rendererProvider()->nonAABounds();
            }
        }
    }
    const int numNewRenderSteps = (renderer ? renderer->numRenderSteps() : 1) +
                                  (secondaryRenderer ? secondaryRenderer->numRenderSteps() : 0);

    // Decide if we have any reason to flush pending work. We want to flush before updating the clip
    // state or making any permanent changes to a path atlas, since otherwise clip operations and/or
    // atlas entries for the current draw will be flushed.
    const bool needsFlush = this->needsFlushBeforeDraw(numNewRenderSteps, dstReadReq);
    if (needsFlush) {
        if (pathAtlas != nullptr) {
            // We need to flush work for all devices associated with the current Recorder.
            // Otherwise we may end up with outstanding draws that depend on past atlas state.
            fRecorder->priv().flushTrackedDevices();
        } else {
            this->flushPendingWorkToRecorder();
        }
    }

    // If an atlas path renderer was chosen we need to insert the shape into the atlas and schedule
    // it to be drawn.
    std::optional<PathAtlas::MaskAndOrigin> atlasMask;  // only used if `pathAtlas != nullptr`
    if (pathAtlas != nullptr) {
        std::tie(renderer, atlasMask) = pathAtlas->addShape(clip.transformedShapeBounds(),
                                                            geometry.shape(),
                                                            localToDevice,
                                                            style);

        // If there was no space in the atlas and we haven't flushed already, then flush pending
        // work to clear up space in the atlas. If we had already flushed once (which would have
        // cleared the atlas) then the atlas is too small for this shape.
        if (!atlasMask && !needsFlush) {
            // We need to flush work for all devices associated with the current Recorder.
            // Otherwise we may end up with outstanding draws that depend on past atlas state.
            fRecorder->priv().flushTrackedDevices();

            // Try inserting the shape again.
            std::tie(renderer, atlasMask) = pathAtlas->addShape(clip.transformedShapeBounds(),
                                                                geometry.shape(),
                                                                localToDevice,
                                                                style);
        }

        if (!atlasMask) {
            SKGPU_LOG_E("Failed to add shape to atlas!");
            // TODO(b/285195175): This can happen if the atlas is not large enough or a compatible
            // atlas texture cannot be created. Handle the first case in `chooseRenderer` and make
            // sure that the atlas path renderer is not chosen if the path is larger than the atlas
            // texture.
            return;
        }
        // Since addShape() was successful we should have a valid Renderer now.
        SkASSERT(renderer && renderer->numRenderSteps() == 1 && !renderer->emitsPrimitiveColor());
    }

#if defined(SK_DEBUG)
    // Renderers and their component RenderSteps have flexibility in defining their
    // DepthStencilSettings. However, the clipping and ordering managed between Device and ClipStack
    // requires that only GREATER or GEQUAL depth tests are used for draws recorded through the
    // client-facing, painters-order-oriented API. We assert here vs. in Renderer's constructor to
    // allow internal-oriented Renderers that are never selected for a "regular" draw call to have
    // more flexibility in their settings.
    SkASSERT(renderer);
    for (const RenderStep* step : renderer->steps()) {
        auto dss = step->depthStencilSettings();
        SkASSERT((!step->performsShading() || dss.fDepthTestEnabled) &&
                 (!dss.fDepthTestEnabled ||
                  dss.fDepthCompareOp == CompareOp::kGreater ||
                  dss.fDepthCompareOp == CompareOp::kGEqual));
    }
#endif

    // Update the clip stack after issuing a flush (if it was needed). A draw will be recorded after
    // this point.
    DrawOrder order(fCurrentDepth.next());
    CompressedPaintersOrder clipOrder = fClip.updateClipStateForDraw(
            clip, clipElements, fColorDepthBoundsManager.get(), order.depth());

    // A draw's order always depends on the clips that must be drawn before it
    order.dependsOnPaintersOrder(clipOrder);
    // If a draw is not opaque, it must be drawn after the most recent draw it intersects with in
    // order to blend correctly.
    if (rendererCoverage != Coverage::kNone || dependsOnDst) {
        CompressedPaintersOrder prevDraw =
            fColorDepthBoundsManager->getMostRecentDraw(clip.drawBounds());
        order.dependsOnPaintersOrder(prevDraw);
    }

    // Now that the base paint order and draw bounds are finalized, if the Renderer relies on the
    // stencil attachment, we compute a secondary sorting field to allow disjoint draws to reorder
    // the RenderSteps across draws instead of in sequence for each draw.
    if (renderer->depthStencilFlags() & DepthStencilFlags::kStencil) {
        DisjointStencilIndex setIndex = fDisjointStencilSet->add(order.paintOrder(),
                                                                 clip.drawBounds());
        order.dependsOnStencil(setIndex);
    }

    // TODO(b/330864257): This is an extra traversal of all paint effects, that can be avoided when
    // the paint key itself is determined inside this function.
    shading.notifyImagesInUse(fRecorder, fDC.get());

    // If an atlas path renderer was chosen, then record a single CoverageMaskShape draw.
    // The shape will be scheduled to be rendered or uploaded into the atlas during the
    // next invocation of flushPendingWorkToRecorder().
    if (pathAtlas != nullptr) {
        // Record the draw as a fill since stroking is handled by the atlas render/upload.
        SkASSERT(atlasMask.has_value());
        auto [mask, origin] = *atlasMask;
        fDC->recordDraw(renderer, Transform::Translate(origin.fX, origin.fY), Geometry(mask),
                        clip, order, &shading, nullptr);
    } else {
        if (styleType == SkStrokeRec::kStroke_Style ||
            styleType == SkStrokeRec::kHairline_Style ||
            styleType == SkStrokeRec::kStrokeAndFill_Style) {
            // For stroke-and-fill, 'renderer' is used for the fill and we always use the
            // TessellatedStrokes renderer; for stroke and hairline, 'renderer' is used.
            StrokeStyle stroke(style.getWidth(), style.getMiter(), style.getJoin(), style.getCap());
            fDC->recordDraw(styleType == SkStrokeRec::kStrokeAndFill_Style
                                   ? fRecorder->priv().rendererProvider()->tessellatedStrokes()
                                   : renderer,
                            localToDevice, geometry, clip, order, &shading, &stroke);
        }
        if (styleType == SkStrokeRec::kFill_Style ||
            styleType == SkStrokeRec::kStrokeAndFill_Style) {
            // Possibly record an additional draw using the non-AA bounds renderer to fill the
            // interior with a renderer that can disable blending entirely.
            if (!innerFillBounds.isEmptyNegativeOrNaN()) {
                SkASSERT(!dependsOnDst && renderer->useNonAAInnerFill());
                DrawOrder orderWithoutCoverage{order.depth()};
                orderWithoutCoverage.dependsOnPaintersOrder(clipOrder);
                fDC->recordDraw(fRecorder->priv().rendererProvider()->nonAABounds(),
                                localToDevice, Geometry(Shape(innerFillBounds)),
                                clip, orderWithoutCoverage, &shading, nullptr);
                // Force the coverage draw to come after the non-AA draw in order to benefit from
                // early depth testing.
                order.dependsOnPaintersOrder(orderWithoutCoverage.paintOrder());
            }
            fDC->recordDraw(renderer, localToDevice, geometry, clip, order, &shading, nullptr);
        }
    }

    // Post-draw book keeping (bounds manager, depth tracking, etc.)
    fColorDepthBoundsManager->recordDraw(clip.drawBounds(), order.paintOrder());
    fCurrentDepth = order.depth();

    // TODO(b/238758897): When we enable layer elision that depends on draws not overlapping, we
    // can use the `getMostRecentDraw()` query to determine that, although that will mean querying
    // even if the draw does not depend on dst (so should be only be used when the Device is an
    // elision candidate).
}

void Device::drawClipShape(const Transform& localToDevice,
                           const Shape& shape,
                           const Clip& clip,
                           DrawOrder order) {
    // A clip draw's state is almost fully defined by the ClipStack. The only thing we need
    // to account for is selecting a Renderer and tracking the stencil buffer usage.
    Geometry geometry{shape};
    auto [renderer, pathAtlas] = this->chooseRenderer(localToDevice,
                                                      geometry,
                                                      DefaultFillStyle(),
                                                      /*requireMSAA=*/true);
    if (!renderer) {
        SKGPU_LOG_W("Skipping clip with no supported path renderer.");
        return;
    } else if (renderer->depthStencilFlags() & DepthStencilFlags::kStencil) {
        DisjointStencilIndex setIndex = fDisjointStencilSet->add(order.paintOrder(),
                                                                 clip.drawBounds());
        order.dependsOnStencil(setIndex);
    }

    // This call represents one of the deferred clip shapes that's already pessimistically counted
    // in needsFlushBeforeDraw(), so the DrawContext should have room to add it.
    SkASSERT(fDC->pendingRenderSteps() + renderer->numRenderSteps() < DrawList::kMaxRenderSteps);

    // Anti-aliased clipping requires the renderer to use MSAA to modify the depth per sample, so
    // analytic coverage renderers cannot be used.
    SkASSERT(renderer->coverage() == Coverage::kNone && renderer->requiresMSAA());
    SkASSERT(pathAtlas == nullptr);

    // Clips draws are depth-only (null PaintParams), and filled (null StrokeStyle).
    // TODO: Remove this CPU-transform once perspective is supported for all path renderers
    if (localToDevice.type() == Transform::Type::kPerspective) {
        SkPath devicePath = geometry.shape().asPath();
        devicePath.transform(localToDevice.matrix().asM33());
        fDC->recordDraw(renderer, Transform::Identity(), Geometry(Shape(devicePath)), clip, order,
                        nullptr, nullptr);
    } else {
        fDC->recordDraw(renderer, localToDevice, geometry, clip, order, nullptr, nullptr);
    }
    // This ensures that draws recorded after this clip shape has been popped off the stack will
    // be unaffected by the Z value the clip shape wrote to the depth attachment.
    if (order.depth() > fCurrentDepth) {
        fCurrentDepth = order.depth();
    }
}

// TODO: Currently all Renderers are always defined, but with config options and caps that may not
// be the case, in which case chooseRenderer() will have to go through compatible choices.
std::pair<const Renderer*, PathAtlas*> Device::chooseRenderer(const Transform& localToDevice,
                                                              const Geometry& geometry,
                                                              const SkStrokeRec& style,
                                                              bool requireMSAA) const {
    const RendererProvider* renderers = fRecorder->priv().rendererProvider();
    SkASSERT(renderers);
    SkStrokeRec::Style type = style.getStyle();

    if (geometry.isSubRun()) {
        SkASSERT(!requireMSAA);
        sktext::gpu::RendererData rendererData = geometry.subRunData().rendererData();
        if (!rendererData.isSDF) {
            return {renderers->bitmapText(rendererData.isLCD, rendererData.maskFormat), nullptr};
        }
        // Even though the SkPaint can request subpixel rendering, we still need to match
        // this with the pixel geometry.
        bool useLCD = rendererData.isLCD &&
                      geometry.subRunData().pixelGeometry() != kUnknown_SkPixelGeometry;
        return {renderers->sdfText(useLCD), nullptr};
    } else if (geometry.isVertices()) {
        SkVerticesPriv info(geometry.vertices()->priv());
        return {renderers->vertices(info.mode(), info.hasColors(), info.hasTexCoords()), nullptr};
    } else if (geometry.isCoverageMaskShape()) {
        // drawCoverageMask() passes in CoverageMaskShapes that reference a provided texture.
        // The CoverageMask renderer can also be chosen later on if the shape is assigned to
        // to be rendered into the PathAtlas, in which case the 2nd return value is non-null.
        return {renderers->coverageMask(), nullptr};
    } else if (geometry.isEdgeAAQuad()) {
        SkASSERT(!requireMSAA && style.isFillStyle());
        // handled by specialized system, simplified from rects and round rects
        const EdgeAAQuad& quad = geometry.edgeAAQuad();
        if (quad.isRect() && quad.edgeFlags() == EdgeAAQuad::Flags::kNone) {
            // For non-AA rectangular quads, it can always use a coverage-less renderer; there's no
            // need to check for pixel alignment to avoid popping if MSAA is turned on because quad
            // tile edges will seam with each in either mode.
            return {renderers->nonAABounds(), nullptr};
        } else {
            return {renderers->perEdgeAAQuad(), nullptr};
        }
    } else if (geometry.isAnalyticBlur()) {
        return {renderers->analyticBlur(), nullptr};
    } else if (!geometry.isShape()) {
        // We must account for new Geometry types with specific Renderers
        return {nullptr, nullptr};
    }

    const Shape& shape = geometry.shape();
    // We can't use this renderer if we require MSAA for an effect (i.e. clipping or stroke+fill).
    if (!requireMSAA && is_simple_shape(shape, type)) {
        // For pixel-aligned rects, use the the non-AA bounds renderer to avoid triggering any
        // dst-read requirement due to src blending.
        bool pixelAlignedRect = false;
        if (shape.isRect() && style.isFillStyle() &&
            localToDevice.type() <= Transform::Type::kRectStaysRect) {
            Rect devRect = localToDevice.mapRect(shape.rect());
            pixelAlignedRect = devRect.nearlyEquals(devRect.makeRound());
        }

        if (shape.isEmpty() || pixelAlignedRect) {
            SkASSERT(!shape.isEmpty() || shape.inverted());
            return {renderers->nonAABounds(), nullptr};
        } else {
            return {renderers->analyticRRect(), nullptr};
        }
    }

    // Path rendering options. For now the strategy is very simple and not optimal:
    // I. Use tessellation if MSAA is required for an effect.
    // II: otherwise:
    //    1. Always use compute AA if supported unless it was excluded by ContextOptions or the
    //       compute renderer cannot render the shape efficiently yet (based on the result of
    //       `isSuitableForAtlasing`).
    //    2. Fall back to CPU raster AA if hardware MSAA is disabled or it was explicitly requested
    //       via ContextOptions.
    //    3. Otherwise use tessellation.
#if defined(GPU_TEST_UTILS)
    PathRendererStrategy strategy = fRecorder->priv().caps()->requestedPathRendererStrategy();
#else
    PathRendererStrategy strategy = PathRendererStrategy::kDefault;
#endif

    PathAtlas* pathAtlas = nullptr;
    AtlasProvider* atlasProvider = fRecorder->priv().atlasProvider();

    // Prefer compute atlas draws if supported. This currently implicitly filters out clip draws as
    // they require MSAA. Eventually we may want to route clip shapes to the atlas as well but not
    // if hardware MSAA is required.
    std::optional<Rect> drawBounds;
    if (atlasProvider->isAvailable(AtlasProvider::PathAtlasFlags::kCompute) &&
        use_compute_atlas_when_available(strategy)) {
        PathAtlas* atlas = fDC->getComputePathAtlas(fRecorder);
        SkASSERT(atlas);

        // Don't use the compute renderer if it can't handle the shape efficiently.
        //
        // Use the conservative clip bounds for a rough estimate of the mask size (this avoids
        // having to evaluate the entire clip stack before choosing the renderer as it will have to
        // get evaluated again if we fall back to a different renderer).
        drawBounds = localToDevice.mapRect(shape.bounds());
        if (atlas->isSuitableForAtlasing(*drawBounds, fClip.conservativeBounds())) {
            pathAtlas = atlas;
        }
    }

    // Fall back to CPU rendered paths when multisampling is disabled and the compute atlas is not
    // available.
    // TODO: enable other uses of the software path renderer
    if (!pathAtlas && atlasProvider->isAvailable(AtlasProvider::PathAtlasFlags::kRaster) &&
        (strategy == PathRendererStrategy::kRasterAA ||
         (strategy == PathRendererStrategy::kDefault && !fMSAASupported))) {
        // NOTE: RasterPathAtlas doesn't implement `PathAtlas::isSuitableForAtlasing` as it doesn't
        // reject paths (unlike ComputePathAtlas).
        pathAtlas = atlasProvider->getRasterPathAtlas();
    }

    if (!requireMSAA && pathAtlas) {
        // If we got here it means that we should draw with an atlas renderer if we can and avoid
        // resorting to one of the tessellating techniques.
        return {nullptr, pathAtlas};
    }

    // If we got here, it requires tessellated path rendering or an MSAA technique applied to a
    // simple shape (so we interpret them as paths to reduce the number of pipelines we need).

    // TODO: All shapes that select a tessellating path renderer need to be "pre-chopped" if they
    // are large enough to exceed the fixed count tessellation limits. Fills are pre-chopped to the
    // viewport bounds, strokes and stroke-and-fills are pre-chopped to the viewport bounds outset
    // by the stroke radius (hence taking the whole style and not just its type).

    if (type == SkStrokeRec::kStroke_Style ||
        type == SkStrokeRec::kHairline_Style) {
        // Unlike in Ganesh, the HW stroke tessellator can work with arbitrary paints since the
        // depth test prevents double-blending when there is transparency, thus we can HW stroke
        // any path regardless of its paint.
        // TODO: We treat inverse-filled strokes as regular strokes. We could handle them by
        // stenciling first with the HW stroke tessellator and then covering their bounds, but
        // inverse-filled strokes are not well-specified in our public canvas behavior so we may be
        // able to remove it.
        return {renderers->tessellatedStrokes(), nullptr};
    }

    // 'type' could be kStrokeAndFill, but in that case chooseRenderer() is meant to return the
    // fill renderer since tessellatedStrokes() will always be used for the stroke pass.
    if (shape.convex() && !shape.inverted()) {
        // TODO: Ganesh doesn't have a curve+middle-out triangles option for convex paths, but it
        // would be pretty trivial to spin up.
        return {renderers->convexTessellatedWedges(), nullptr};
    } else {
        if (!drawBounds.has_value()) {
            drawBounds = localToDevice.mapRect(shape.bounds());
        }
        drawBounds->intersect(fClip.conservativeBounds());
        const bool preferWedges =
                // If the draw bounds don't intersect with the clip stack's conservative bounds,
                // we'll be drawing a very small area at most, accounting for coverage, so just
                // stick with drawing wedges in that case.
                drawBounds->isEmptyNegativeOrNaN() ||

                // TODO: Combine this heuristic with what is used in PathStencilCoverOp to choose
                // between wedges curves consistently in Graphite and Ganesh.
                (shape.isPath() && shape.path().countVerbs() < 50) ||
                drawBounds->area() <= (256 * 256);

        if (preferWedges) {
            return {renderers->stencilTessellatedWedges(shape.fillType()), nullptr};
        } else {
            return {renderers->stencilTessellatedCurvesAndTris(shape.fillType()), nullptr};
        }
    }
}

sk_sp<Task> Device::lastDrawTask() const {
    SkASSERT(this->isScratchDevice());
    return fLastTask;
}

void Device::flushPendingWorkToRecorder() {
    TRACE_EVENT0("skia.gpu", TRACE_FUNC);

    // If this is a scratch device being flushed, it should only be flushing into the expected
    // next recording from when the Device was first created.
    SkASSERT(fRecorder);
    SkASSERT(fScopedRecordingID == 0 || fScopedRecordingID == fRecorder->priv().nextRecordingID());

    // TODO(b/330864257):  flushPendingWorkToRecorder() can be recursively called if this Device
    // recorded a picture shader draw and during a flush (triggered by snap or automatically from
    // reaching limits), the picture shader will be rendered to a new device. If that picture drawn
    // to the temporary device fills up an atlas it can trigger the global
    // recorder->flushTrackedDevices(), which will then encounter this device that is already in
    // the midst of flushing. To avoid crashing we only actually flush the first time this is called
    // and set a bit to early-out on any recursive calls.
    // This is not an ideal solution since the temporary Device's flush-the-world may have reset
    // atlas entries that the current Device's flushed draws will reference. But at this stage it's
    // not possible to split the already recorded draws into a before-list and an after-list that
    // can reference the old and new contents of the atlas. While avoiding the crash, this may cause
    // incorrect accesses to a shared atlas. Once paint data is extracted at draw time, picture
    // shaders will be resolved outside of flushes and then this will be fixed automatically.
    if (fIsFlushing) {
        return;
    } else {
        fIsFlushing = true;
    }

    this->internalFlush();
    sk_sp<Task> drawTask = fDC->snapDrawTask(fRecorder);
    if (this->isScratchDevice()) {
        // TODO(b/323887221): Once shared atlas resources are less brittle, scratch devices won't
        // flush to the recorder at all and will only store the snapped task here.
        fLastTask = drawTask;
    } else {
        // Non-scratch devices do not need to point back to the last snapped task since they are
        // always added to the root task list.
        // TODO: It is currently possible for scratch devices to be flushed and instantiated before
        // their work is finished, meaning they will produce additional tasks to be included in
        // a follow-up Recording: https://chat.google.com/room/AAAA2HlH94I/YU0XdFqX2Uw.
        // However, in this case they no longer appear scratch because the first Recording
        // instantiated the targets. When scratch devices are not actually registered with the
        // Recorder and are only included when they are drawn (e.g. restored), we should be able to
        // assert that `fLastTask` is null.
        fLastTask = nullptr;
    }

    if (drawTask) {
        fRecorder->priv().add(std::move(drawTask));

        // TODO(b/297344089): This always regenerates mipmaps on the draw target when it's drawn to.
        // This could be wasteful if we draw to a target multiple times before reading from it with
        // downscaling.
        if (fDC->target()->mipmapped() == Mipmapped::kYes) {
            if (!GenerateMipmaps(fRecorder, fDC->refTarget(), fDC->colorInfo())) {
                SKGPU_LOG_W("Device::flushPendingWorkToRecorder: Failed to generate mipmaps");
            }
        }
    }

    fIsFlushing = false;
}

void Device::internalFlush() {
    TRACE_EVENT0("skia.gpu", TRACE_FUNC);
    ASSERT_SINGLE_OWNER

    // Push any pending uploads from the atlas provider that pending draws reference.
    fRecorder->priv().atlasProvider()->recordUploads(fDC.get());

    // Clip shapes are depth-only draws, but aren't recorded in the DrawContext until a flush in
    // order to determine the Z values for each element.
    fClip.recordDeferredClipDraws();

    // Flush all pending items to the internal task list and reset Device tracking state
    fDC->flush(fRecorder);

    fColorDepthBoundsManager->reset();
    fDisjointStencilSet->reset();
    fCurrentDepth = DrawOrder::kClearDepth;

     // Any cleanup in the AtlasProvider
    fRecorder->priv().atlasProvider()->compact(/*forceCompact=*/false);
}

bool Device::needsFlushBeforeDraw(int numNewRenderSteps, DstReadRequirement dstReadReq) const {
    // Must also account for the elements in the clip stack that might need to be recorded.
    numNewRenderSteps += fClip.maxDeferredClipDraws() * Renderer::kMaxRenderSteps;
    return // Need flush if we don't have room to record into the current list.
           (DrawList::kMaxRenderSteps - fDC->pendingRenderSteps()) < numNewRenderSteps ||
           // Need flush if this draw needs to copy the dst surface for reading.
           dstReadReq == DstReadRequirement::kTextureCopy;
}

void Device::drawSpecial(SkSpecialImage* special,
                         const SkMatrix& localToDevice,
                         const SkSamplingOptions& sampling,
                         const SkPaint& paint,
                         SkCanvas::SrcRectConstraint constraint) {
    SkASSERT(!paint.getMaskFilter() && !paint.getImageFilter());

    sk_sp<SkImage> img = special->asImage();
    if (!img || !as_IB(img)->isGraphiteBacked()) {
        SKGPU_LOG_W("Couldn't get Graphite-backed special image as image");
        return;
    }

    SkPaint paintWithShader(paint);
    SkRect dst = SkModifyPaintAndDstForDrawImageRect(
            img.get(),
            sampling,
            /*src=*/SkRect::Make(special->subset()),
            /*dst=*/SkRect::MakeIWH(special->width(), special->height()),
            /*strictSrcSubset=*/constraint == SkCanvas::kStrict_SrcRectConstraint,
            &paintWithShader);
    if (dst.isEmpty()) {
        return;
    }

    // The image filtering and layer code paths often rely on the paint being non-AA to avoid
    // coverage operations. To stay consistent with the other backends, we use an edge AA "quad"
    // whose flags match the paint's AA request.
    EdgeAAQuad::Flags aaFlags = paint.isAntiAlias() ? EdgeAAQuad::Flags::kAll
                                                    : EdgeAAQuad::Flags::kNone;
    this->drawGeometry(Transform(SkM44(localToDevice)),
                       Geometry(EdgeAAQuad(dst, aaFlags)),
                       paintWithShader,
                       DefaultFillStyle(),
                       DrawFlags::kIgnorePathEffect);
}

void Device::drawCoverageMask(const SkSpecialImage* mask,
                              const SkMatrix& localToDevice,
                              const SkSamplingOptions& sampling,
                              const SkPaint& paint) {
    CoverageMaskShape::MaskInfo maskInfo{/*fTextureOrigin=*/{SkTo<uint16_t>(mask->subset().fLeft),
                                                             SkTo<uint16_t>(mask->subset().fTop)},
                                         /*fMaskSize=*/{SkTo<uint16_t>(mask->width()),
                                                        SkTo<uint16_t>(mask->height())}};

    auto maskProxyView = AsView(mask->asImage());
    if (!maskProxyView) {
        SKGPU_LOG_W("Couldn't get Graphite-backed special image as texture proxy view");
        return;
    }

    // Every other "Image" draw reaches the underlying texture via AddToKey/NotifyInUse, which
    // handles notifying the image and either flushing the linked surface or attaching draw tasks
    // from a scratch device to the current draw context. In this case, 'mask' is very likely to
    // be linked to a scratch device, but we must perform the same notifyInUse manually here because
    // the texture is consumed by the RenderStep and not part of the PaintParams.
    static_cast<Image_Base*>(mask->asImage().get())->notifyInUse(fRecorder, fDC.get());

    // 'mask' logically has 0 coverage outside of its pixels, which is equivalent to kDecal tiling.
    // However, since we draw geometry tightly fitting 'mask', we can use the better-supported
    // kClamp tiling and behave effectively the same way.
    TextureDataBlock::SampledTexture sampledMask{maskProxyView.refProxy(),
                                                 {SkFilterMode::kLinear, SkTileMode::kClamp}};
    // Ensure this is kept alive; normally textures are kept alive by the PipelineDataGatherer for
    // image shaders, or by the PathAtlas. This is a unique circumstance.
    // TODO: Find a cleaner way to ensure 'maskProxyView' is transferred to the final Recording.
    TextureDataBlock tdb;
    // NOTE: CoverageMaskRenderStep controls the final sampling options; this texture data block
    // serves only to keep the mask alive so the sampling passed to add() doesn't matter.
<<<<<<< HEAD
    tdb.add(maskProxyView.refProxy(), {SkFilterMode::kLinear, kClamp});
    fRecorder->priv().textureDataCache()->insert(tdb);
=======
    fRecorder->priv().textureDataCache()->insert(TextureDataBlock(sampledMask));
>>>>>>> 68e776ef

    // CoverageMaskShape() wraps a Shape when it's used as a PathAtlas, but in this case the
    // original shape has been long lost, so just use a Rect that bounds the image.
    CoverageMaskShape maskShape{Shape{Rect::WH((float)mask->width(), (float)mask->height())},
                                maskProxyView.proxy(),
                                // Use the active local-to-device transform for this since it
                                // determines the local coords for evaluating the skpaint, whereas
                                // the provided 'localToDevice' just places the coverage mask.
                                this->localToDeviceTransform().inverse(),
                                maskInfo};

    this->drawGeometry(Transform(SkM44(localToDevice)),
                       Geometry(maskShape),
                       paint,
                       DefaultFillStyle(),
                       DrawFlags::kIgnorePathEffect);
}

sk_sp<SkSpecialImage> Device::makeSpecial(const SkBitmap&) {
    return nullptr;
}

sk_sp<SkSpecialImage> Device::makeSpecial(const SkImage*) {
    return nullptr;
}

sk_sp<SkSpecialImage> Device::snapSpecial(const SkIRect& subset, bool forceCopy) {
    // NOTE: snapSpecial() can be called even after the device has been marked immutable (null
    // recorder), but in those cases it should not be a copy and just returns the image view.
    sk_sp<Image> deviceImage;
    SkIRect finalSubset;
    if (forceCopy || !this->readSurfaceView() || this->readSurfaceView().proxy()->isFullyLazy()) {
        deviceImage = this->makeImageCopy(
                subset, Budgeted::kYes, Mipmapped::kNo, SkBackingFit::kApprox);
        finalSubset = SkIRect::MakeSize(subset.size());
    } else {
        // TODO(b/323886870): For now snapSpecial() force adds the pending work to the recorder's
        // root task list. Once shared atlas management is solved and DrawTasks can be nested in a
        // graph then this can go away in favor of auto-flushing through the image's linked device.
        if (fRecorder) {
            this->flushPendingWorkToRecorder();
        }
        deviceImage = Image::WrapDevice(sk_ref_sp(this));
        finalSubset = subset;
    }

    if (!deviceImage) {
        return nullptr;
    }

    // For non-copying "snapSpecial", the semantics are returning an image view of the surface data,
    // and relying on higher-level draw and restore logic for the contents to make sense.
    return SkSpecialImages::MakeGraphite(
            fRecorder, finalSubset, std::move(deviceImage), this->surfaceProps());
}

sk_sp<skif::Backend> Device::createImageFilteringBackend(const SkSurfaceProps& surfaceProps,
                                                         SkColorType colorType) const {
    return skif::MakeGraphiteBackend(fRecorder, surfaceProps, colorType);
}

TextureProxy* Device::target() { return fDC->target(); }

TextureProxyView Device::readSurfaceView() const { return fDC->readSurfaceView(); }

bool Device::isScratchDevice() const {
    // Scratch device status is inferred from whether or not the Device's target is instantiated.
    // By default devices start out un-instantiated unless they are wrapping an existing backend
    // texture (definitely not a scratch scenario), or Surface explicitly instantiates the target
    // before returning to the client (not a scratch scenario).
    //
    // Scratch device targets are instantiated during the prepareResources() phase of
    // Recorder::snap(). Truly scratch devices that have gone out of scope as intended will have
    // already been destroyed at this point. Scratch devices that become longer-lived (linked to
    // a client-owned object) automatically transition to non-scratch usage.
    return !fDC->target()->isInstantiated() && !fDC->target()->isLazy();
}

sk_sp<sktext::gpu::Slug> Device::convertGlyphRunListToSlug(const sktext::GlyphRunList& glyphRunList,
                                                           const SkPaint& paint) {
    return sktext::gpu::SlugImpl::Make(this->localToDevice(),
                                       glyphRunList,
                                       paint,
                                       this->strikeDeviceInfo(),
                                       SkStrikeCache::GlobalStrikeCache());
}

void Device::drawSlug(SkCanvas* canvas, const sktext::gpu::Slug* slug, const SkPaint& paint) {
    auto slugImpl = static_cast<const sktext::gpu::SlugImpl*>(slug);
    slugImpl->subRuns()->draw(canvas, slugImpl->origin(), paint, slugImpl, this->atlasDelegate());
}

bool Device::drawBlurredRRect(const SkRRect& rrect, const SkPaint& paint, float deviceSigma) {
    SkStrokeRec style(paint);
    if (skgpu::BlurIsEffectivelyIdentity(deviceSigma)) {
        this->drawGeometry(this->localToDeviceTransform(),
                           Geometry(rrect.isRect() ? Shape(rrect.rect()) : Shape(rrect)),
                           paint,
                           style);
        return true;
    }

    std::optional<AnalyticBlurMask> analyticBlur = AnalyticBlurMask::Make(
            this->recorder(), this->localToDeviceTransform(), deviceSigma, rrect);
    if (!analyticBlur) {
        return false;
    }

    this->drawGeometry(this->localToDeviceTransform(), Geometry(*analyticBlur), paint, style);
    return true;
}

} // namespace skgpu::graphite<|MERGE_RESOLUTION|>--- conflicted
+++ resolved
@@ -1858,16 +1858,9 @@
                                                  {SkFilterMode::kLinear, SkTileMode::kClamp}};
     // Ensure this is kept alive; normally textures are kept alive by the PipelineDataGatherer for
     // image shaders, or by the PathAtlas. This is a unique circumstance.
-    // TODO: Find a cleaner way to ensure 'maskProxyView' is transferred to the final Recording.
-    TextureDataBlock tdb;
     // NOTE: CoverageMaskRenderStep controls the final sampling options; this texture data block
     // serves only to keep the mask alive so the sampling passed to add() doesn't matter.
-<<<<<<< HEAD
-    tdb.add(maskProxyView.refProxy(), {SkFilterMode::kLinear, kClamp});
-    fRecorder->priv().textureDataCache()->insert(tdb);
-=======
     fRecorder->priv().textureDataCache()->insert(TextureDataBlock(sampledMask));
->>>>>>> 68e776ef
 
     // CoverageMaskShape() wraps a Shape when it's used as a PathAtlas, but in this case the
     // original shape has been long lost, so just use a Rect that bounds the image.
