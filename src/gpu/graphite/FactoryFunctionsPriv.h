/*
 * Copyright 2024 Google LLC
 *
 * Use of this source code is governed by a BSD-style license that can be
 * found in the LICENSE file.
 */

#ifndef skgpu_graphite_FactoryFunctionsPriv_DEFINED
#define skgpu_graphite_FactoryFunctionsPriv_DEFINED

#include "src/base/SkEnumBitMask.h"
#include "src/gpu/graphite/FactoryFunctions.h"

namespace skgpu::graphite {

class PrecompileShader;

enum class PrecompileImageShaderFlags {
    kNone         = 0b00,
    kExcludeAlpha = 0b01,
    kExcludeCubic = 0b10
};
SK_MAKE_BITMASK_OPS(PrecompileImageShaderFlags)

//--------------------------------------------------------------------------------------------------
namespace PrecompileShadersPriv {
    sk_sp<PrecompileShader> Blur(sk_sp<PrecompileShader> wrapped);

<<<<<<< HEAD
=======
    sk_sp<PrecompileShader> Displacement(sk_sp<PrecompileShader> displacement,
                                         sk_sp<PrecompileShader> color);

    sk_sp<PrecompileShader> Lighting(sk_sp<PrecompileShader> wrapped);

    sk_sp<PrecompileShader> MatrixConvolution(sk_sp<PrecompileShader> wrapped);

>>>>>>> 5533aaa6
    sk_sp<PrecompileShader> LinearMorphology(sk_sp<PrecompileShader> wrapped);

    sk_sp<PrecompileShader> SparseMorphology(sk_sp<PrecompileShader> wrapped);

    // TODO: This, technically, doesn't need to take an SkSpan since it is only called from
    // PaintOptions::setClipShaders with a single PrecompileShader. Leaving it be for now in case
    // the usage is revised.
    sk_sp<PrecompileShader> CTM(SkSpan<const sk_sp<PrecompileShader>> wrapped);

    sk_sp<PrecompileShader> Image(SkEnumBitMask<PrecompileImageShaderFlags>);

    sk_sp<PrecompileShader> RawImage(SkEnumBitMask<PrecompileImageShaderFlags>);

    // This factory variant should be used when the existence or non-existence of the local matrix
    // is known. If 'withLM' is true only the LMShader-wrapped shader will be created while, when
    // 'withLM' is false, no LMShader will wrap the base shader.
    sk_sp<PrecompileShader> Picture(bool withLM);

    // TODO: this factory function should go away (it is only used by the PrecompileShaders::Picture
    // entry point now).
    sk_sp<PrecompileShader> LocalMatrixBothVariants(SkSpan<const sk_sp<PrecompileShader>> wrapped);

} // namespace PrecompileShadersPriv

namespace PrecompileColorFiltersPriv {
    // These three match those in src/core/SkColorFilterPriv
    sk_sp<PrecompileColorFilter> Gaussian();

    sk_sp<PrecompileColorFilter> ColorSpaceXform();

    sk_sp<PrecompileColorFilter> WithWorkingFormat(
            SkSpan<const sk_sp<PrecompileColorFilter>> childOptions);

} // namespace PrecompileColorFiltersPriv

} // namespace skgpu::graphite

#endif // skgpu_graphite_FactoryFunctionsPriv_DEFINED<|MERGE_RESOLUTION|>--- conflicted
+++ resolved
@@ -26,8 +26,6 @@
 namespace PrecompileShadersPriv {
     sk_sp<PrecompileShader> Blur(sk_sp<PrecompileShader> wrapped);
 
-<<<<<<< HEAD
-=======
     sk_sp<PrecompileShader> Displacement(sk_sp<PrecompileShader> displacement,
                                          sk_sp<PrecompileShader> color);
 
@@ -35,7 +33,6 @@
 
     sk_sp<PrecompileShader> MatrixConvolution(sk_sp<PrecompileShader> wrapped);
 
->>>>>>> 5533aaa6
     sk_sp<PrecompileShader> LinearMorphology(sk_sp<PrecompileShader> wrapped);
 
     sk_sp<PrecompileShader> SparseMorphology(sk_sp<PrecompileShader> wrapped);
