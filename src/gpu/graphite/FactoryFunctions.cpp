--- conflicted
+++ resolved
@@ -1051,11 +1051,11 @@
                   int desiredCombination) const override {
         SkASSERT(desiredCombination < fNumWrappedCombos);
 
-        const SkRuntimeEffect* fEffect = GetKnownRuntimeEffect(fStableKey);
+        const SkRuntimeEffect* effect = GetKnownRuntimeEffect(fStableKey);
 
         KeyContextWithScope childContext(keyContext, KeyContext::Scope::kRuntimeEffect);
 
-        RuntimeEffectBlock::BeginBlock(keyContext, builder, gatherer, { sk_ref_sp(fEffect) });
+        RuntimeEffectBlock::BeginBlock(keyContext, builder, gatherer, { sk_ref_sp(effect) });
             fWrapped->priv().addToKey(childContext, builder, gatherer, desiredCombination);
         builder->endBlock();
     }
@@ -1078,10 +1078,6 @@
 }
 
 //--------------------------------------------------------------------------------------------------
-<<<<<<< HEAD
-// This class doesn't actually add any combinations to a given PaintOptions' combinatorics.
-// Its mere presence triggers the precompilation of the BlurImageFilter's Shaders.
-=======
 class PrecompileDisplacementShader : public PrecompileShader {
 public:
     PrecompileDisplacementShader(sk_sp<PrecompileShader> displacement,
@@ -1518,7 +1514,6 @@
 }
 
 //--------------------------------------------------------------------------------------------------
->>>>>>> 2ab53cee
 // TODO(b/342413572): the analytic blurmasks are triggered off of the simple DrawType thus
 // over-generate when a simple draw doesn't have a blur mask.
 class PrecompileBlurMaskFilter : public PrecompileMaskFilter {
