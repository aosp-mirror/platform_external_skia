/*
 * Copyright 2022 Google LLC
 *
 * Use of this source code is governed by a BSD-style license that can be
 * found in the LICENSE file.
 */

#ifndef skgpu_graphite_Precompile_DEFINED
#define skgpu_graphite_Precompile_DEFINED

#include "include/core/SkBlendMode.h"
#include "include/core/SkRefCnt.h"
#include "include/core/SkSpan.h"
#include "include/private/base/SkTArray.h"
#include "include/private/base/SkTDArray.h"

#include <functional>
#include <optional>
#include <vector>

class SkRuntimeEffect;

namespace skgpu::graphite {

enum class Coverage;
class KeyContext;
class PipelineDataGatherer;
class PrecompileBasePriv;
class UniquePaintParamsID;

// Create the Pipelines specified by 'options' by combining the shading portion w/ the specified
// 'drawTypes' and a stock set of RenderPass descriptors (e.g., kDepth+msaa, kDepthStencil+msaa)
void PrecompileCombinations(Context* context,
                            const PaintOptions& options,
                            const KeyContext& keyContext,
                            DrawTypeFlags drawTypes,
                            bool withPrimitiveBlender,
                            Coverage coverage);

class PrecompileBase : public SkRefCnt {
public:
    enum class Type {
        kBlender,
        kColorFilter,
        kImageFilter,
        kMaskFilter,
        kShader,
        // TODO: add others: kDrawable, kPathEffect (?!)
    };

    PrecompileBase(Type type) : fType(type) {}

    Type type() const { return fType; }

    // TODO: Maybe convert these two to be parameters passed into PrecompileBase from all the
    // derived classes and then make them non-virtual.
    virtual int numIntrinsicCombinations() const { return 1; }
    virtual int numChildCombinations() const { return 1; }

    int numCombinations() const {
        return this->numIntrinsicCombinations() * this->numChildCombinations();
    }

    // Provides access to functions that aren't part of the public API.
    PrecompileBasePriv priv();
    const PrecompileBasePriv priv() const;  // NOLINT(readability-const-return-type)

protected:
    // This returns the desired option along with the child options.
    template<typename T>
    static std::pair<sk_sp<T>, int> SelectOption(SkSpan<const sk_sp<T>> options, int desiredOption);

    // In general, derived classes should use AddToKey to select the desired child option from
    // a vector and then have it added to the key with its reduced/nested child option.
    template<typename T>
    static void AddToKey(const KeyContext&,
                         PaintParamsKeyBuilder*,
                         PipelineDataGatherer*,
                         SkSpan<const sk_sp<T>> options,
                         int desiredOption);

private:
    friend class PaintOptions;
    friend class PrecompileBasePriv;

    virtual bool isALocalMatrixShader() const { return false; }

    virtual void addToKey(const KeyContext&,
                          PaintParamsKeyBuilder*,
                          PipelineDataGatherer*,
                          int desiredCombination) const = 0;

    Type fType;
};

//--------------------------------------------------------------------------------------------------

template<typename T>
std::pair<sk_sp<T>, int> PrecompileBase::SelectOption(SkSpan<const sk_sp<T>> options,
                                                      int desiredOption) {
    for (const sk_sp<T>& option : options) {
        if (desiredOption < (option ? option->numCombinations() : 1)) {
            return { option, desiredOption };
        }
        desiredOption -= option ? option->numCombinations() : 1;
    }
    return { nullptr, 0 };
}

template<typename T>
void PrecompileBase::AddToKey(const KeyContext& keyContext,
                              PaintParamsKeyBuilder* builder,
                              PipelineDataGatherer* gatherer,
                              SkSpan<const sk_sp<T>> options,
                              int desiredOption) {
    auto [option, childOptions] = SelectOption(options, desiredOption);
    if (option) {
        option->priv().addToKey(keyContext, builder, gatherer, childOptions);
    }
}

//--------------------------------------------------------------------------------------------------
class PrecompileColorFilter;

class PrecompileShader : public PrecompileBase {
public:
    PrecompileShader() : PrecompileBase(Type::kShader) {}

    virtual bool isConstant(int desiredCombination) const { return false; }

    sk_sp<PrecompileShader> makeWithLocalMatrix();

    sk_sp<PrecompileShader> makeWithColorFilter(sk_sp<PrecompileColorFilter>);

    sk_sp<PrecompileShader> makeWithWorkingColorSpace(sk_sp<SkColorSpace>);
};

class PrecompileMaskFilter : public PrecompileBase {
public:
    PrecompileMaskFilter() : PrecompileBase(Type::kMaskFilter) {}
};

class PrecompileColorFilter : public PrecompileBase {
public:
    PrecompileColorFilter() : PrecompileBase(Type::kColorFilter) {}

    sk_sp<PrecompileColorFilter> makeComposed(sk_sp<PrecompileColorFilter> inner) const;
};

class PrecompileBlender : public PrecompileBase {
public:
    PrecompileBlender() : PrecompileBase(Type::kBlender) {}

    virtual std::optional<SkBlendMode> asBlendMode() const { return {}; }

    static sk_sp<PrecompileBlender> Mode(SkBlendMode);
};

<<<<<<< HEAD
enum class PrecompileImageFilters : uint32_t {
    kNone = 0x0,
    kBlur = 0x1,
    kMorphology = 0x2,
=======
enum class PrecompileImageFilterFlags : uint32_t {
    kNone              = 0x00,
    kBlur              = 0x01,
    kDisplacement      = 0x02,
    kLighting          = 0x04,
    kMatrixConvolution = 0x08,
    kMorphology        = 0x10,
>>>>>>> df178eb0
};
SK_MAKE_BITMASK_OPS(PrecompileImageFilterFlags)

//--------------------------------------------------------------------------------------------------
class PaintOptionsPriv;
class PrecompileImageFilter;

class PaintOptions {
public:
    void setShaders(SkSpan<const sk_sp<PrecompileShader>> shaders) {
        fShaderOptions.assign(shaders.begin(), shaders.end());
    }

    void setImageFilters(SkSpan<const sk_sp<PrecompileImageFilter>> imageFilters) {
        fImageFilterOptions.assign(imageFilters.begin(), imageFilters.end());
    }

    void setImageFilterFlags(SkEnumBitMask<PrecompileImageFilterFlags> flags) {
        fImageFilterFlags = flags;
    }

    void setMaskFilters(SkSpan<const sk_sp<PrecompileMaskFilter>> maskFilters) {
        for (const sk_sp<PrecompileMaskFilter>& mf : maskFilters) {
            if (mf) {
                // Currently Graphite only supports BlurMaskFilters which are implemented
                // via BlurImageFiltering
                fImageFilterFlags |= PrecompileImageFilterFlags::kBlur;
                break;
            }
        }
    }

    void setColorFilters(SkSpan<const sk_sp<PrecompileColorFilter>> colorFilters) {
        fColorFilterOptions.assign(colorFilters.begin(), colorFilters.end());
    }
    SkSpan<const sk_sp<PrecompileColorFilter>> colorFilters() const {
        return SkSpan<const sk_sp<PrecompileColorFilter>>(fColorFilterOptions);
    }

    void setBlendModes(SkSpan<const SkBlendMode> blendModes) {
        fBlendModeOptions.clear();
        fBlendModeOptions.append(blendModes.size(), blendModes.data());
    }
    void setBlenders(SkSpan<const sk_sp<PrecompileBlender>> blenders) {
        for (const sk_sp<PrecompileBlender>& b: blenders) {
            if (b->asBlendMode().has_value()) {
                fBlendModeOptions.push_back(b->asBlendMode().value());
            } else {
                fBlenderOptions.push_back(b);
            }
        }
    }
    void addBlendMode(SkBlendMode bm) {
        fBlendModeOptions.push_back(bm);
    }

    SkSpan<const SkBlendMode> blendModes() const {
        return SkSpan<const SkBlendMode>(fBlendModeOptions.data(),
                                         fBlendModeOptions.size());
    }
    SkSpan<const sk_sp<PrecompileBlender>> blenders() const {
        return SkSpan<const sk_sp<PrecompileBlender>>(fBlenderOptions);
    }

    void setClipShaders(SkSpan<const sk_sp<PrecompileShader>> clipShaders);

    void setDither(bool dither) { fDither = dither; }

    typedef std::function<void(UniquePaintParamsID id,
                               DrawTypeFlags,
                               bool withPrimitiveBlender,
                               Coverage)> ProcessCombination;

    // Provides access to functions that aren't part of the public API.
    PaintOptionsPriv priv();
    const PaintOptionsPriv priv() const;  // NOLINT(readability-const-return-type)

private:
    friend class PaintOptionsPriv;

    int numShaderCombinations() const;
    int numColorFilterCombinations() const;
    // TODO: need to decompose imagefilters into component draws
    int numBlendModeCombinations() const;
    int numClipShaderCombinations() const;

    int numCombinations() const;
    // 'desiredCombination' must be less than the result of the numCombinations call
    void createKey(const KeyContext&,
                   PaintParamsKeyBuilder*,
                   PipelineDataGatherer*,
                   int desiredCombination,
                   bool addPrimitiveBlender,
                   Coverage coverage) const;

    void buildCombinations(
        const KeyContext&,
        PipelineDataGatherer*,
        DrawTypeFlags drawTypes,
        bool addPrimitiveBlender,
        Coverage coverage,
        const ProcessCombination& processCombination) const;

    std::vector<sk_sp<PrecompileShader>> fShaderOptions;
    std::vector<sk_sp<PrecompileColorFilter>> fColorFilterOptions;
    SkTDArray<SkBlendMode> fBlendModeOptions;
    skia_private::TArray<sk_sp<PrecompileBlender>> fBlenderOptions;
    std::vector<sk_sp<PrecompileShader>> fClipShaderOptions;

    SkEnumBitMask<PrecompileImageFilterFlags> fImageFilterFlags = PrecompileImageFilterFlags::kNone;
    std::vector<sk_sp<PrecompileImageFilter>> fImageFilterOptions;

    bool fDither = false;
};

class PrecompileImageFilter : public PrecompileBase {
protected:
    PrecompileImageFilter(SkSpan<sk_sp<PrecompileImageFilter>> inputs)
            : PrecompileBase(Type::kImageFilter) {
        fInputs.reset(inputs.size());
        for (int i = 0; i < (int) inputs.size(); ++i) {
            fInputs[i] = inputs[i];
        }
    }

private:
    friend class PaintOptions;  // for createPipelines() access

    // The PrecompileImageFilter classes do not use the PrecompileBase::addToKey virtual since
    // they, in general, do not themselves contribute to a given SkPaint/Pipeline but, rather,
    // create separate SkPaints/Pipelines from whole cloth (in onCreatePipelines).
    void addToKey(const KeyContext& keyContext,
                  PaintParamsKeyBuilder* builder,
                  PipelineDataGatherer* gatherer,
                  int desiredCombination) const final {
        SkASSERT(false);
    }

    virtual SkSpan<const sk_sp<PrecompileColorFilter>> onColorFilterOptions() const { return {}; }

    int countInputs() const { return fInputs.count(); }

    const PrecompileImageFilter* getInput(int index) const {
        SkASSERT(index < this->countInputs());
        return fInputs[index].get();
    }

    SkSpan<const sk_sp<PrecompileColorFilter>> colorFilterOptions() const {
        SkASSERT(this->countInputs() == 1);
        if (this->getInput(0)) {
            return {};
        }

        SkSpan<const sk_sp<PrecompileColorFilter>> tmp = this->onColorFilterOptions();
        if (tmp.empty()) {
            return {};
        }
        // TODO: as in SkImageFilter::asAColorFilter, handle the special case of
        // affectsTransparentBlack. This is tricky for precompilation since we don't,
        // necessarily, have all the parameters of the ColorFilter in order to evaluate
        // filterColor4f(SkColors::kTransparent) - the normal API's implementation.
        return tmp;
    }

    virtual void onCreatePipelines(const KeyContext&,
                                   PipelineDataGatherer*,
                                   const PaintOptions::ProcessCombination&) const = 0;

    void createPipelines(const KeyContext& keyContext,
                         PipelineDataGatherer* gatherer,
                         const PaintOptions::ProcessCombination& processCombination) {
        // TODO: we will want to mark already visited nodes to prevent loops and track
        // already created Pipelines so we don't over-generate too much (e.g., if a DAG
        // has multiple blurs we don't want to keep trying to create all the blur pipelines).
        this->onCreatePipelines(keyContext, gatherer, processCombination);

        for (const sk_sp<PrecompileImageFilter>& input : fInputs) {
            if (input) {
                input->createPipelines(keyContext, gatherer, processCombination);
            }
        }
    }

    skia_private::AutoSTArray<2, sk_sp<PrecompileImageFilter>> fInputs;
};

} // namespace skgpu::graphite

#endif // skgpu_graphite_Precompile_DEFINED<|MERGE_RESOLUTION|>--- conflicted
+++ resolved
@@ -156,12 +156,6 @@
     static sk_sp<PrecompileBlender> Mode(SkBlendMode);
 };
 
-<<<<<<< HEAD
-enum class PrecompileImageFilters : uint32_t {
-    kNone = 0x0,
-    kBlur = 0x1,
-    kMorphology = 0x2,
-=======
 enum class PrecompileImageFilterFlags : uint32_t {
     kNone              = 0x00,
     kBlur              = 0x01,
@@ -169,7 +163,6 @@
     kLighting          = 0x04,
     kMatrixConvolution = 0x08,
     kMorphology        = 0x10,
->>>>>>> df178eb0
 };
 SK_MAKE_BITMASK_OPS(PrecompileImageFilterFlags)
 
