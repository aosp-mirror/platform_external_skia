/*
 * Copyright 2022 Google LLC
 *
 * Use of this source code is governed by a BSD-style license that can be
 * found in the LICENSE file.
 */

#ifndef skgpu_graphite_Precompile_DEFINED
#define skgpu_graphite_Precompile_DEFINED

#include "include/core/SkTypes.h"

#ifdef SK_ENABLE_PRECOMPILE

#include "include/core/SkBlendMode.h"
#include "include/core/SkRefCnt.h"
#include "include/core/SkSpan.h"

#include <optional>
#include <vector>

class SkRuntimeEffect;

namespace skgpu::graphite {

class PrecompileBasePriv;

class PrecompileBase : public SkRefCnt {
public:
    enum class Type {
        kBlender,
        kColorFilter,
        kImageFilter,
        kMaskFilter,
        kShader,
        // TODO: add others: kDrawable, kPathEffect (?!)
    };

    PrecompileBase(Type type) : fType(type) {}

    Type type() const { return fType; }

    // Provides access to functions that aren't part of the public API.
    PrecompileBasePriv priv();
    const PrecompileBasePriv priv() const;  // NOLINT(readability-const-return-type)

protected:
    // In general, derived classes should use AddToKey to select the desired child option from
    // a vector and then have it added to the key with its reduced/nested child option.
    template<typename T>
    static void AddToKey(const KeyContext&,
                         PaintParamsKeyBuilder*,
                         const std::vector<sk_sp<T>>& options,
                         int desiredOption);

private:
    friend class PaintOptions;
    friend class PrecompileBasePriv;

<<<<<<< HEAD
    // TODO: make these two pure virtual.
    virtual int numIntrinsicCombinations() const { return 1; }
    virtual int numChildCombinations() const { return 1; }

    int numCombinations() const {
        return this->numIntrinsicCombinations() * this->numChildCombinations();
    }
=======
    virtual void addToKey(const KeyContext&,
                          int desiredCombination,
                          PaintParamsKeyBuilder*) const = 0;
>>>>>>> 854920e7

    Type fType;
};

//--------------------------------------------------------------------------------------------------
template<typename T>
void PrecompileBase::AddToKey(const KeyContext& keyContext,
                              PaintParamsKeyBuilder* builder,
                              const std::vector<sk_sp<T>>& options,
                              int desiredOption) {
    for (const sk_sp<T>& option : options) {
        if (desiredOption < option->numCombinations()) {
            option->priv().addToKey(keyContext, desiredOption, builder);
            break;
        }

        desiredOption -= option->numCombinations();
    }
}

//--------------------------------------------------------------------------------------------------
class PrecompileShader : public PrecompileBase {
public:
    PrecompileShader() : PrecompileBase(Type::kShader) {}
};

class PrecompileMaskFilter : public PrecompileBase {
public:
    PrecompileMaskFilter() : PrecompileBase(Type::kMaskFilter) {}
};

class PrecompileColorFilter : public PrecompileBase {
public:
    PrecompileColorFilter() : PrecompileBase(Type::kColorFilter) {}
};

class PrecompileImageFilter : public PrecompileBase {
public:
    PrecompileImageFilter() : PrecompileBase(Type::kImageFilter) {}
};

class PrecompileBlender : public PrecompileBase {
public:
    PrecompileBlender() : PrecompileBase(Type::kBlender) {}

    virtual std::optional<SkBlendMode> asBlendMode() const { return {}; }

    static sk_sp<PrecompileBlender> Mode(SkBlendMode blendMode);
};

//--------------------------------------------------------------------------------------------------
class PaintOptionsPriv;

class PaintOptions {
public:
    void setShaders(SkSpan<const sk_sp<PrecompileShader>> shaders) {
        fShaders.assign(shaders.begin(), shaders.end());
    }

    void setMaskFilters(SkSpan<const sk_sp<PrecompileMaskFilter>> maskFilters) {
        fMaskFilters.assign(maskFilters.begin(), maskFilters.end());
    }

    void setColorFilters(SkSpan<const sk_sp<PrecompileColorFilter>> colorFilters) {
        fColorFilters.assign(colorFilters.begin(), colorFilters.end());
    }

    void setImageFilters(SkSpan<const sk_sp<PrecompileImageFilter>> imageFilters) {
        fImageFilters.assign(imageFilters.begin(), imageFilters.end());
    }

    void setBlendModes(SkSpan<SkBlendMode> blendModes) {
        fBlenders.reserve(blendModes.size());
        for (SkBlendMode bm : blendModes) {
            fBlenders.emplace_back(PrecompileBlender::Mode(bm));
        }
    }
    void setBlenders(SkSpan<const sk_sp<PrecompileBlender>> blenders) {
        fBlenders.assign(blenders.begin(), blenders.end());
    }

    // Provides access to functions that aren't part of the public API.
    PaintOptionsPriv priv();
    const PaintOptionsPriv priv() const;  // NOLINT(readability-const-return-type)

private:
    friend class PaintOptionsPriv;

    int numCombinations() const;
    // 'desiredCombination' must be less than the result of the numCombinations call
    void createKey(const KeyContext&, int desiredCombination, PaintParamsKeyBuilder*) const;
    void buildCombinations(ShaderCodeDictionary*) const;

    std::vector<sk_sp<PrecompileShader>> fShaders;
    std::vector<sk_sp<PrecompileMaskFilter>> fMaskFilters;
    std::vector<sk_sp<PrecompileColorFilter>> fColorFilters;
    std::vector<sk_sp<PrecompileImageFilter>> fImageFilters;
    std::vector<sk_sp<PrecompileBlender>> fBlenders;
};

} // namespace skgpu::graphite

#endif // SK_ENABLE_PRECOMPILE

#endif // skgpu_graphite_Precompile_DEFINED<|MERGE_RESOLUTION|>--- conflicted
+++ resolved
@@ -40,6 +40,15 @@
 
     Type type() const { return fType; }
 
+    // TODO: Maybe convert these two to be parameters passed into PrecompileBase from all the
+    // derived classes and then make them non-virtual.
+    virtual int numIntrinsicCombinations() const { return 1; }
+    virtual int numChildCombinations() const { return 1; }
+
+    int numCombinations() const {
+        return this->numIntrinsicCombinations() * this->numChildCombinations();
+    }
+
     // Provides access to functions that aren't part of the public API.
     PrecompileBasePriv priv();
     const PrecompileBasePriv priv() const;  // NOLINT(readability-const-return-type)
@@ -57,19 +66,9 @@
     friend class PaintOptions;
     friend class PrecompileBasePriv;
 
-<<<<<<< HEAD
-    // TODO: make these two pure virtual.
-    virtual int numIntrinsicCombinations() const { return 1; }
-    virtual int numChildCombinations() const { return 1; }
-
-    int numCombinations() const {
-        return this->numIntrinsicCombinations() * this->numChildCombinations();
-    }
-=======
     virtual void addToKey(const KeyContext&,
                           int desiredCombination,
                           PaintParamsKeyBuilder*) const = 0;
->>>>>>> 854920e7
 
     Type fType;
 };
@@ -126,29 +125,29 @@
 class PaintOptions {
 public:
     void setShaders(SkSpan<const sk_sp<PrecompileShader>> shaders) {
-        fShaders.assign(shaders.begin(), shaders.end());
+        fShaderOptions.assign(shaders.begin(), shaders.end());
     }
 
     void setMaskFilters(SkSpan<const sk_sp<PrecompileMaskFilter>> maskFilters) {
-        fMaskFilters.assign(maskFilters.begin(), maskFilters.end());
+        fMaskFilterOptions.assign(maskFilters.begin(), maskFilters.end());
     }
 
     void setColorFilters(SkSpan<const sk_sp<PrecompileColorFilter>> colorFilters) {
-        fColorFilters.assign(colorFilters.begin(), colorFilters.end());
+        fColorFilterOptions.assign(colorFilters.begin(), colorFilters.end());
     }
 
     void setImageFilters(SkSpan<const sk_sp<PrecompileImageFilter>> imageFilters) {
-        fImageFilters.assign(imageFilters.begin(), imageFilters.end());
+        fImageFilterOptions.assign(imageFilters.begin(), imageFilters.end());
     }
 
     void setBlendModes(SkSpan<SkBlendMode> blendModes) {
-        fBlenders.reserve(blendModes.size());
+        fBlenderOptions.reserve(blendModes.size());
         for (SkBlendMode bm : blendModes) {
-            fBlenders.emplace_back(PrecompileBlender::Mode(bm));
+            fBlenderOptions.emplace_back(PrecompileBlender::Mode(bm));
         }
     }
     void setBlenders(SkSpan<const sk_sp<PrecompileBlender>> blenders) {
-        fBlenders.assign(blenders.begin(), blenders.end());
+        fBlenderOptions.assign(blenders.begin(), blenders.end());
     }
 
     // Provides access to functions that aren't part of the public API.
@@ -158,16 +157,22 @@
 private:
     friend class PaintOptionsPriv;
 
+    int numShaderCombinations() const;
+    int numMaskFilterCombinations() const;
+    int numColorFilterCombinations() const;
+    // TODO: need to decompose imagefilters into component draws
+    int numBlendModeCombinations() const;
+
     int numCombinations() const;
     // 'desiredCombination' must be less than the result of the numCombinations call
     void createKey(const KeyContext&, int desiredCombination, PaintParamsKeyBuilder*) const;
     void buildCombinations(ShaderCodeDictionary*) const;
 
-    std::vector<sk_sp<PrecompileShader>> fShaders;
-    std::vector<sk_sp<PrecompileMaskFilter>> fMaskFilters;
-    std::vector<sk_sp<PrecompileColorFilter>> fColorFilters;
-    std::vector<sk_sp<PrecompileImageFilter>> fImageFilters;
-    std::vector<sk_sp<PrecompileBlender>> fBlenders;
+    std::vector<sk_sp<PrecompileShader>> fShaderOptions;
+    std::vector<sk_sp<PrecompileMaskFilter>> fMaskFilterOptions;
+    std::vector<sk_sp<PrecompileColorFilter>> fColorFilterOptions;
+    std::vector<sk_sp<PrecompileImageFilter>> fImageFilterOptions;
+    std::vector<sk_sp<PrecompileBlender>> fBlenderOptions;
 };
 
 } // namespace skgpu::graphite
