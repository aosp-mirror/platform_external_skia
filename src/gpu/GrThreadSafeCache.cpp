/*
 * Copyright 2020 Google Inc.
 *
 * Use of this source code is governed by a BSD-style license that can be
 * found in the LICENSE file.
 */

#include "src/gpu/GrThreadSafeCache.h"

#include "include/gpu/GrDirectContext.h"
#include "src/gpu/GrDirectContextPriv.h"
#include "src/gpu/GrProxyProvider.h"
#include "src/gpu/GrResourceCache.h"
#include "src/gpu/GrSurfaceDrawContext.h"

GrThreadSafeCache::VertexData::~VertexData () {
    this->reset();
}

GrThreadSafeCache::GrThreadSafeCache()
    : fFreeEntryList(nullptr) {
}

GrThreadSafeCache::~GrThreadSafeCache() {
    this->dropAllRefs();
}

#if GR_TEST_UTILS
int GrThreadSafeCache::numEntries() const {
    SkAutoSpinlock lock{fSpinLock};

    return fUniquelyKeyedEntryMap.count();
}

size_t GrThreadSafeCache::approxBytesUsedForHash() const {
    SkAutoSpinlock lock{fSpinLock};

    return fUniquelyKeyedEntryMap.approxBytesUsed();
}
#endif

void GrThreadSafeCache::dropAllRefs() {
    SkAutoSpinlock lock{fSpinLock};

    fUniquelyKeyedEntryMap.reset();
    while (auto tmp = fUniquelyKeyedEntryList.head()) {
        fUniquelyKeyedEntryList.remove(tmp);
        this->recycleEntry(tmp);
    }
    // TODO: should we empty out the fFreeEntryList and reset fEntryAllocator?
}

// TODO: If iterating becomes too expensive switch to using something like GrIORef for the
// GrSurfaceProxy
void GrThreadSafeCache::dropUniqueRefs(GrResourceCache* resourceCache) {
    SkAutoSpinlock lock{fSpinLock};

    // Iterate from LRU to MRU
    Entry* cur = fUniquelyKeyedEntryList.tail();
    Entry* prev = cur ? cur->fPrev : nullptr;

    while (cur) {
        if (resourceCache && !resourceCache->overBudget()) {
            return;
        }

        if (cur->uniquelyHeld()) {
            fUniquelyKeyedEntryMap.remove(cur->key());
            fUniquelyKeyedEntryList.remove(cur);
            this->recycleEntry(cur);
        }

        cur = prev;
        prev = cur ? cur->fPrev : nullptr;
    }
}

void GrThreadSafeCache::dropUniqueRefsOlderThan(GrStdSteadyClock::time_point purgeTime) {
    SkAutoSpinlock lock{fSpinLock};

    // Iterate from LRU to MRU
    Entry* cur = fUniquelyKeyedEntryList.tail();
    Entry* prev = cur ? cur->fPrev : nullptr;

    while (cur) {
        if (cur->fLastAccess >= purgeTime) {
            // This entry and all the remaining ones in the list will be newer than 'purgeTime'
            return;
        }

        if (cur->uniquelyHeld()) {
            fUniquelyKeyedEntryMap.remove(cur->key());
            fUniquelyKeyedEntryList.remove(cur);
            this->recycleEntry(cur);
        }

        cur = prev;
        prev = cur ? cur->fPrev : nullptr;
    }
}

void GrThreadSafeCache::makeExistingEntryMRU(Entry* entry) {
    SkASSERT(fUniquelyKeyedEntryList.isInList(entry));

    entry->fLastAccess = GrStdSteadyClock::now();
    fUniquelyKeyedEntryList.remove(entry);
    fUniquelyKeyedEntryList.addToHead(entry);
}

std::tuple<GrSurfaceProxyView, sk_sp<SkData>> GrThreadSafeCache::internalFind(
                                                       const GrUniqueKey& key) {
    Entry* tmp = fUniquelyKeyedEntryMap.find(key);
    if (tmp) {
        this->makeExistingEntryMRU(tmp);
        return { tmp->view(), tmp->refCustomData() };
    }

    return {};
}

#ifdef SK_DEBUG
bool GrThreadSafeCache::has(const GrUniqueKey& key) {
    SkAutoSpinlock lock{fSpinLock};

    Entry* tmp = fUniquelyKeyedEntryMap.find(key);
    return SkToBool(tmp);
}
#endif

GrSurfaceProxyView GrThreadSafeCache::find(const GrUniqueKey& key) {
    SkAutoSpinlock lock{fSpinLock};

    GrSurfaceProxyView view;
    std::tie(view, std::ignore) = this->internalFind(key);
    return view;
}

std::tuple<GrSurfaceProxyView, sk_sp<SkData>> GrThreadSafeCache::findWithData(
                                                                        const GrUniqueKey& key) {
    SkAutoSpinlock lock{fSpinLock};

    return this->internalFind(key);
}

GrThreadSafeCache::Entry* GrThreadSafeCache::getEntry(const GrUniqueKey& key,
                                                      const GrSurfaceProxyView& view) {
    Entry* entry;

    if (fFreeEntryList) {
        entry = fFreeEntryList;
        fFreeEntryList = entry->fNext;
        entry->fNext = nullptr;

        entry->set(key, view);
    } else {
        entry = fEntryAllocator.make<Entry>(key, view);
    }

    return this->makeNewEntryMRU(entry);
}

GrThreadSafeCache::Entry* GrThreadSafeCache::makeNewEntryMRU(Entry* entry) {
    entry->fLastAccess = GrStdSteadyClock::now();
    fUniquelyKeyedEntryList.addToHead(entry);
    fUniquelyKeyedEntryMap.add(entry);
    return entry;
}

GrThreadSafeCache::Entry* GrThreadSafeCache::getEntry(const GrUniqueKey& key,
                                                      sk_sp<VertexData> vertData) {
    Entry* entry;

    if (fFreeEntryList) {
        entry = fFreeEntryList;
        fFreeEntryList = entry->fNext;
        entry->fNext = nullptr;

        entry->set(key, std::move(vertData));
    } else {
        entry = fEntryAllocator.make<Entry>(key, std::move(vertData));
    }

    return this->makeNewEntryMRU(entry);
}

void GrThreadSafeCache::recycleEntry(Entry* dead) {
    SkASSERT(!dead->fPrev && !dead->fNext && !dead->fList);

    dead->makeEmpty();

    dead->fNext = fFreeEntryList;
    fFreeEntryList = dead;
}

std::tuple<GrSurfaceProxyView, sk_sp<SkData>> GrThreadSafeCache::internalAdd(
                                                                const GrUniqueKey& key,
                                                                const GrSurfaceProxyView& view) {
    Entry* tmp = fUniquelyKeyedEntryMap.find(key);
    if (!tmp) {
        tmp = this->getEntry(key, view);

        SkASSERT(fUniquelyKeyedEntryMap.find(key));
    }

    return { tmp->view(), tmp->refCustomData() };
}

GrSurfaceProxyView GrThreadSafeCache::add(const GrUniqueKey& key, const GrSurfaceProxyView& view) {
    SkAutoSpinlock lock{fSpinLock};

    GrSurfaceProxyView newView;
    std::tie(newView, std::ignore) = this->internalAdd(key, view);
    return newView;
}

std::tuple<GrSurfaceProxyView, sk_sp<SkData>> GrThreadSafeCache::addWithData(
                                                                const GrUniqueKey& key,
                                                                const GrSurfaceProxyView& view) {
    SkAutoSpinlock lock{fSpinLock};

    return this->internalAdd(key, view);
}

GrSurfaceProxyView GrThreadSafeCache::findOrAdd(const GrUniqueKey& key,
                                                const GrSurfaceProxyView& v) {
    SkAutoSpinlock lock{fSpinLock};

    GrSurfaceProxyView view;
    std::tie(view, std::ignore) = this->internalFind(key);
    if (view) {
        return view;
    }

    std::tie(view, std::ignore) = this->internalAdd(key, v);
    return view;
}

std::tuple<GrSurfaceProxyView, sk_sp<SkData>> GrThreadSafeCache::findOrAddWithData(
                                                                      const GrUniqueKey& key,
                                                                      const GrSurfaceProxyView& v) {
    SkAutoSpinlock lock{fSpinLock};

    auto [view, data] = this->internalFind(key);
    if (view) {
        return { std::move(view), std::move(data) };
    }

    return this->internalAdd(key, v);
}

sk_sp<GrThreadSafeCache::VertexData> GrThreadSafeCache::MakeVertexData(const void* vertices,
                                                                       int vertexCount,
                                                                       size_t vertexSize) {
    return sk_sp<VertexData>(new VertexData(vertices, vertexCount, vertexSize));
}

sk_sp<GrThreadSafeCache::VertexData> GrThreadSafeCache::MakeVertexData(sk_sp<GrGpuBuffer> buffer,
                                                                       int vertexCount,
                                                                       size_t vertexSize) {
    return sk_sp<VertexData>(new VertexData(std::move(buffer), vertexCount, vertexSize));
}

std::tuple<sk_sp<GrThreadSafeCache::VertexData>, sk_sp<SkData>> GrThreadSafeCache::internalFindVerts(
                                                                         const GrUniqueKey& key) {
    Entry* tmp = fUniquelyKeyedEntryMap.find(key);
    if (tmp) {
        this->makeExistingEntryMRU(tmp);
        return { tmp->vertexData(), tmp->refCustomData() };
    }

    return {};
}

std::tuple<sk_sp<GrThreadSafeCache::VertexData>, sk_sp<SkData>> GrThreadSafeCache::findVertsWithData(
                                                                          const GrUniqueKey& key) {
    SkAutoSpinlock lock{fSpinLock};

    return this->internalFindVerts(key);
}

std::tuple<sk_sp<GrThreadSafeCache::VertexData>, sk_sp<SkData>> GrThreadSafeCache::internalAddVerts(
                                                                    const GrUniqueKey& key,
                                                                    sk_sp<VertexData> vertData,
                                                                    IsNewerBetter isNewerBetter) {
    Entry* tmp = fUniquelyKeyedEntryMap.find(key);
    if (!tmp) {
        tmp = this->getEntry(key, std::move(vertData));

        SkASSERT(fUniquelyKeyedEntryMap.find(key));
    } else if (isNewerBetter(tmp->getCustomData(), key.getCustomData())) {
        // This orphans any existing uses of the prior vertex data but ensures the best
        // version is in the cache.
        tmp->set(key, std::move(vertData));
    }

    return { tmp->vertexData(), tmp->refCustomData() };
}

std::tuple<sk_sp<GrThreadSafeCache::VertexData>, sk_sp<SkData>> GrThreadSafeCache::addVertsWithData(
                                                                    const GrUniqueKey& key,
                                                                    sk_sp<VertexData> vertData,
                                                                    IsNewerBetter isNewerBetter) {
    SkAutoSpinlock lock{fSpinLock};

    return this->internalAddVerts(key, std::move(vertData), isNewerBetter);
}

void GrThreadSafeCache::remove(const GrUniqueKey& key) {
    SkAutoSpinlock lock{fSpinLock};

    Entry* tmp = fUniquelyKeyedEntryMap.find(key);
    if (tmp) {
        fUniquelyKeyedEntryMap.remove(key);
        fUniquelyKeyedEntryList.remove(tmp);
        this->recycleEntry(tmp);
    }
}

std::tuple<GrSurfaceProxyView, sk_sp<GrThreadSafeCache::Trampoline>>
GrThreadSafeCache::CreateLazyView(GrDirectContext* dContext,
                                  GrColorType origCT,
                                  SkISize dimensions,
                                  GrSurfaceOrigin origin,
                                  SkBackingFit fit) {
    GrProxyProvider* proxyProvider = dContext->priv().proxyProvider();

    constexpr int kSampleCnt = 1;
    auto [newCT, format] =
            GrSurfaceFillContext::GetFallbackColorTypeAndFormat(dContext, origCT, kSampleCnt);

    if (newCT == GrColorType::kUnknown) {
        return {GrSurfaceProxyView(nullptr), nullptr};
    }

    sk_sp<Trampoline> trampoline(new Trampoline);

    GrProxyProvider::TextureInfo texInfo{ GrMipMapped::kNo, GrTextureType::k2D };

    sk_sp<GrRenderTargetProxy> proxy = proxyProvider->createLazyRenderTargetProxy(
            [trampoline](
                    GrResourceProvider* resourceProvider,
                    const GrSurfaceProxy::LazySurfaceDesc&) -> GrSurfaceProxy::LazyCallbackResult {
                if (!resourceProvider || !trampoline->fProxy ||
                    !trampoline->fProxy->isInstantiated()) {
                    return GrSurfaceProxy::LazyCallbackResult(nullptr, true);
                }

                SkASSERT(!trampoline->fProxy->peekTexture()->getUniqueKey().isValid());
                return GrSurfaceProxy::LazyCallbackResult(
                        sk_ref_sp(trampoline->fProxy->peekTexture()));
            },
            format,
            dimensions,
            kSampleCnt,
            GrInternalSurfaceFlags::kNone,
            &texInfo,
            GrMipmapStatus::kNotAllocated,
            fit,
            SkBudgeted::kYes,
            GrProtected::kNo,
            /* wrapsVkSecondaryCB */ false,
            GrSurfaceProxy::UseAllocator::kYes);

    // TODO: It seems like this 'newCT' usage should be 'origCT' but this is
<<<<<<< HEAD
    // what GrSurfaceDrawContext::MakeWithFallback does
    GrSwizzle swizzle = dContext->priv().caps()->getReadSwizzle(format, newCT);
=======
    // what skgpu::v1::SurfaceDrawContext::MakeWithFallback does
    skgpu::Swizzle swizzle = dContext->priv().caps()->getReadSwizzle(format, newCT);
>>>>>>> 614a3d7a

    return {{std::move(proxy), origin, swizzle}, std::move(trampoline)};
}<|MERGE_RESOLUTION|>--- conflicted
+++ resolved
@@ -9,9 +9,9 @@
 
 #include "include/gpu/GrDirectContext.h"
 #include "src/gpu/GrDirectContextPriv.h"
+#include "src/gpu/GrGpuBuffer.h"
 #include "src/gpu/GrProxyProvider.h"
 #include "src/gpu/GrResourceCache.h"
-#include "src/gpu/GrSurfaceDrawContext.h"
 
 GrThreadSafeCache::VertexData::~VertexData () {
     this->reset();
@@ -108,7 +108,7 @@
 }
 
 std::tuple<GrSurfaceProxyView, sk_sp<SkData>> GrThreadSafeCache::internalFind(
-                                                       const GrUniqueKey& key) {
+                                                       const skgpu::UniqueKey& key) {
     Entry* tmp = fUniquelyKeyedEntryMap.find(key);
     if (tmp) {
         this->makeExistingEntryMRU(tmp);
@@ -119,7 +119,7 @@
 }
 
 #ifdef SK_DEBUG
-bool GrThreadSafeCache::has(const GrUniqueKey& key) {
+bool GrThreadSafeCache::has(const skgpu::UniqueKey& key) {
     SkAutoSpinlock lock{fSpinLock};
 
     Entry* tmp = fUniquelyKeyedEntryMap.find(key);
@@ -127,7 +127,7 @@
 }
 #endif
 
-GrSurfaceProxyView GrThreadSafeCache::find(const GrUniqueKey& key) {
+GrSurfaceProxyView GrThreadSafeCache::find(const skgpu::UniqueKey& key) {
     SkAutoSpinlock lock{fSpinLock};
 
     GrSurfaceProxyView view;
@@ -136,13 +136,13 @@
 }
 
 std::tuple<GrSurfaceProxyView, sk_sp<SkData>> GrThreadSafeCache::findWithData(
-                                                                        const GrUniqueKey& key) {
+        const skgpu::UniqueKey& key) {
     SkAutoSpinlock lock{fSpinLock};
 
     return this->internalFind(key);
 }
 
-GrThreadSafeCache::Entry* GrThreadSafeCache::getEntry(const GrUniqueKey& key,
+GrThreadSafeCache::Entry* GrThreadSafeCache::getEntry(const skgpu::UniqueKey& key,
                                                       const GrSurfaceProxyView& view) {
     Entry* entry;
 
@@ -166,7 +166,7 @@
     return entry;
 }
 
-GrThreadSafeCache::Entry* GrThreadSafeCache::getEntry(const GrUniqueKey& key,
+GrThreadSafeCache::Entry* GrThreadSafeCache::getEntry(const skgpu::UniqueKey& key,
                                                       sk_sp<VertexData> vertData) {
     Entry* entry;
 
@@ -193,7 +193,7 @@
 }
 
 std::tuple<GrSurfaceProxyView, sk_sp<SkData>> GrThreadSafeCache::internalAdd(
-                                                                const GrUniqueKey& key,
+                                                                const skgpu::UniqueKey& key,
                                                                 const GrSurfaceProxyView& view) {
     Entry* tmp = fUniquelyKeyedEntryMap.find(key);
     if (!tmp) {
@@ -205,7 +205,8 @@
     return { tmp->view(), tmp->refCustomData() };
 }
 
-GrSurfaceProxyView GrThreadSafeCache::add(const GrUniqueKey& key, const GrSurfaceProxyView& view) {
+GrSurfaceProxyView GrThreadSafeCache::add(const skgpu::UniqueKey& key,
+                                          const GrSurfaceProxyView& view) {
     SkAutoSpinlock lock{fSpinLock};
 
     GrSurfaceProxyView newView;
@@ -214,14 +215,14 @@
 }
 
 std::tuple<GrSurfaceProxyView, sk_sp<SkData>> GrThreadSafeCache::addWithData(
-                                                                const GrUniqueKey& key,
+                                                                const skgpu::UniqueKey& key,
                                                                 const GrSurfaceProxyView& view) {
     SkAutoSpinlock lock{fSpinLock};
 
     return this->internalAdd(key, view);
 }
 
-GrSurfaceProxyView GrThreadSafeCache::findOrAdd(const GrUniqueKey& key,
+GrSurfaceProxyView GrThreadSafeCache::findOrAdd(const skgpu::UniqueKey& key,
                                                 const GrSurfaceProxyView& v) {
     SkAutoSpinlock lock{fSpinLock};
 
@@ -236,7 +237,7 @@
 }
 
 std::tuple<GrSurfaceProxyView, sk_sp<SkData>> GrThreadSafeCache::findOrAddWithData(
-                                                                      const GrUniqueKey& key,
+                                                                      const skgpu::UniqueKey& key,
                                                                       const GrSurfaceProxyView& v) {
     SkAutoSpinlock lock{fSpinLock};
 
@@ -260,8 +261,8 @@
     return sk_sp<VertexData>(new VertexData(std::move(buffer), vertexCount, vertexSize));
 }
 
-std::tuple<sk_sp<GrThreadSafeCache::VertexData>, sk_sp<SkData>> GrThreadSafeCache::internalFindVerts(
-                                                                         const GrUniqueKey& key) {
+std::tuple<sk_sp<GrThreadSafeCache::VertexData>, sk_sp<SkData>>
+        GrThreadSafeCache::internalFindVerts(const skgpu::UniqueKey& key) {
     Entry* tmp = fUniquelyKeyedEntryMap.find(key);
     if (tmp) {
         this->makeExistingEntryMRU(tmp);
@@ -271,15 +272,15 @@
     return {};
 }
 
-std::tuple<sk_sp<GrThreadSafeCache::VertexData>, sk_sp<SkData>> GrThreadSafeCache::findVertsWithData(
-                                                                          const GrUniqueKey& key) {
+std::tuple<sk_sp<GrThreadSafeCache::VertexData>, sk_sp<SkData>>
+        GrThreadSafeCache::findVertsWithData(const skgpu::UniqueKey& key) {
     SkAutoSpinlock lock{fSpinLock};
 
     return this->internalFindVerts(key);
 }
 
 std::tuple<sk_sp<GrThreadSafeCache::VertexData>, sk_sp<SkData>> GrThreadSafeCache::internalAddVerts(
-                                                                    const GrUniqueKey& key,
+                                                                    const skgpu::UniqueKey& key,
                                                                     sk_sp<VertexData> vertData,
                                                                     IsNewerBetter isNewerBetter) {
     Entry* tmp = fUniquelyKeyedEntryMap.find(key);
@@ -297,7 +298,7 @@
 }
 
 std::tuple<sk_sp<GrThreadSafeCache::VertexData>, sk_sp<SkData>> GrThreadSafeCache::addVertsWithData(
-                                                                    const GrUniqueKey& key,
+                                                                    const skgpu::UniqueKey& key,
                                                                     sk_sp<VertexData> vertData,
                                                                     IsNewerBetter isNewerBetter) {
     SkAutoSpinlock lock{fSpinLock};
@@ -305,7 +306,7 @@
     return this->internalAddVerts(key, std::move(vertData), isNewerBetter);
 }
 
-void GrThreadSafeCache::remove(const GrUniqueKey& key) {
+void GrThreadSafeCache::remove(const skgpu::UniqueKey& key) {
     SkAutoSpinlock lock{fSpinLock};
 
     Entry* tmp = fUniquelyKeyedEntryMap.find(key);
@@ -323,10 +324,10 @@
                                   GrSurfaceOrigin origin,
                                   SkBackingFit fit) {
     GrProxyProvider* proxyProvider = dContext->priv().proxyProvider();
+    const GrCaps* caps = dContext->priv().caps();
 
     constexpr int kSampleCnt = 1;
-    auto [newCT, format] =
-            GrSurfaceFillContext::GetFallbackColorTypeAndFormat(dContext, origCT, kSampleCnt);
+    auto [newCT, format] = caps->getFallbackColorTypeAndFormat(origCT, kSampleCnt);
 
     if (newCT == GrColorType::kUnknown) {
         return {GrSurfaceProxyView(nullptr), nullptr};
@@ -362,13 +363,8 @@
             GrSurfaceProxy::UseAllocator::kYes);
 
     // TODO: It seems like this 'newCT' usage should be 'origCT' but this is
-<<<<<<< HEAD
-    // what GrSurfaceDrawContext::MakeWithFallback does
-    GrSwizzle swizzle = dContext->priv().caps()->getReadSwizzle(format, newCT);
-=======
     // what skgpu::v1::SurfaceDrawContext::MakeWithFallback does
     skgpu::Swizzle swizzle = dContext->priv().caps()->getReadSwizzle(format, newCT);
->>>>>>> 614a3d7a
 
     return {{std::move(proxy), origin, swizzle}, std::move(trampoline)};
 }