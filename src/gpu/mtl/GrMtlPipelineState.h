--- conflicted
+++ resolved
@@ -12,12 +12,16 @@
 #include "src/gpu/GrStencilSettings.h"
 #include "src/gpu/glsl/GrGLSLProgramBuilder.h"
 #include "src/gpu/mtl/GrMtlBuffer.h"
+#include "src/gpu/mtl/GrMtlPipeline.h"
 #include "src/gpu/mtl/GrMtlPipelineStateDataManager.h"
 
 #import <Metal/Metal.h>
 
+class GrMtlFramebuffer;
 class GrMtlGpu;
 class GrMtlPipelineStateDataManager;
+class GrMtlRenderCommandEncoder;
+class GrMtlRenderPipeline;
 class GrMtlSampler;
 class GrMtlTexture;
 class GrPipeline;
@@ -31,38 +35,32 @@
     using UniformInfoArray = GrMtlPipelineStateDataManager::UniformInfoArray;
     using UniformHandle = GrGLSLProgramDataManager::UniformHandle;
 
-    GrMtlPipelineState(
-            GrMtlGpu*,
-            id<MTLRenderPipelineState>,
-            MTLPixelFormat,
-            const GrGLSLBuiltinUniformHandles& builtinUniformHandles,
-            const UniformInfoArray& uniforms,
-            uint32_t uniformBufferSize,
-            uint32_t numSamplers,
-            std::unique_ptr<GrGLSLGeometryProcessor>,
-            std::unique_ptr<GrGLSLXferProcessor>,
-            std::vector<std::unique_ptr<GrGLSLFragmentProcessor>> fpImpls);
+    GrMtlPipelineState(GrMtlGpu*,
+                       sk_sp<GrMtlRenderPipeline> pipeline,
+                       MTLPixelFormat,
+                       const GrGLSLBuiltinUniformHandles& builtinUniformHandles,
+                       const UniformInfoArray& uniforms,
+                       uint32_t uniformBufferSize,
+                       uint32_t numSamplers,
+                       std::unique_ptr<GrGeometryProcessor::ProgramImpl>,
+                       std::unique_ptr<GrXferProcessor::ProgramImpl>,
+                       std::vector<std::unique_ptr<GrFragmentProcessor::ProgramImpl>> fpImpls);
 
-    id<MTLRenderPipelineState> mtlPipelineState() { return fPipelineState; }
+    const sk_sp<GrMtlRenderPipeline>& pipeline() const { return fPipeline; }
 
-    void setData(const GrRenderTarget*, const GrProgramInfo&);
+    void setData(GrMtlFramebuffer*, const GrProgramInfo&);
 
     void setTextures(const GrGeometryProcessor&,
                      const GrPipeline&,
                      const GrSurfaceProxy* const geomProcTextures[]);
-    void bindTextures(id<MTLRenderCommandEncoder> renderCmdEncoder);
+    void bindTextures(GrMtlRenderCommandEncoder* renderCmdEncoder);
 
-<<<<<<< HEAD
-    void setDrawState(id<MTLRenderCommandEncoder>,
-                      const GrSwizzle& writeSwizzle,
-=======
     void setDrawState(GrMtlRenderCommandEncoder*,
                       const skgpu::Swizzle& writeSwizzle,
->>>>>>> 614a3d7a
                       const GrXferProcessor&);
 
-    static void SetDynamicScissorRectState(id<MTLRenderCommandEncoder> renderCmdEncoder,
-                                           const GrRenderTarget* renderTarget,
+    static void SetDynamicScissorRectState(GrMtlRenderCommandEncoder* renderCmdEncoder,
+                                           SkISize colorAttachmentDimensions,
                                            GrSurfaceOrigin rtOrigin,
                                            SkIRect scissorRect);
 
@@ -84,40 +82,17 @@
             fRenderTargetSize.fHeight = -1;
             fRenderTargetOrigin = (GrSurfaceOrigin)-1;
         }
-
-        /**
-        * Gets a float4 that adjusts the position from Skia device coords to Metals normalized
-        * device coords. Assuming the transformed position, pos, is a homogeneous float3, the vec,
-        * v, is applied as such:
-        * pos.x = dot(v.xy, pos.xz)
-        * pos.y = dot(v.zw, pos.yz)
-        */
-        void getRTAdjustmentVec(float* destVec) {
-            destVec[0] = 2.f / fRenderTargetSize.fWidth;
-            destVec[1] = -1.f;
-            if (kBottomLeft_GrSurfaceOrigin == fRenderTargetOrigin) {
-                destVec[2] = -2.f / fRenderTargetSize.fHeight;
-                destVec[3] = 1.f;
-            } else {
-                destVec[2] = 2.f / fRenderTargetSize.fHeight;
-                destVec[3] = -1.f;
-            }
-        }
     };
 
-    void setRenderTargetState(const GrRenderTarget*, GrSurfaceOrigin);
+    void setRenderTargetState(SkISize colorAttachmentDimensions, GrSurfaceOrigin);
 
-    void bindUniforms(id<MTLRenderCommandEncoder>);
+    void bindUniforms(GrMtlRenderCommandEncoder*);
 
-<<<<<<< HEAD
-    void setBlendConstants(id<MTLRenderCommandEncoder>, const GrSwizzle&, const GrXferProcessor&);
-=======
     void setBlendConstants(GrMtlRenderCommandEncoder*,
                            const skgpu::Swizzle&,
                            const GrXferProcessor&);
->>>>>>> 614a3d7a
 
-    void setDepthStencilState(id<MTLRenderCommandEncoder> renderCmdEncoder);
+    void setDepthStencilState(GrMtlRenderCommandEncoder* renderCmdEncoder);
 
     struct SamplerBindings {
         GrMtlSampler*  fSampler;
@@ -127,7 +102,7 @@
     };
 
     GrMtlGpu* fGpu;
-    id<MTLRenderPipelineState> fPipelineState;
+    sk_sp<GrMtlRenderPipeline> fPipeline;
     MTLPixelFormat             fPixelFormat;
 
     RenderTargetState fRenderTargetState;
@@ -138,9 +113,9 @@
     int fNumSamplers;
     SkTArray<SamplerBindings> fSamplerBindings;
 
-    std::unique_ptr<GrGLSLGeometryProcessor> fGeometryProcessor;
-    std::unique_ptr<GrGLSLXferProcessor> fXferProcessor;
-    std::vector<std::unique_ptr<GrGLSLFragmentProcessor>> fFPImpls;
+    std::unique_ptr<GrGeometryProcessor::ProgramImpl>              fGPImpl;
+    std::unique_ptr<GrXferProcessor::ProgramImpl>                  fXPImpl;
+    std::vector<std::unique_ptr<GrFragmentProcessor::ProgramImpl>> fFPImpls;
 
     GrMtlPipelineStateDataManager fDataManager;
 };
