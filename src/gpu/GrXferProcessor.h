/*
 * Copyright 2014 Google Inc.
 *
 * Use of this source code is governed by a BSD-style license that can be
 * found in the LICENSE file.
 */

#ifndef GrXferProcessor_DEFINED
#define GrXferProcessor_DEFINED

#include "include/gpu/GrTypes.h"
#include "src/gpu/GrBlend.h"
#include "src/gpu/GrNonAtomicRef.h"
#include "src/gpu/GrProcessor.h"
#include "src/gpu/GrProcessorAnalysis.h"
#include "src/gpu/GrSurfaceProxyView.h"

class GrGLSLXferProcessor;
class GrProcessorSet;
class GrShaderCaps;

/**
 * Barriers for blending. When a shader reads the dst directly, an Xfer barrier is sometimes
 * required after a pixel has been written, before it can be safely read again.
 */
enum GrXferBarrierType {
    kNone_GrXferBarrierType = 0, //<! No barrier is required
    kTexture_GrXferBarrierType,  //<! Required when a shader reads and renders to the same texture.
    kBlend_GrXferBarrierType,    //<! Required by certain blend extensions.
};
/** Should be able to treat kNone as false in boolean expressions */
static_assert(SkToBool(kNone_GrXferBarrierType) == false);

// Flag version of the above enum.
enum class GrXferBarrierFlags {
    kNone    = 0,
    kTexture = 1 << 0,
    kBlend   = 1 << 1,
};

GR_MAKE_BITFIELD_CLASS_OPS(GrXferBarrierFlags)

/**
 * GrXferProcessor is responsible for implementing the xfer mode that blends the src color and dst
 * color, and for applying any coverage. It does this by emitting fragment shader code and
 * controlling the fixed-function blend state. When dual-source blending is available, it may also
 * write a seconday fragment shader output color. GrXferProcessor has two modes of operation:
 *
 * Dst read: When allowed by the backend API, or when supplied a texture of the destination, the
 * GrXferProcessor may read the destination color. While operating in this mode, the subclass only
 * provides shader code that blends the src and dst colors, and the base class applies coverage.
 *
 * No dst read: When not performing a dst read, the subclass is given full control of the fixed-
 * function blend state and/or secondary output, and is responsible to apply coverage on its own.
 *
 * A GrXferProcessor is never installed directly into our draw state, but instead is created from a
 * GrXPFactory once we have finalized the state of our draw.
 */
class GrXferProcessor : public GrProcessor, public GrNonAtomicRef<GrXferProcessor> {
public:
    /**
     * A texture that contains the dst pixel values and an integer coord offset from device space
     * to the space of the texture. Depending on GPU capabilities a DstTexture may be used by a
     * GrXferProcessor for blending in the fragment shader.
     */
    class DstProxyView {
    public:
        DstProxyView() { fOffset.set(0, 0); }

        DstProxyView(const DstProxyView& other) {
            *this = other;
        }

        DstProxyView& operator=(const DstProxyView& other) {
            fProxyView = other.fProxyView;
            fOffset = other.fOffset;
            fDstSampleType = other.fDstSampleType;
            return *this;
        }

        bool operator==(const DstProxyView& that) const {
            return fProxyView == that.fProxyView &&
                   fOffset == that.fOffset &&
                   fDstSampleType == that.fDstSampleType;
        }
        bool operator!=(const DstProxyView& that) const { return !(*this == that); }

        const SkIPoint& offset() const { return fOffset; }

        void setOffset(const SkIPoint& offset) { fOffset = offset; }
        void setOffset(int ox, int oy) { fOffset.set(ox, oy); }

        GrSurfaceProxy* proxy() const { return fProxyView.proxy(); }
        const GrSurfaceProxyView& proxyView() const { return fProxyView; }

        void setProxyView(GrSurfaceProxyView view) {
            fProxyView = std::move(view);
            if (!fProxyView.proxy()) {
                fOffset = {0, 0};
            }
        }

        GrDstSampleType dstSampleType() const { return fDstSampleType; }

        void setDstSampleType(GrDstSampleType dstSampleType) { fDstSampleType = dstSampleType; }

    private:
        GrSurfaceProxyView       fProxyView;
        SkIPoint                 fOffset;
        GrDstSampleType          fDstSampleType = GrDstSampleType::kNone;
    };

    /**
     * Sets a unique key on the GrProcessorKeyBuilder calls onGetGLSLProcessorKey(...) to get the
     * specific subclass's key.
     */
    void getGLSLProcessorKey(const GrShaderCaps&,
                             GrProcessorKeyBuilder*,
                             const GrSurfaceOrigin* originIfDstTexture,
                             GrDstSampleType dstSampleType) const;

    /** Returns a new instance of the appropriate *GL* implementation class
        for the given GrXferProcessor; caller is responsible for deleting
        the object. */
    virtual GrGLSLXferProcessor* createGLSLInstance() const = 0;

    /**
     * Returns the barrier type, if any, that this XP will require. Note that the possibility
     * that a kTexture type barrier is required is handled by the GrPipeline and need not be
     * considered by subclass overrides of this function.
     */
    virtual GrXferBarrierType xferBarrierType(const GrCaps& caps) const {
        return kNone_GrXferBarrierType;
    }

    struct BlendInfo {
        SkDEBUGCODE(SkString dump() const;)

        GrBlendEquation fEquation = kAdd_GrBlendEquation;
        GrBlendCoeff    fSrcBlend = kOne_GrBlendCoeff;
        GrBlendCoeff    fDstBlend = kZero_GrBlendCoeff;
        SkPMColor4f     fBlendConstant = SK_PMColor4fTRANSPARENT;
        bool            fWriteColor = true;
    };

    inline BlendInfo getBlendInfo() const {
        BlendInfo blendInfo;
        if (!this->willReadDstColor()) {
            this->onGetBlendInfo(&blendInfo);
        }
        return blendInfo;
    }

    bool willReadDstColor() const { return fWillReadDstColor; }

    /**
     * Returns whether or not this xferProcossor will set a secondary output to be used with dual
     * source blending.
     */
    bool hasSecondaryOutput() const;

    bool isLCD() const { return fIsLCD; }

    /** Returns true if this and other processor conservatively draw identically. It can only return
        true when the two processor are of the same subclass (i.e. they return the same object from
        from getFactory()).

        A return value of true from isEqual() should not be used to test whether the processor would
        generate the same shader code. To test for identical code generation use getGLSLProcessorKey
      */

    bool isEqual(const GrXferProcessor& that) const {
        if (this->classID() != that.classID()) {
            return false;
        }
        if (this->fWillReadDstColor != that.fWillReadDstColor) {
            return false;
        }
        if (fIsLCD != that.fIsLCD) {
            return false;
        }
        return this->onIsEqual(that);
    }

protected:
    GrXferProcessor(ClassID classID);
    GrXferProcessor(ClassID classID, bool willReadDstColor, GrProcessorAnalysisCoverage);

private:
    /**
     * Sets a unique key on the GrProcessorKeyBuilder that is directly associated with this xfer
     * processor's GL backend implementation.
     */
    virtual void onGetGLSLProcessorKey(const GrShaderCaps&, GrProcessorKeyBuilder*) const = 0;

    /**
     * If we are not performing a dst read, returns whether the subclass will set a secondary
     * output. When using dst reads, the base class controls the secondary output and this method
     * will not be called.
     */
    virtual bool onHasSecondaryOutput() const { return false; }

    /**
     * If we are not performing a dst read, retrieves the fixed-function blend state required by the
     * subclass. When using dst reads, the base class controls the fixed-function blend state and
     * this method will not be called. The BlendInfo struct comes initialized to "no blending".
     */
    virtual void onGetBlendInfo(BlendInfo*) const {}

    virtual bool onIsEqual(const GrXferProcessor&) const = 0;

    bool fWillReadDstColor;
    bool fIsLCD;

    using INHERITED = GrProcessor;
};

/**
 * We install a GrXPFactory (XPF) early on in the pipeline before all the final draw information is
 * known (e.g. whether there is fractional pixel coverage, will coverage be 1 or 4 channel, is the
 * draw opaque, etc.). Once the state of the draw is finalized, we use the XPF along with all the
 * draw information to create a GrXferProcessor (XP) which can implement the desired blending for
 * the draw.
 *
 * Before the XP is created, the XPF is able to answer queries about what functionality the XPs it
 * creates will have. For example, can it create an XP that supports RGB coverage or will the XP
 * blend with the destination color.
 *
 * GrXPFactories are intended to be static immutable objects. We pass them around as raw pointers
 * and expect the pointers to always be valid and for the factories to be reusable and thread safe.
 * Equality is tested for using pointer comparison. GrXPFactory destructors must be no-ops.
 */

// In order to construct GrXPFactory subclass instances as constexpr the subclass, and therefore
// GrXPFactory, must be a literal type. One requirement is having a trivial destructor. This is ok
// since these objects have no need for destructors. However, GCC and clang throw a warning when a
// class has virtual functions and a non-virtual destructor. We suppress that warning here and
// for the subclasses.
#if defined(__GNUC__)
#pragma GCC diagnostic push
#pragma GCC diagnostic ignored "-Wnon-virtual-dtor"
#endif
#if defined(__clang__)
#pragma clang diagnostic push
#pragma clang diagnostic ignored "-Wnon-virtual-dtor"
#endif
class GrXPFactory {
public:
    typedef GrXferProcessor::DstProxyView DstProxyView;

    enum class AnalysisProperties : unsigned {
        kNone = 0x0,
        /**
         * The fragment shader will require the destination color.
         */
        kReadsDstInShader = 0x1,
        /**
         * The op may apply coverage as alpha and still blend correctly.
         */
        kCompatibleWithCoverageAsAlpha = 0x2,
        /**
         * The color input to the GrXferProcessor will be ignored.
         */
        kIgnoresInputColor = 0x4,
        /**
         * The destination color will be provided to the fragment processor using a texture. This is
         * additional information about the implementation of kReadsDstInShader.
         */
        kRequiresDstTexture = 0x10,
        /**
         * If set, each pixel can only be touched once during a draw (e.g., because we have a dst
         * texture or because we need an xfer barrier).
         */
        kRequiresNonOverlappingDraws = 0x20,
        /**
         * If set the draw will use fixed function non coherent advanced blends.
         */
        kUsesNonCoherentHWBlending = 0x40,
        /**
         * If set, the existing dst value has no effect on the final output.
         */
        kUnaffectedByDstValue = 0x80,
    };
    GR_DECL_BITFIELD_CLASS_OPS_FRIENDS(AnalysisProperties);

    static sk_sp<const GrXferProcessor> MakeXferProcessor(const GrXPFactory*,
                                                          const GrProcessorAnalysisColor&,
                                                          GrProcessorAnalysisCoverage,
                                                          const GrCaps& caps,
                                                          GrClampType);

    static AnalysisProperties GetAnalysisProperties(const GrXPFactory*,
                                                    const GrProcessorAnalysisColor&,
                                                    const GrProcessorAnalysisCoverage&,
                                                    const GrCaps&,
                                                    GrClampType);

protected:
    constexpr GrXPFactory() {}

private:
    virtual sk_sp<const GrXferProcessor> makeXferProcessor(const GrProcessorAnalysisColor&,
                                                           GrProcessorAnalysisCoverage,
                                                           const GrCaps&,
                                                           GrClampType) const = 0;

    /**
     * Subclass analysis implementation. This should not return kNeedsDstInTexture as that will be
     * inferred by the base class based on kReadsDstInShader and the caps.
     */
    virtual AnalysisProperties analysisProperties(const GrProcessorAnalysisColor&,
                                                  const GrProcessorAnalysisCoverage&,
                                                  const GrCaps&,
                                                  GrClampType) const = 0;
};
#if defined(__GNUC__)
#pragma GCC diagnostic pop
#endif
#if defined(__clang__)
#pragma clang diagnostic pop
#endif

GR_MAKE_BITFIELD_CLASS_OPS(GrXPFactory::AnalysisProperties)

<<<<<<< HEAD
=======
//////////////////////////////////////////////////////////////////////////////

class GrXferProcessor::ProgramImpl {
public:
    virtual ~ProgramImpl() = default;

    using SamplerHandle = GrGLSLUniformHandler::SamplerHandle;

    struct EmitArgs {
        EmitArgs(GrGLSLXPFragmentBuilder* fragBuilder,
                 GrGLSLUniformHandler* uniformHandler,
                 const GrShaderCaps* caps,
                 const GrXferProcessor& xp,
                 const char* inputColor,
                 const char* inputCoverage,
                 const char* outputPrimary,
                 const char* outputSecondary,
                 const SamplerHandle dstTextureSamplerHandle,
                 GrSurfaceOrigin dstTextureOrigin,
                 const skgpu::Swizzle& writeSwizzle)
                : fXPFragBuilder(fragBuilder)
                , fUniformHandler(uniformHandler)
                , fShaderCaps(caps)
                , fXP(xp)
                , fInputColor(inputColor ? inputColor : "half4(1.0)")
                , fInputCoverage(inputCoverage)
                , fOutputPrimary(outputPrimary)
                , fOutputSecondary(outputSecondary)
                , fDstTextureSamplerHandle(dstTextureSamplerHandle)
                , fDstTextureOrigin(dstTextureOrigin)
                , fWriteSwizzle(writeSwizzle) {}
        GrGLSLXPFragmentBuilder* fXPFragBuilder;
        GrGLSLUniformHandler* fUniformHandler;
        const GrShaderCaps* fShaderCaps;
        const GrXferProcessor& fXP;
        const char* fInputColor;
        const char* fInputCoverage;
        const char* fOutputPrimary;
        const char* fOutputSecondary;
        const SamplerHandle fDstTextureSamplerHandle;
        GrSurfaceOrigin fDstTextureOrigin;
        skgpu::Swizzle fWriteSwizzle;
    };
    /**
     * This is similar to emitCode() in the base class, except it takes a full shader builder.
     * This allows the effect subclass to emit vertex code.
     */
    void emitCode(const EmitArgs&);

    /** A ProgramImpl instance can be reused with any GrXferProcessor that produces the same key.
        This function reads data from a GrXferProcessor and uploads any uniform variables required
        by the shaders created in emitCode(). The GrXferProcessor parameter is guaranteed to be of
        the same type that created this ProgramImpl and to have an identical processor key as the
        one that created this ProgramImpl. This function calls onSetData on the subclass of
        ProgramImpl.
     */
    void setData(const GrGLSLProgramDataManager& pdm, const GrXferProcessor& xp);

protected:
    ProgramImpl() = default;

    static void DefaultCoverageModulation(GrGLSLXPFragmentBuilder* fragBuilder,
                                          const char* srcCoverage,
                                          const char* dstColor,
                                          const char* outColor,
                                          const char* outColorSecondary,
                                          const GrXferProcessor& proc);

private:
    /**
     * Called by emitCode() when the XP will not be performing a dst read. This method is
     * responsible for both blending and coverage. A subclass only needs to implement this method if
     * it can construct a GrXferProcessor that will not read the dst color.
     */
    virtual void emitOutputsForBlendState(const EmitArgs&) {
        SK_ABORT("emitOutputsForBlendState not implemented.");
    }

    /**
     * Called by emitCode() when the XP will perform a dst read. This method only needs to supply
     * the blending logic. The base class applies coverage. A subclass only needs to implement this
     * method if it can construct a GrXferProcessor that reads the dst color.
     */
    virtual void emitBlendCodeForDstRead(GrGLSLXPFragmentBuilder*,
                                         GrGLSLUniformHandler*,
                                         const char* srcColor,
                                         const char* srcCoverage,
                                         const char* dstColor,
                                         const char* outColor,
                                         const char* outColorSecondary,
                                         const GrXferProcessor&) {
        SK_ABORT("emitBlendCodeForDstRead not implemented.");
    }

    virtual void emitWriteSwizzle(GrGLSLXPFragmentBuilder*,
                                  const skgpu::Swizzle&,
                                  const char* outColor,
                                  const char* outColorSecondary) const;

    virtual void onSetData(const GrGLSLProgramDataManager&, const GrXferProcessor&) {}
};

>>>>>>> 614a3d7a
#endif<|MERGE_RESOLUTION|>--- conflicted
+++ resolved
@@ -14,10 +14,11 @@
 #include "src/gpu/GrProcessor.h"
 #include "src/gpu/GrProcessorAnalysis.h"
 #include "src/gpu/GrSurfaceProxyView.h"
-
-class GrGLSLXferProcessor;
-class GrProcessorSet;
-class GrShaderCaps;
+#include "src/gpu/glsl/GrGLSLUniformHandler.h"
+
+class GrGLSLXPFragmentBuilder;
+class GrGLSLProgramDataManager;
+struct GrShaderCaps;
 
 /**
  * Barriers for blending. When a shader reads the dst directly, an Xfer barrier is sometimes
@@ -59,70 +60,25 @@
 class GrXferProcessor : public GrProcessor, public GrNonAtomicRef<GrXferProcessor> {
 public:
     /**
-     * A texture that contains the dst pixel values and an integer coord offset from device space
-     * to the space of the texture. Depending on GPU capabilities a DstTexture may be used by a
-     * GrXferProcessor for blending in the fragment shader.
-     */
-    class DstProxyView {
-    public:
-        DstProxyView() { fOffset.set(0, 0); }
-
-        DstProxyView(const DstProxyView& other) {
-            *this = other;
-        }
-
-        DstProxyView& operator=(const DstProxyView& other) {
-            fProxyView = other.fProxyView;
-            fOffset = other.fOffset;
-            fDstSampleType = other.fDstSampleType;
-            return *this;
-        }
-
-        bool operator==(const DstProxyView& that) const {
-            return fProxyView == that.fProxyView &&
-                   fOffset == that.fOffset &&
-                   fDstSampleType == that.fDstSampleType;
-        }
-        bool operator!=(const DstProxyView& that) const { return !(*this == that); }
-
-        const SkIPoint& offset() const { return fOffset; }
-
-        void setOffset(const SkIPoint& offset) { fOffset = offset; }
-        void setOffset(int ox, int oy) { fOffset.set(ox, oy); }
-
-        GrSurfaceProxy* proxy() const { return fProxyView.proxy(); }
-        const GrSurfaceProxyView& proxyView() const { return fProxyView; }
-
-        void setProxyView(GrSurfaceProxyView view) {
-            fProxyView = std::move(view);
-            if (!fProxyView.proxy()) {
-                fOffset = {0, 0};
-            }
-        }
-
-        GrDstSampleType dstSampleType() const { return fDstSampleType; }
-
-        void setDstSampleType(GrDstSampleType dstSampleType) { fDstSampleType = dstSampleType; }
-
-    private:
-        GrSurfaceProxyView       fProxyView;
-        SkIPoint                 fOffset;
-        GrDstSampleType          fDstSampleType = GrDstSampleType::kNone;
-    };
-
-    /**
-     * Sets a unique key on the GrProcessorKeyBuilder calls onGetGLSLProcessorKey(...) to get the
-     * specific subclass's key.
-     */
-    void getGLSLProcessorKey(const GrShaderCaps&,
-                             GrProcessorKeyBuilder*,
-                             const GrSurfaceOrigin* originIfDstTexture,
-                             GrDstSampleType dstSampleType) const;
+     * Every GrXferProcessor must be capable of creating a subclass of ProgramImpl. The ProgramImpl
+     * emits the shader code combines determines the fragment shader output(s) from the color and
+     * coverage FP outputs, is attached to the generated backend API pipeline/program, and used to
+     * extract uniform data from GrXferProcessor instances.
+     */
+    class ProgramImpl;
+
+    /**
+     * Adds a key on the skgpu::KeyBuilder calls onAddToKey(...) to get the specific subclass's key.
+     */
+    void addToKey(const GrShaderCaps&,
+                  skgpu::KeyBuilder*,
+                  const GrSurfaceOrigin* originIfDstTexture,
+                  bool usesInputAttachmentForDstRead) const;
 
     /** Returns a new instance of the appropriate *GL* implementation class
         for the given GrXferProcessor; caller is responsible for deleting
         the object. */
-    virtual GrGLSLXferProcessor* createGLSLInstance() const = 0;
+    virtual std::unique_ptr<ProgramImpl> makeProgramImpl() const = 0;
 
     /**
      * Returns the barrier type, if any, that this XP will require. Note that the possibility
@@ -166,7 +122,7 @@
         from getFactory()).
 
         A return value of true from isEqual() should not be used to test whether the processor would
-        generate the same shader code. To test for identical code generation use getGLSLProcessorKey
+        generate the same shader code. To test for identical code generation use addToKey.
       */
 
     bool isEqual(const GrXferProcessor& that) const {
@@ -188,10 +144,10 @@
 
 private:
     /**
-     * Sets a unique key on the GrProcessorKeyBuilder that is directly associated with this xfer
-     * processor's GL backend implementation.
-     */
-    virtual void onGetGLSLProcessorKey(const GrShaderCaps&, GrProcessorKeyBuilder*) const = 0;
+     * Adds a key on the skgpu::KeyBuilder that reflects any variety in the code that may be emitted
+     * by the xfer processor subclass.
+     */
+    virtual void onAddToKey(const GrShaderCaps&, skgpu::KeyBuilder*) const = 0;
 
     /**
      * If we are not performing a dst read, returns whether the subclass will set a secondary
@@ -246,8 +202,6 @@
 #endif
 class GrXPFactory {
 public:
-    typedef GrXferProcessor::DstProxyView DstProxyView;
-
     enum class AnalysisProperties : unsigned {
         kNone = 0x0,
         /**
@@ -322,8 +276,6 @@
 
 GR_MAKE_BITFIELD_CLASS_OPS(GrXPFactory::AnalysisProperties)
 
-<<<<<<< HEAD
-=======
 //////////////////////////////////////////////////////////////////////////////
 
 class GrXferProcessor::ProgramImpl {
@@ -426,5 +378,4 @@
     virtual void onSetData(const GrGLSLProgramDataManager&, const GrXferProcessor&) {}
 };
 
->>>>>>> 614a3d7a
 #endif