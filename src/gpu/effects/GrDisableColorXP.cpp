--- conflicted
+++ resolved
@@ -5,13 +5,14 @@
  * found in the LICENSE file.
  */
 
+#include "src/gpu/effects/GrDisableColorXP.h"
+
 #include "src/gpu/GrPipeline.h"
 #include "src/gpu/GrProcessor.h"
 #include "src/gpu/GrShaderCaps.h"
-#include "src/gpu/effects/GrDisableColorXP.h"
+#include "src/gpu/GrXferProcessor.h"
 #include "src/gpu/glsl/GrGLSLFragmentShaderBuilder.h"
 #include "src/gpu/glsl/GrGLSLProgramDataManager.h"
-#include "src/gpu/glsl/GrGLSLXferProcessor.h"
 
 /**
  * This xfer processor disables color writing. Thus color and coverage and ignored and no blending
@@ -24,44 +25,29 @@
 private:
     const char* name() const override { return "Disable Color"; }
     bool onIsEqual(const GrXferProcessor& xpBase) const override { return true; }
-    void onGetGLSLProcessorKey(const GrShaderCaps& caps, GrProcessorKeyBuilder* b) const override {
-        return;  // No key.
-    }
+    void onAddToKey(const GrShaderCaps&, skgpu::KeyBuilder*) const override {}
     void onGetBlendInfo(GrXferProcessor::BlendInfo* blendInfo) const override {
         blendInfo->fWriteColor = false;
     }
-    GrGLSLXferProcessor* createGLSLInstance() const override;
+    std::unique_ptr<ProgramImpl> makeProgramImpl() const override;
 
     using INHERITED = GrXferProcessor;
 };
 
-class GLDisableColorXP : public GrGLSLXferProcessor {
-private:
-    void emitOutputsForBlendState(const EmitArgs& args) override {
-        if (args.fShaderCaps->mustWriteToFragColor()) {
-            // This emit code should be empty. However, on the nexus 6 there is a driver bug where
-            // if you do not give gl_FragColor a value, the gl context is lost and we end up drawing
-            // nothing. So this fix just sets the gl_FragColor arbitrarily to 0.
-            // https://bugs.chromium.org/p/chromium/issues/detail?id=445377
-            GrGLSLXPFragmentBuilder* fragBuilder = args.fXPFragBuilder;
-            fragBuilder->codeAppendf("%s = half4(0);", args.fOutputPrimary);
+std::unique_ptr<GrXferProcessor::ProgramImpl> DisableColorXP::makeProgramImpl() const {
+    class Impl : public ProgramImpl {
+    private:
+        void emitOutputsForBlendState(const EmitArgs& args) override {
+            if (args.fShaderCaps->mustWriteToFragColor()) {
+                // This emit code should be empty. However, on the nexus 6 there is a driver bug
+                // where if you do not give gl_FragColor a value, the gl context is lost and we end
+                // up drawing nothing. So this fix just sets the gl_FragColor arbitrarily to 0.
+                // https://bugs.chromium.org/p/chromium/issues/detail?id=445377
+                GrGLSLXPFragmentBuilder* fragBuilder = args.fXPFragBuilder;
+                fragBuilder->codeAppendf("%s = half4(0);", args.fOutputPrimary);
+            }
         }
-    }
 
-<<<<<<< HEAD
-    void emitWriteSwizzle(GrGLSLXPFragmentBuilder*,
-                          const GrSwizzle&,
-                          const char*,
-                          const char*) const override {
-        // Don't write any swizzling. This makes sure the final shader does not output a color.
-        return;
-    }
-
-    void onSetData(const GrGLSLProgramDataManager&, const GrXferProcessor&) override {}
-
-    using INHERITED = GrGLSLXferProcessor;
-};
-=======
         void emitWriteSwizzle(GrGLSLXPFragmentBuilder*,
                               const skgpu::Swizzle&,
                               const char*,
@@ -70,10 +56,8 @@
             return;
         }
     };
->>>>>>> 614a3d7a
 
-GrGLSLXferProcessor* DisableColorXP::createGLSLInstance() const {
-    return new GLDisableColorXP();
+    return std::make_unique<Impl>();
 }
 
 sk_sp<const GrXferProcessor> GrDisableColorXPFactory::MakeXferProcessor() {
