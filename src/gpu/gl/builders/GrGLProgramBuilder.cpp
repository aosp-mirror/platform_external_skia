--- conflicted
+++ resolved
@@ -15,26 +15,21 @@
 #include "src/core/SkWriteBuffer.h"
 #include "src/gpu/GrAutoLocaleSetter.h"
 #include "src/gpu/GrDirectContextPriv.h"
+#include "src/gpu/GrFragmentProcessor.h"
+#include "src/gpu/GrGeometryProcessor.h"
 #include "src/gpu/GrPersistentCacheUtils.h"
 #include "src/gpu/GrProgramDesc.h"
 #include "src/gpu/GrShaderCaps.h"
-<<<<<<< HEAD
-#include "src/gpu/GrShaderUtils.h"
-#include "src/gpu/GrSwizzle.h"
-=======
 #include "src/gpu/GrXferProcessor.h"
 #include "src/gpu/Swizzle.h"
->>>>>>> 614a3d7a
 #include "src/gpu/gl/GrGLGpu.h"
 #include "src/gpu/gl/GrGLProgram.h"
 #include "src/gpu/gl/builders/GrGLProgramBuilder.h"
+#include "src/utils/SkShaderUtils.h"
 
 #include <memory>
 #include "src/gpu/gl/builders/GrGLShaderStringBuilder.h"
-#include "src/gpu/glsl/GrGLSLFragmentProcessor.h"
-#include "src/gpu/glsl/GrGLSLGeometryProcessor.h"
 #include "src/gpu/glsl/GrGLSLProgramDataManager.h"
-#include "src/gpu/glsl/GrGLSLXferProcessor.h"
 
 #define GL_CALL(X) GR_GL_CALL(this->gpu()->glInterface(), X)
 #define GL_CALL_RET(R, X) GR_GL_CALL_RET(this->gpu()->glInterface(), R, X)
@@ -101,7 +96,7 @@
     return fGpu->shaderCompiler();
 }
 
-bool GrGLProgramBuilder::compileAndAttachShaders(const SkSL::String& glsl,
+bool GrGLProgramBuilder::compileAndAttachShaders(const std::string& glsl,
                                                  GrGLuint programId,
                                                  GrGLenum type,
                                                  SkTDArray<GrGLuint>* shaderIds,
@@ -128,32 +123,30 @@
     fInstanceAttributeCnt = geomProc.numInstanceAttributes();
     fAttributes = std::make_unique<GrGLProgram::Attribute[]>(
             fVertexAttributeCnt + fInstanceAttributeCnt);
-    auto addAttr = [&](int i, const auto& a, size_t* stride) {
+    auto addAttr = [&](int i, const auto& a) {
         fAttributes[i].fCPUType = a.cpuType();
         fAttributes[i].fGPUType = a.gpuType();
-        fAttributes[i].fOffset = *stride;
-        *stride += a.sizeAlign4();
+        fAttributes[i].fOffset = *a.offset();
         fAttributes[i].fLocation = i;
         if (bindAttribLocations) {
             GL_CALL(BindAttribLocation(programID, i, a.name()));
         }
     };
-    fVertexStride = 0;
+    fVertexStride = geomProc.vertexStride();
     int i = 0;
-    for (const auto& attr : geomProc.vertexAttributes()) {
-        addAttr(i++, attr, &fVertexStride);
-    }
-    SkASSERT(fVertexStride == geomProc.vertexStride());
-    fInstanceStride = 0;
-    for (const auto& attr : geomProc.instanceAttributes()) {
-        addAttr(i++, attr, &fInstanceStride);
+    for (auto attr : geomProc.vertexAttributes()) {
+        addAttr(i++, attr);
+    }
+    fInstanceStride = geomProc.instanceStride();
+    for (auto attr : geomProc.instanceAttributes()) {
+        addAttr(i++, attr);
     }
     SkASSERT(fInstanceStride == geomProc.instanceStride());
 }
 
 void GrGLProgramBuilder::addInputVars(const SkSL::Program::Inputs& inputs) {
-    if (inputs.fRTHeight) {
-        this->addRTHeightUniform(SKSL_RTHEIGHT_NAME);
+    if (inputs.fUseFlipRTUniform) {
+        this->addRTFlipUniform(SKSL_RTFLIP_NAME);
     }
 }
 
@@ -162,7 +155,7 @@
 static constexpr SkFourByteTag kGLPB_Tag = SkSetFourByteTag('G', 'L', 'P', 'B');
 
 void GrGLProgramBuilder::storeShaderInCache(const SkSL::Program::Inputs& inputs, GrGLuint programID,
-                                            const SkSL::String shaders[], bool isSkSL,
+                                            const std::string shaders[], bool isSkSL,
                                             SkSL::Program::Settings* settings) {
     if (!this->gpu()->getContext()->priv().getPersistentCache()) {
         return;
@@ -197,10 +190,10 @@
         meta.fSettings = settings;
         meta.fHasCustomColorOutput = fFS.hasCustomColorOutput();
         meta.fHasSecondaryColorOutput = fFS.hasSecondaryOutput();
-        for (const auto& attr : this->geometryProcessor().vertexAttributes()) {
+        for (auto attr : this->geometryProcessor().vertexAttributes()) {
             meta.fAttributeNames.emplace_back(attr.name());
         }
-        for (const auto& attr : this->geometryProcessor().instanceAttributes()) {
+        for (auto attr : this->geometryProcessor().instanceAttributes()) {
             meta.fAttributeNames.emplace_back(attr.name());
         }
 
@@ -237,7 +230,6 @@
     auto errorHandler = this->gpu()->getContext()->priv().getShaderErrorHandler();
     const GrGeometryProcessor& geomProc = this->geometryProcessor();
     SkSL::Program::Settings settings;
-    settings.fFlipY = this->origin() != kTopLeft_GrSurfaceOrigin;
     settings.fSharpenTextures =
                     this->gpu()->getContext()->priv().options().fSharpenMipmappedTextures;
     settings.fFragColorIsInOut = this->fragColorIsInOut();
@@ -249,13 +241,12 @@
 
     bool cached = fCached.get() != nullptr;
     bool usedProgramBinaries = false;
-    SkSL::String glsl[kGrShaderTypeCount];
-    SkSL::String* sksl[kGrShaderTypeCount] = {
+    std::string glsl[kGrShaderTypeCount];
+    std::string* sksl[kGrShaderTypeCount] = {
         &fVS.fCompilerString,
-        &fGS.fCompilerString,
         &fFS.fCompilerString,
     };
-    SkSL::String cached_sksl[kGrShaderTypeCount];
+    std::string cached_sksl[kGrShaderTypeCount];
     if (precompiledProgram) {
         // This is very similar to when we get program binaries. We even set that flag, as it's
         // used to prevent other compile work later, and to force re-querying uniform locations.
@@ -282,20 +273,17 @@
                 if (!reader.isValid()) {
                     break;
                 }
-                this->gpu()->clearErrorsAndCheckForOOM();
-                GR_GL_CALL_NOERRCHECK(this->gpu()->glInterface(),
-                                      ProgramBinary(programID, binaryFormat,
-                                                    const_cast<void*>(binary), length));
-                if (this->gpu()->getErrorAndCheckForOOM() == GR_GL_NO_ERROR) {
-                    if (checkLinked) {
-                        cached = this->checkLinkStatus(programID, errorHandler, nullptr, nullptr);
-                    }
-                    if (cached) {
-                        this->addInputVars(inputs);
-                        this->computeCountsAndStrides(programID, geomProc, false);
-                    }
-                } else {
+                if (length <= 0 || !fGpu->glCaps().programBinaryFormatIsValid(binaryFormat)) {
                     cached = false;
+                    break;
+                }
+                GL_CALL(ProgramBinary(programID, binaryFormat, const_cast<void*>(binary), length));
+                if (checkLinked) {
+                    cached = this->checkLinkStatus(programID, errorHandler, nullptr, nullptr);
+                }
+                if (cached) {
+                    this->addInputVars(inputs);
+                    this->computeCountsAndStrides(programID, geomProc, false);
                 }
                 usedProgramBinaries = cached;
                 break;
@@ -394,9 +382,11 @@
                 versionAndExtensionDecls.appendf("#extension %s : require\n", extensionString);
             }
 
-            SkString tessControlShader = fGeometryProcessor->getTessControlShaderGLSL(
-                    geomProc, versionAndExtensionDecls.c_str(), fUniformHandler,
-                    *this->shaderCaps());
+            SkString tessControlShader =
+                    fGPImpl->getTessControlShaderGLSL(geomProc,
+                                                      versionAndExtensionDecls.c_str(),
+                                                      fUniformHandler,
+                                                      *this->shaderCaps());
             if (!this->compileAndAttachShaders(tessControlShader.c_str(), programID,
                                                GR_GL_TESS_CONTROL_SHADER, &shadersToDelete,
                                                errorHandler)) {
@@ -404,9 +394,11 @@
                 return nullptr;
             }
 
-            SkString tessEvaluationShader = fGeometryProcessor->getTessEvaluationShaderGLSL(
-                    geomProc, versionAndExtensionDecls.c_str(), fUniformHandler,
-                    *this->shaderCaps());
+            SkString tessEvaluationShader =
+                    fGPImpl->getTessEvaluationShaderGLSL(geomProc,
+                                                         versionAndExtensionDecls.c_str(),
+                                                         fUniformHandler,
+                                                         *this->shaderCaps());
             if (!this->compileAndAttachShaders(tessEvaluationShader.c_str(), programID,
                                                GR_GL_TESS_EVALUATION_SHADER, &shadersToDelete,
                                                errorHandler)) {
@@ -415,31 +407,6 @@
             }
         }
 
-        /*
-           Geometry Shader
-        */
-        if (geomProc.willUseGeoShader()) {
-            if (glsl[kGeometry_GrShaderType].empty()) {
-                // Don't have cached GLSL, need to compile SkSL->GLSL
-                std::unique_ptr<SkSL::Program> gs;
-                gs = GrSkSLtoGLSL(this->gpu(),
-                                  SkSL::ProgramKind::kGeometry,
-                                  *sksl[kGeometry_GrShaderType],
-                                  settings,
-                                  &glsl[kGeometry_GrShaderType],
-                                  errorHandler);
-                if (!gs) {
-                    cleanup_program(fGpu, programID, shadersToDelete);
-                    return nullptr;
-                }
-            }
-            if (!this->compileAndAttachShaders(glsl[kGeometry_GrShaderType], programID,
-                                               GR_GL_GEOMETRY_SHADER, &shadersToDelete,
-                                               errorHandler)) {
-                cleanup_program(fGpu, programID, shadersToDelete);
-                return nullptr;
-            }
-        }
         this->bindProgramResourceLocations(programID);
 
         {
@@ -464,12 +431,12 @@
     if (!cached && !geomProc.willUseTessellationShaders() && !precompiledProgram) {
         // FIXME: Remove the check for tessellation shaders in the above 'if' once the back door
         // GLSL mechanism is removed.
-        (void)&GrGLSLGeometryProcessor::getTessControlShaderGLSL;
+        (void)&GrGeometryProcessor::ProgramImpl::getTessControlShaderGLSL;
         bool isSkSL = false;
         if (fGpu->getContext()->priv().options().fShaderCacheStrategy ==
                 GrContextOptions::ShaderCacheStrategy::kSkSL) {
             for (int i = 0; i < kGrShaderTypeCount; ++i) {
-                glsl[i] = GrShaderUtils::PrettyPrint(*sksl[i]);
+                glsl[i] = SkShaderUtils::PrettyPrint(*sksl[i]);
             }
             isSkSL = true;
         }
@@ -494,35 +461,35 @@
 
 bool GrGLProgramBuilder::checkLinkStatus(GrGLuint programID,
                                          GrContextOptions::ShaderErrorHandler* errorHandler,
-                                         SkSL::String* sksl[], const SkSL::String glsl[]) {
+                                         std::string* sksl[], const std::string glsl[]) {
     GrGLint linked = GR_GL_INIT_ZERO;
     GL_CALL(GetProgramiv(programID, GR_GL_LINK_STATUS, &linked));
     if (!linked) {
-        SkSL::String allShaders;
+        std::string allShaders;
         if (sksl) {
-            allShaders.appendf("// Vertex SKSL\n%s\n", sksl[kVertex_GrShaderType]->c_str());
-            if (!sksl[kGeometry_GrShaderType]->empty()) {
-                allShaders.appendf("// Geometry SKSL\n%s\n", sksl[kGeometry_GrShaderType]->c_str());
-            }
-            allShaders.appendf("// Fragment SKSL\n%s\n", sksl[kFragment_GrShaderType]->c_str());
+            SkSL::String::appendf(&allShaders, "// Vertex SKSL\n%s\n"
+                                               "// Fragment SKSL\n%s\n",
+                                               sksl[kVertex_GrShaderType]->c_str(),
+                                               sksl[kFragment_GrShaderType]->c_str());
         }
         if (glsl) {
-            allShaders.appendf("// Vertex GLSL\n%s\n", glsl[kVertex_GrShaderType].c_str());
-            if (!glsl[kGeometry_GrShaderType].empty()) {
-                allShaders.appendf("// Geometry GLSL\n%s\n", glsl[kGeometry_GrShaderType].c_str());
-            }
-            allShaders.appendf("// Fragment GLSL\n%s\n", glsl[kFragment_GrShaderType].c_str());
+            SkSL::String::appendf(&allShaders, "// Vertex GLSL\n%s\n"
+                                               "// Fragment GLSL\n%s\n",
+                                               glsl[kVertex_GrShaderType].c_str(),
+                                               glsl[kFragment_GrShaderType].c_str());
         }
         GrGLint infoLen = GR_GL_INIT_ZERO;
         GL_CALL(GetProgramiv(programID, GR_GL_INFO_LOG_LENGTH, &infoLen));
-        SkAutoMalloc log(sizeof(char)*(infoLen+1));  // outside if for debugger
+        SkAutoMalloc log(infoLen+1);
         if (infoLen > 0) {
             // retrieve length even though we don't need it to workaround
             // bug in chrome cmd buffer param validation.
             GrGLsizei length = GR_GL_INIT_ZERO;
             GL_CALL(GetProgramInfoLog(programID, infoLen+1, &length, (char*)log.get()));
         }
-        errorHandler->compileError(allShaders.c_str(), infoLen > 0 ? (const char*)log.get() : "");
+        const char* errorMsg = (infoLen > 0) ? (const char*)log.get()
+                                             : "link failed but did not provide an info log";
+        errorHandler->compileError(allShaders.c_str(), errorMsg);
     }
     return SkToBool(linked);
 }
@@ -537,8 +504,8 @@
                              programID,
                              fUniformHandler.fUniforms,
                              fUniformHandler.fSamplers,
-                             std::move(fGeometryProcessor),
-                             std::move(fXferProcessor),
+                             std::move(fGPImpl),
+                             std::move(fXPImpl),
                              std::move(fFPImpls),
                              std::move(fAttributes),
                              fVertexAttributeCnt,
@@ -567,7 +534,7 @@
     GrPersistentCacheUtils::ShaderMetadata meta;
     meta.fSettings = &settings;
 
-    SkSL::String shaders[kGrShaderTypeCount];
+    std::string shaders[kGrShaderTypeCount];
     SkSL::Program::Inputs inputs;
     if (!GrPersistentCacheUtils::UnpackCachedShaders(&reader, shaders, &inputs, 1, &meta)) {
         return false;
@@ -581,8 +548,8 @@
 
     SkTDArray<GrGLuint> shadersToDelete;
 
-    auto compileShader = [&](SkSL::ProgramKind kind, const SkSL::String& sksl, GrGLenum type) {
-        SkSL::String glsl;
+    auto compileShader = [&](SkSL::ProgramKind kind, const std::string& sksl, GrGLenum type) {
+        std::string glsl;
         auto program = GrSkSLtoGLSL(glGpu, kind, sksl, settings, &glsl, errorHandler);
         if (!program) {
             return false;
@@ -603,11 +570,7 @@
                        GR_GL_FRAGMENT_SHADER) ||
         !compileShader(SkSL::ProgramKind::kVertex,
                        shaders[kVertex_GrShaderType],
-                       GR_GL_VERTEX_SHADER) ||
-        (!shaders[kGeometry_GrShaderType].empty() &&
-         !compileShader(SkSL::ProgramKind::kGeometry,
-                       shaders[kGeometry_GrShaderType],
-                       GR_GL_GEOMETRY_SHADER))) {
+                       GR_GL_VERTEX_SHADER)) {
         cleanup_program(glGpu, programID, shadersToDelete);
         return false;
     }
