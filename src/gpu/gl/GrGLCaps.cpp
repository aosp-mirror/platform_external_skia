--- conflicted
+++ resolved
@@ -2321,28 +2321,11 @@
         fDrawArraysBaseVertexIsBroken = true;
     }
 
-<<<<<<< HEAD
-    // Blacklisting CCPR on ANGLE while we investigate http://skbug.com/7805.
-    if (kANGLE_GrGLRenderer == ctxInfo.renderer()) {
-        fBlacklistCoverageCounting = true;
-    }
-
-    // The ccpr vertex-shader implementation does not work on this platform. Only allow CCPR with
-    // GS.
-    if (kANGLE_GrGLRenderer == ctxInfo.renderer() &&
-        GrGLANGLERenderer::kSkylake == ctxInfo.angleRenderer()) {
-        bool gsSupport = fShaderCaps->geometryShaderSupport();
-#if GR_TEST_UTILS
-        gsSupport &= !contextOptions.fSuppressGeometryShaders;
-#endif
-        fBlacklistCoverageCounting = !gsSupport;
-=======
     // Currently the extension is advertised but fb fetch is broken on 500 series Adrenos like the
     // Galaxy S7.
     // TODO: Once this is fixed we can update the check here to look at a driver version number too.
     if (kAdreno5xx_GrGLRenderer == ctxInfo.renderer()) {
         shaderCaps->fFBFetchSupport = false;
->>>>>>> 77e95f70
     }
 
     // Adreno GPUs have a tendency to drop tiles when there is a divide-by-zero in a shader
