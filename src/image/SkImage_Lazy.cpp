--- conflicted
+++ resolved
@@ -18,7 +18,6 @@
 #if SK_SUPPORT_GPU
 #include "include/gpu/GrDirectContext.h"
 #include "include/gpu/GrRecordingContext.h"
-#include "include/private/GrResourceKey.h"
 #include "src/core/SkResourceCache.h"
 #include "src/core/SkYUVPlanesCache.h"
 #include "src/gpu/GrCaps.h"
@@ -28,9 +27,10 @@
 #include "src/gpu/GrProxyProvider.h"
 #include "src/gpu/GrRecordingContextPriv.h"
 #include "src/gpu/GrSamplerState.h"
-#include "src/gpu/GrSurfaceFillContext.h"
 #include "src/gpu/GrYUVATextureProxies.h"
+#include "src/gpu/ResourceKey.h"
 #include "src/gpu/SkGr.h"
+#include "src/gpu/SurfaceFillContext.h"
 #include "src/gpu/effects/GrYUVtoRGBEffect.h"
 #endif
 
@@ -197,8 +197,12 @@
     // TODO: can we do this more efficiently, by telling the generator we want to
     //       "realize" a subset?
 
+#if SK_SUPPORT_GPU
     auto pixels = direct ? this->makeTextureImage(direct)
                          : this->makeRasterImage();
+#else
+    auto pixels = this->makeRasterImage();
+#endif
     return pixels ? pixels->makeSubset(subset, direct) : nullptr;
 }
 
@@ -327,15 +331,15 @@
                      kPremul_SkAlphaType,
                      /*color space*/ nullptr,
                      this->dimensions());
-    auto surfaceFillContext = GrSurfaceFillContext::Make(ctx,
-                                                         info,
-                                                         SkBackingFit::kExact,
-                                                         1,
-                                                         GrMipmapped::kNo,
-                                                         GrProtected::kNo,
-                                                         kTopLeft_GrSurfaceOrigin,
-                                                         budgeted);
-    if (!surfaceFillContext) {
+
+    auto sfc = ctx->priv().makeSFC(info,
+                                   SkBackingFit::kExact,
+                                   1,
+                                   GrMipmapped::kNo,
+                                   GrProtected::kNo,
+                                   kTopLeft_GrSurfaceOrigin,
+                                   budgeted);
+    if (!sfc) {
         return {};
     }
 
@@ -363,9 +367,9 @@
     fp = GrColorSpaceXformEffect::Make(std::move(fp),
                                        srcColorSpace, kOpaque_SkAlphaType,
                                        dstColorSpace, kOpaque_SkAlphaType);
-    surfaceFillContext->fillWithFP(std::move(fp));
-
-    return surfaceFillContext->readSurfaceView();
+    sfc->fillWithFP(std::move(fp));
+
+    return sfc->readSurfaceView();
 }
 
 sk_sp<SkCachedData> SkImage_Lazy::getPlanes(
@@ -422,7 +426,7 @@
 
     enum { kLockTexturePathCount = kRGBA_LockTexturePath + 1 };
 
-    GrUniqueKey key;
+    skgpu::UniqueKey key;
     if (texGenPolicy == GrImageTexGenPolicy::kDraw) {
         GrMakeKeyFromImageID(&key, this->uniqueID(), SkIRect::MakeSize(this->dimensions()));
     }
@@ -445,14 +449,9 @@
     if (key.isValid()) {
         auto proxy = proxyProvider->findOrCreateProxyByUniqueKey(key);
         if (proxy) {
-<<<<<<< HEAD
-            GrSwizzle swizzle = caps->getReadSwizzle(proxy->backendFormat(), ct);
-            GrSurfaceProxyView view(std::move(proxy), kTopLeft_GrSurfaceOrigin, swizzle);
-=======
             skgpu::Swizzle swizzle = caps->getReadSwizzle(proxy->backendFormat(), ct);
             GrSurfaceOrigin origin = ScopedGenerator(fSharedGenerator)->origin();
             GrSurfaceProxyView view(std::move(proxy), origin, swizzle);
->>>>>>> 614a3d7a
             if (mipmapped == GrMipmapped::kNo ||
                 view.asTextureProxy()->mipmapped() == GrMipmapped::kYes) {
                 return view;
