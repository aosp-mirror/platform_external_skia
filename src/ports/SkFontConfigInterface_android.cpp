--- conflicted
+++ resolved
@@ -593,11 +593,7 @@
     const SkTypeface* currTypeface = SkTypefaceCache::FindByID(currFontID);
     // non-system fonts are not in the font cache so if we are asked to fallback
     // for a non-system font we will start at the front of the chain.
-<<<<<<< HEAD
     if (NULL != currTypeface && currFontID != origFontID) {
-=======
-    if (NULL != currTypeface && currFontID == origFontID) {
->>>>>>> 58190644
         currFontRecID = ((FontConfigTypeface*)currTypeface)->getIdentity().fID;
         SkASSERT(INVALID_FONT_REC_ID != currFontRecID);
     }
@@ -605,11 +601,7 @@
     // lookup the index next font in the chain
     int currFallbackFontIndex = currentFallbackList->find(currFontRecID);
     // We add 1 to the returned index for 2 reasons: (1) if find succeeds it moves
-<<<<<<< HEAD
-    // our index to the next entry in the list; (2)if find() fails it returns
-=======
     // our index to the next entry in the list; (2) if find() fails it returns
->>>>>>> 58190644
     // -1 and incrementing it will set our starting index to 0 (the head of the list)
     int nextFallbackFontIndex = currFallbackFontIndex + 1;
 
