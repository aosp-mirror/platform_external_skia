/*
 * Copyright 2014 Google Inc.
 *
 * Use of this source code is governed by a BSD-style license that can be
 * found in the LICENSE file.
 */

#ifndef SkTypeface_win_dw_DEFINED
#define SkTypeface_win_dw_DEFINED

#include "include/core/SkTypeface.h"
#include "src/core/SkAdvancedTypefaceMetrics.h"
#include "src/core/SkLeanWindows.h"
#include "src/core/SkTypefaceCache.h"
#include "src/utils/win/SkDWrite.h"
#include "src/utils/win/SkHRESULT.h"
#include "src/utils/win/SkTScopedComPtr.h"

#include <dwrite.h>
#include <dwrite_1.h>
#include <dwrite_2.h>
#include <dwrite_3.h>

class SkFontDescriptor;
struct SkScalerContextRec;

static SkFontStyle get_style(IDWriteFont* font) {
    int weight = font->GetWeight();
    int width = font->GetStretch();
    SkFontStyle::Slant slant = SkFontStyle::kUpright_Slant;
    switch (font->GetStyle()) {
        case DWRITE_FONT_STYLE_NORMAL: slant = SkFontStyle::kUpright_Slant; break;
        case DWRITE_FONT_STYLE_OBLIQUE: slant = SkFontStyle::kOblique_Slant; break;
        case DWRITE_FONT_STYLE_ITALIC: slant = SkFontStyle::kItalic_Slant; break;
        default: SkASSERT(false); break;
    }
    return SkFontStyle(weight, width, slant);
}

class DWriteFontTypeface : public SkTypeface {
public:
    struct Loaders : public SkNVRefCnt<Loaders> {
        Loaders(IDWriteFactory* factory,
                  IDWriteFontFileLoader* fontFileLoader,
                  IDWriteFontCollectionLoader* fontCollectionLoader)
            : fFactory(SkRefComPtr(factory))
            , fDWriteFontFileLoader(SkRefComPtr(fontFileLoader))
            , fDWriteFontCollectionLoader(SkRefComPtr(fontCollectionLoader))
        {}
        Loaders(const Loaders&) = delete;
        Loaders& operator=(const Loaders&) = delete;
        Loaders(Loaders&&) = delete;
        Loaders& operator=(Loaders&&) = delete;
        ~Loaders();

        SkTScopedComPtr<IDWriteFactory> fFactory;
        SkTScopedComPtr<IDWriteFontFileLoader> fDWriteFontFileLoader;
        SkTScopedComPtr<IDWriteFontCollectionLoader> fDWriteFontCollectionLoader;
    };

private:
    DWriteFontTypeface(const SkFontStyle& style,
                       IDWriteFactory* factory,
                       IDWriteFontFace* fontFace,
                       IDWriteFont* font,
                       IDWriteFontFamily* fontFamily,
                       sk_sp<Loaders> loaders)
        : SkTypeface(style, false)
        , fFactory(SkRefComPtr(factory))
        , fDWriteFontFamily(SkRefComPtr(fontFamily))
        , fDWriteFont(SkRefComPtr(font))
        , fDWriteFontFace(SkRefComPtr(fontFace))
        , fLoaders(std::move(loaders))
    {
        if (!SUCCEEDED(fDWriteFontFace->QueryInterface(&fDWriteFontFace1))) {
            // IUnknown::QueryInterface states that if it fails, punk will be set to nullptr.
            // http://blogs.msdn.com/b/oldnewthing/archive/2004/03/26/96777.aspx
            SkASSERT_RELEASE(nullptr == fDWriteFontFace1.get());
        }
        if (!SUCCEEDED(fDWriteFontFace->QueryInterface(&fDWriteFontFace2))) {
            SkASSERT_RELEASE(nullptr == fDWriteFontFace2.get());
        }
        if (!SUCCEEDED(fDWriteFontFace->QueryInterface(&fDWriteFontFace4))) {
            SkASSERT_RELEASE(nullptr == fDWriteFontFace4.get());
        }
        if (!SUCCEEDED(fFactory->QueryInterface(&fFactory2))) {
            SkASSERT_RELEASE(nullptr == fFactory2.get());
        }

        if (fDWriteFontFace1 && fDWriteFontFace1->IsMonospacedFont()) {
            this->setIsFixedPitch(true);
        }

        fIsColorFont = fFactory2 && fDWriteFontFace2 && fDWriteFontFace2->IsColorFont();
    }

public:
    SkTScopedComPtr<IDWriteFactory> fFactory;
    SkTScopedComPtr<IDWriteFactory2> fFactory2;
    SkTScopedComPtr<IDWriteFontFamily> fDWriteFontFamily;
    SkTScopedComPtr<IDWriteFont> fDWriteFont;
    SkTScopedComPtr<IDWriteFontFace> fDWriteFontFace;
    SkTScopedComPtr<IDWriteFontFace1> fDWriteFontFace1;
    SkTScopedComPtr<IDWriteFontFace2> fDWriteFontFace2;
    SkTScopedComPtr<IDWriteFontFace4> fDWriteFontFace4;
    bool fIsColorFont;

    static sk_sp<DWriteFontTypeface> Make(
        IDWriteFactory* factory,
        IDWriteFontFace* fontFace,
        IDWriteFont* font,
        IDWriteFontFamily* fontFamily,
        sk_sp<Loaders> loaders)
    {
        return sk_sp<DWriteFontTypeface>(new DWriteFontTypeface(
            get_style(font), factory, fontFace, font, fontFamily, std::move(loaders)));
    }

protected:
    void weak_dispose() const override {
        fLoaders.reset();

        //SkTypefaceCache::Remove(this);
        INHERITED::weak_dispose();
    }

    sk_sp<SkTypeface> onMakeClone(const SkFontArguments&) const override;
    std::unique_ptr<SkStreamAsset> onOpenStream(int* ttcIndex) const override;
    std::unique_ptr<SkScalerContext> onCreateScalerContext(const SkScalerContextEffects&,
                                                           const SkDescriptor*) const override;
    void onFilterRec(SkScalerContextRec*) const override;
    void getGlyphToUnicodeMap(SkUnichar* glyphToUnicode) const override;
    std::unique_ptr<SkAdvancedTypefaceMetrics> onGetAdvancedMetrics() const override;
    void onGetFontDescriptor(SkFontDescriptor*, bool*) const override;
    void onCharsToGlyphs(const SkUnichar* chars, int count, SkGlyphID glyphs[]) const override;
    int onCountGlyphs() const override;
    void getPostScriptGlyphNames(SkString*) const override;
    int onGetUPEM() const override;
    void onGetFamilyName(SkString* familyName) const override;
    bool onGetPostScriptName(SkString*) const override;
    SkTypeface::LocalizedStrings* onCreateFamilyNameIterator() const override;
<<<<<<< HEAD
=======
    bool onGlyphMaskNeedsCurrentColor() const override;
>>>>>>> a7863ec8
    int onGetVariationDesignPosition(SkFontArguments::VariationPosition::Coordinate coordinates[],
                                     int coordinateCount) const override;
    int onGetVariationDesignParameters(SkFontParameters::Variation::Axis parameters[],
                                       int parameterCount) const override;
    int onGetTableTags(SkFontTableTag tags[]) const override;
    size_t onGetTableData(SkFontTableTag, size_t offset, size_t length, void* data) const override;
    sk_sp<SkData> onCopyTableData(SkFontTableTag) const override;

private:
    mutable sk_sp<Loaders> fLoaders;
    using INHERITED = SkTypeface;
};

#endif<|MERGE_RESOLUTION|>--- conflicted
+++ resolved
@@ -139,10 +139,7 @@
     void onGetFamilyName(SkString* familyName) const override;
     bool onGetPostScriptName(SkString*) const override;
     SkTypeface::LocalizedStrings* onCreateFamilyNameIterator() const override;
-<<<<<<< HEAD
-=======
     bool onGlyphMaskNeedsCurrentColor() const override;
->>>>>>> a7863ec8
     int onGetVariationDesignPosition(SkFontArguments::VariationPosition::Coordinate coordinates[],
                                      int coordinateCount) const override;
     int onGetVariationDesignParameters(SkFontParameters::Variation::Axis parameters[],
