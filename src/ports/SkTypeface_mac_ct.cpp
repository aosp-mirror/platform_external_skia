/*
 * Copyright 2006 The Android Open Source Project
 *
 * Use of this source code is governed by a BSD-style license that can be
 * found in the LICENSE file.
 */

#include "include/core/SkTypes.h"
#if defined(SK_BUILD_FOR_MAC) || defined(SK_BUILD_FOR_IOS)

#ifdef SK_BUILD_FOR_MAC
#import <ApplicationServices/ApplicationServices.h>
#endif

#ifdef SK_BUILD_FOR_IOS
#include <CoreText/CoreText.h>
#include <CoreText/CTFontManager.h>
#include <CoreGraphics/CoreGraphics.h>
#include <CoreFoundation/CoreFoundation.h>
#endif

#include "include/core/SkColor.h"
#include "include/core/SkData.h"
#include "include/core/SkFontArguments.h"
#include "include/core/SkFontParameters.h"
#include "include/core/SkFontStyle.h"
#include "include/core/SkFontTypes.h"
#include "include/core/SkRect.h"
#include "include/core/SkRefCnt.h"
#include "include/core/SkScalar.h"
#include "include/core/SkStream.h"
#include "include/core/SkString.h"
#include "include/core/SkTypeface.h"
#include "include/ports/SkTypeface_mac.h"
#include "include/private/SkFixed.h"
#include "include/private/SkMalloc.h"
#include "include/private/SkMutex.h"
#include "include/private/SkOnce.h"
#include "include/private/SkTDArray.h"
#include "include/private/SkTPin.h"
#include "include/private/SkTemplates.h"
#include "include/private/SkTo.h"
#include "src/core/SkAdvancedTypefaceMetrics.h"
#include "src/core/SkEndian.h"
#include "src/core/SkFontDescriptor.h"
#include "src/core/SkMask.h"
#include "src/core/SkScalerContext.h"
#include "src/core/SkTypefaceCache.h"
#include "src/core/SkUtils.h"
#include "src/ports/SkScalerContext_mac_ct.h"
#include "src/ports/SkTypeface_mac_ct.h"
#include "src/sfnt/SkOTTableTypes.h"
#include "src/sfnt/SkOTTable_OS_2.h"
#include "src/sfnt/SkOTTable_OS_2_V4.h"
#include "src/sfnt/SkOTUtils.h"
#include "src/sfnt/SkSFNTHeader.h"
#include "src/utils/SkUTF.h"
#include "src/utils/mac/SkCGBase.h"
#include "src/utils/mac/SkCGGeometry.h"
#include "src/utils/mac/SkCTFont.h"
#include "src/utils/mac/SkUniqueCFRef.h"

#include <dlfcn.h>
#include <limits.h>
#include <string.h>
#include <memory>

/** Assumes src and dst are not nullptr. */
void SkStringFromCFString(CFStringRef src, SkString* dst) {
    // Reserve enough room for the worst-case string,
    // plus 1 byte for the trailing null.
    CFIndex length = CFStringGetMaximumSizeForEncoding(CFStringGetLength(src),
                                                       kCFStringEncodingUTF8) + 1;
    dst->resize(length);
    CFStringGetCString(src, dst->writable_str(), length, kCFStringEncodingUTF8);
    // Resize to the actual UTF-8 length used, stripping the null character.
    dst->resize(strlen(dst->c_str()));
}

SkString SkCFTypeIDDescription(CFTypeID id) {
    SkUniqueCFRef<CFStringRef> typeDescription(CFCopyTypeIDDescription(id));
    SkString skTypeDescription;
    SkStringFromCFString(typeDescription.get(), &skTypeDescription);
    return skTypeDescription;
}

template<typename CF> CFTypeID SkCFGetTypeID();
#define SK_GETCFTYPEID(cf) \
template<> CFTypeID SkCFGetTypeID<cf##Ref>() { return cf##GetTypeID(); }
SK_GETCFTYPEID(CFBoolean);
SK_GETCFTYPEID(CFDictionary);
SK_GETCFTYPEID(CFNumber);

/* Checked dynamic downcast of CFTypeRef.
 *
 * @param cf the ref to downcast.
 * @param cfAsCF if cf can be cast to the type CF, receives the downcast ref.
 * @param name if non-nullptr the cast is expected to succeed and failures will be logged.
 * @return true if the cast succeeds, false otherwise.
 */
template <typename CF>
static bool SkCFDynamicCast(CFTypeRef cf, CF* cfAsCF, char const* name) {
    //SkDEBUGF("SkCFDynamicCast '%s' of type %s to type %s\n", name ? name : "<annon>",
    //         SkCFTypeIDDescription(  CFGetTypeID(cf)  ).c_str()
    //         SkCFTypeIDDescription(SkCFGetTypeID<CF>()).c_str());
    if (!cf) {
        if (name) {
            SkDEBUGF("%s not present\n", name);
        }
        return false;
    }
    if (CFGetTypeID(cf) != SkCFGetTypeID<CF>()) {
        if (name) {
            SkDEBUGF("%s is a %s but expected a %s\n", name,
                     SkCFTypeIDDescription(  CFGetTypeID(cf)  ).c_str(),
                     SkCFTypeIDDescription(SkCFGetTypeID<CF>()).c_str());
        }
        return false;
    }
    *cfAsCF = static_cast<CF>(cf);
    return true;
}

template<typename T> struct SkCFNumberTypeFor {};
#define SK_CFNUMBERTYPE_FOR(c, cf) \
template<> struct SkCFNumberTypeFor<c> : std::integral_constant<CFNumberType, cf> {};
SK_CFNUMBERTYPE_FOR(char     , kCFNumberCharType    );
SK_CFNUMBERTYPE_FOR(short    , kCFNumberShortType   );
SK_CFNUMBERTYPE_FOR(int      , kCFNumberIntType     );
SK_CFNUMBERTYPE_FOR(long     , kCFNumberLongType    );
SK_CFNUMBERTYPE_FOR(long long, kCFNumberLongLongType);
SK_CFNUMBERTYPE_FOR(float    , kCFNumberFloatType   );
SK_CFNUMBERTYPE_FOR(double   , kCFNumberDoubleType  );

template <typename T>
static bool SkCFNumberDynamicCast(CFTypeRef cf, T* number, CFNumberRef* cfNumber, char const* name){
    CFNumberRef cfAsCFNumber;
    if (!SkCFDynamicCast(cf, &cfAsCFNumber, name)) {
        return false;
    }
    if (!CFNumberGetValue(cfAsCFNumber, SkCFNumberTypeFor<T>::value, number)) {
        if (name) {
            SkDEBUGF("%s CFNumber not extractable\n", name);
        }
        return false;
    }
    if (cfNumber) {
        *cfNumber = cfAsCFNumber;
    }
    return true;
}

// In macOS 10.12 and later any variation on the CGFont which has default axis value will be
// dropped when creating the CTFont. Unfortunately, in macOS 10.15 the priority of setting
// the optical size (and opsz variation) is
// 1. the value of kCTFontOpticalSizeAttribute in the CTFontDescriptor (undocumented)
// 2. the opsz axis default value if kCTFontOpticalSizeAttribute is 'none' (undocumented)
// 3. the opsz variation on the nascent CTFont from the CGFont (was dropped if default)
// 4. the opsz variation in kCTFontVariationAttribute in CTFontDescriptor (crashes 10.10)
// 5. the size requested (can fudge in SkTypeface but not SkScalerContext)
// The first one which is found will be used to set the opsz variation (after clamping).
static void add_opsz_attr(CFMutableDictionaryRef attr, double opsz) {
    SkUniqueCFRef<CFNumberRef> opszValueNumber(
        CFNumberCreate(kCFAllocatorDefault, kCFNumberDoubleType, &opsz));
    // Avoid using kCTFontOpticalSizeAttribute directly
    CFStringRef SkCTFontOpticalSizeAttribute = CFSTR("NSCTFontOpticalSizeAttribute");
    CFDictionarySetValue(attr, SkCTFontOpticalSizeAttribute, opszValueNumber.get());
}

// This turns off application of the 'trak' table to advances, but also all other tracking.
static void add_notrak_attr(CFMutableDictionaryRef attr) {
    int zero = 0;
    SkUniqueCFRef<CFNumberRef> unscaledTrackingNumber(
        CFNumberCreate(kCFAllocatorDefault, kCFNumberIntType, &zero));
    CFStringRef SkCTFontUnscaledTrackingAttribute = CFSTR("NSCTFontUnscaledTrackingAttribute");
    CFDictionarySetValue(attr, SkCTFontUnscaledTrackingAttribute, unscaledTrackingNumber.get());
}

SkUniqueCFRef<CTFontRef> SkCTFontCreateExactCopy(CTFontRef baseFont, CGFloat textSize,
                                                 OpszVariation opsz)
{
    SkUniqueCFRef<CFMutableDictionaryRef> attr(
    CFDictionaryCreateMutable(kCFAllocatorDefault, 0,
                              &kCFTypeDictionaryKeyCallBacks,
                              &kCFTypeDictionaryValueCallBacks));

    if (opsz.isSet) {
        add_opsz_attr(attr.get(), opsz.value);
    } else {
        // On (at least) 10.10 though 10.14 the default system font was SFNSText/SFNSDisplay.
        // The CTFont is backed by both; optical size < 20 means SFNSText else SFNSDisplay.
        // On at least 10.11 the glyph ids in these fonts became non-interchangable.
        // To keep glyph ids stable over size changes, preserve the optical size.
        // In 10.15 this was replaced with use of variable fonts with an opsz axis.
        // A CTFont backed by multiple fonts picked by opsz where the multiple backing fonts are
        // variable fonts with opsz axis and non-interchangeable glyph ids would break the
        // opsz.isSet branch above, but hopefully that never happens.
        // See https://crbug.com/524646 .
        CFStringRef SkCTFontOpticalSizeAttribute = CFSTR("NSCTFontOpticalSizeAttribute");
        SkUniqueCFRef<CFTypeRef> opsz(CTFontCopyAttribute(baseFont, SkCTFontOpticalSizeAttribute));
        double opsz_val;
        if (!opsz ||
            CFGetTypeID(opsz.get()) != CFNumberGetTypeID() ||
            !CFNumberGetValue(static_cast<CFNumberRef>(opsz.get()),kCFNumberDoubleType,&opsz_val) ||
            opsz_val <= 0)
        {
            opsz_val = CTFontGetSize(baseFont);
        }
        add_opsz_attr(attr.get(), opsz_val);
    }
    add_notrak_attr(attr.get());

    SkUniqueCFRef<CTFontDescriptorRef> desc(CTFontDescriptorCreateWithAttributes(attr.get()));

    return SkUniqueCFRef<CTFontRef>(
            CTFontCreateCopyWithAttributes(baseFont, textSize, nullptr, desc.get()));
}

CTFontRef SkTypeface_GetCTFontRef(const SkTypeface* face) {
    return face ? (CTFontRef)face->internal_private_getCTFontRef() : nullptr;
}

static bool find_by_CTFontRef(SkTypeface* cached, void* context) {
    CTFontRef self = (CTFontRef)context;
    CTFontRef other = (CTFontRef)cached->internal_private_getCTFontRef();

    return CFEqual(self, other);
}

/** Creates a typeface, searching the cache if providedData is nullptr. */
sk_sp<SkTypeface> SkTypeface_Mac::Make(SkUniqueCFRef<CTFontRef> font,
                                       OpszVariation opszVariation,
                                       std::unique_ptr<SkStreamAsset> providedData) {
    static SkMutex gTFCacheMutex;
    static SkTypefaceCache gTFCache;

    SkASSERT(font);
    const bool isFromStream(providedData);

    auto makeTypeface = [&]() {
        SkUniqueCFRef<CTFontDescriptorRef> desc(CTFontCopyFontDescriptor(font.get()));
        SkFontStyle style = SkCTFontDescriptorGetSkFontStyle(desc.get(), isFromStream);
        CTFontSymbolicTraits traits = CTFontGetSymbolicTraits(font.get());
        bool isFixedPitch = SkToBool(traits & kCTFontMonoSpaceTrait);

        return sk_sp<SkTypeface>(new SkTypeface_Mac(std::move(font), style, isFixedPitch,
                                                    opszVariation, std::move(providedData)));
    };

    if (isFromStream) {
        return makeTypeface();
    }

    SkAutoMutexExclusive ama(gTFCacheMutex);
    sk_sp<SkTypeface> face = gTFCache.findByProcAndRef(find_by_CTFontRef, (void*)font.get());
    if (!face) {
        face = makeTypeface();
        if (face) {
            gTFCache.add(face);
        }
    }
    return face;
}

/*  This function is visible on the outside. It first searches the cache, and if
 *  not found, returns a new entry (after adding it to the cache).
 */
sk_sp<SkTypeface> SkMakeTypefaceFromCTFont(CTFontRef font) {
    CFRetain(font);
    return SkTypeface_Mac::Make(SkUniqueCFRef<CTFontRef>(font),
                                OpszVariation(),
                                nullptr);
}

static bool find_dict_CGFloat(CFDictionaryRef dict, CFStringRef name, CGFloat* value) {
    CFNumberRef num;
    return CFDictionaryGetValueIfPresent(dict, name, (const void**)&num)
        && CFNumberIsFloatType(num)
        && CFNumberGetValue(num, kCFNumberCGFloatType, value);
}

template <typename S, typename D, typename C> struct LinearInterpolater {
    struct Mapping {
        S src_val;
        D dst_val;
    };
    constexpr LinearInterpolater(Mapping const mapping[], int mappingCount)
        : fMapping(mapping), fMappingCount(mappingCount) {}

    static D map(S value, S src_min, S src_max, D dst_min, D dst_max) {
        SkASSERT(src_min < src_max);
        SkASSERT(dst_min <= dst_max);
        return C()(dst_min + (((value - src_min) * (dst_max - dst_min)) / (src_max - src_min)));
    }

    D map(S val) const {
        // -Inf to [0]
        if (val < fMapping[0].src_val) {
            return fMapping[0].dst_val;
        }

        // Linear from [i] to [i+1]
        for (int i = 0; i < fMappingCount - 1; ++i) {
            if (val < fMapping[i+1].src_val) {
                return map(val, fMapping[i].src_val, fMapping[i+1].src_val,
                                fMapping[i].dst_val, fMapping[i+1].dst_val);
            }
        }

        // From [n] to +Inf
        // if (fcweight < Inf)
        return fMapping[fMappingCount - 1].dst_val;
    }

    Mapping const * fMapping;
    int fMappingCount;
};

struct RoundCGFloatToInt {
    int operator()(CGFloat s) { return s + 0.5; }
};
struct CGFloatIdentity {
    CGFloat operator()(CGFloat s) { return s; }
};

/** Convert the [0, 1000] CSS weight to [-1, 1] CTFontDescriptor weight (for system fonts).
 *
 *  The -1 to 1 weights reported by CTFontDescriptors have different mappings depending on if the
 *  CTFont is native or created from a CGDataProvider.
 */
CGFloat SkCTFontCTWeightForCSSWeight(int fontstyleWeight) {
    using Interpolator = LinearInterpolater<int, CGFloat, CGFloatIdentity>;

    // Note that Mac supports the old OS2 version A so 0 through 10 are as if multiplied by 100.
    // However, on this end we can't tell, so this is ignored.

    static Interpolator::Mapping nativeWeightMappings[11];
    static SkOnce once;
    once([&] {
        const CGFloat(&nsFontWeights)[11] = SkCTFontGetNSFontWeightMapping();
        for (int i = 0; i < 11; ++i) {
            nativeWeightMappings[i].src_val = i * 100;
            nativeWeightMappings[i].dst_val = nsFontWeights[i];
        }
    });
    static constexpr Interpolator nativeInterpolator(
            nativeWeightMappings, SK_ARRAY_COUNT(nativeWeightMappings));

    return nativeInterpolator.map(fontstyleWeight);
}

/** Convert the [-1, 1] CTFontDescriptor weight to [0, 1000] CSS weight.
 *
 *  The -1 to 1 weights reported by CTFontDescriptors have different mappings depending on if the
 *  CTFont is native or created from a CGDataProvider.
 */
static int ct_weight_to_fontstyle(CGFloat cgWeight, bool fromDataProvider) {
    using Interpolator = LinearInterpolater<CGFloat, int, RoundCGFloatToInt>;

    // Note that Mac supports the old OS2 version A so 0 through 10 are as if multiplied by 100.
    // However, on this end we can't tell, so this is ignored.

    static Interpolator::Mapping nativeWeightMappings[11];
    static Interpolator::Mapping dataProviderWeightMappings[11];
    static SkOnce once;
    once([&] {
        const CGFloat(&nsFontWeights)[11] = SkCTFontGetNSFontWeightMapping();
        const CGFloat(&userFontWeights)[11] = SkCTFontGetDataFontWeightMapping();
        for (int i = 0; i < 11; ++i) {
            nativeWeightMappings[i].src_val = nsFontWeights[i];
            nativeWeightMappings[i].dst_val = i * 100;

            dataProviderWeightMappings[i].src_val = userFontWeights[i];
            dataProviderWeightMappings[i].dst_val = i * 100;
        }
    });
    static constexpr Interpolator nativeInterpolator(
            nativeWeightMappings, SK_ARRAY_COUNT(nativeWeightMappings));
    static constexpr Interpolator dataProviderInterpolator(
            dataProviderWeightMappings, SK_ARRAY_COUNT(dataProviderWeightMappings));

    return fromDataProvider ? dataProviderInterpolator.map(cgWeight)
                            : nativeInterpolator.map(cgWeight);
}

/** Convert the [0, 10] CSS weight to [-1, 1] CTFontDescriptor width. */
CGFloat SkCTFontCTWidthForCSSWidth(int fontstyleWidth) {
    using Interpolator = LinearInterpolater<int, CGFloat, CGFloatIdentity>;

    // Values determined by creating font data with every width, creating a CTFont,
    // and asking the CTFont for its width. See TypefaceStyle test for basics.
    static constexpr Interpolator::Mapping widthMappings[] = {
        {  0, -0.5 },
        { 10,  0.5 },
    };
    static constexpr Interpolator interpolator(widthMappings, SK_ARRAY_COUNT(widthMappings));
    return interpolator.map(fontstyleWidth);
}

/** Convert the [-1, 1] CTFontDescriptor width to [0, 10] CSS weight. */
static int ct_width_to_fontstyle(CGFloat cgWidth) {
    using Interpolator = LinearInterpolater<CGFloat, int, RoundCGFloatToInt>;

    // Values determined by creating font data with every width, creating a CTFont,
    // and asking the CTFont for its width. See TypefaceStyle test for basics.
    static constexpr Interpolator::Mapping widthMappings[] = {
        { -0.5,  0 },
        {  0.5, 10 },
    };
    static constexpr Interpolator interpolator(widthMappings, SK_ARRAY_COUNT(widthMappings));
    return interpolator.map(cgWidth);
}

SkFontStyle SkCTFontDescriptorGetSkFontStyle(CTFontDescriptorRef desc, bool fromDataProvider) {
    SkUniqueCFRef<CFTypeRef> traits(CTFontDescriptorCopyAttribute(desc, kCTFontTraitsAttribute));
    CFDictionaryRef fontTraitsDict;
    if (!SkCFDynamicCast(traits.get(), &fontTraitsDict, "Font traits")) {
        return SkFontStyle();
    }

    CGFloat weight, width, slant;
    if (!find_dict_CGFloat(fontTraitsDict, kCTFontWeightTrait, &weight)) {
        weight = 0;
    }
    if (!find_dict_CGFloat(fontTraitsDict, kCTFontWidthTrait, &width)) {
        width = 0;
    }
    if (!find_dict_CGFloat(fontTraitsDict, kCTFontSlantTrait, &slant)) {
        slant = 0;
    }

    return SkFontStyle(ct_weight_to_fontstyle(weight, fromDataProvider),
                       ct_width_to_fontstyle(width),
                       slant ? SkFontStyle::kItalic_Slant
                             : SkFontStyle::kUpright_Slant);
}


// Web fonts added to the CTFont registry do not return their character set.
// Iterate through the font in this case. The existing caller caches the result,
// so the performance impact isn't too bad.
static void populate_glyph_to_unicode_slow(CTFontRef ctFont, CFIndex glyphCount,
                                           SkUnichar* out) {
    sk_bzero(out, glyphCount * sizeof(SkUnichar));
    UniChar unichar = 0;
    while (glyphCount > 0) {
        CGGlyph glyph;
        if (CTFontGetGlyphsForCharacters(ctFont, &unichar, &glyph, 1)) {
            if (out[glyph] == 0) {
                out[glyph] = unichar;
                --glyphCount;
            }
        }
        if (++unichar == 0) {
            break;
        }
    }
}

static constexpr uint16_t kPlaneSize = 1 << 13;

static void get_plane_glyph_map(const uint8_t* bits,
                                CTFontRef ctFont,
                                CFIndex glyphCount,
                                SkUnichar* glyphToUnicode,
                                uint8_t planeIndex) {
    SkUnichar planeOrigin = (SkUnichar)planeIndex << 16; // top half of codepoint.
    for (uint16_t i = 0; i < kPlaneSize; i++) {
        uint8_t mask = bits[i];
        if (!mask) {
            continue;
        }
        for (uint8_t j = 0; j < 8; j++) {
            if (0 == (mask & ((uint8_t)1 << j))) {
                continue;
            }
            uint16_t planeOffset = (i << 3) | j;
            SkUnichar codepoint = planeOrigin | (SkUnichar)planeOffset;
            uint16_t utf16[2] = {planeOffset, 0};
            size_t count = 1;
            if (planeOrigin != 0) {
                count = SkUTF::ToUTF16(codepoint, utf16);
            }
            CGGlyph glyphs[2] = {0, 0};
            if (CTFontGetGlyphsForCharacters(ctFont, utf16, glyphs, count)) {
                SkASSERT(glyphs[1] == 0);
                SkASSERT(glyphs[0] < glyphCount);
                // CTFontCopyCharacterSet and CTFontGetGlyphsForCharacters seem to add 'support'
                // for characters 0x9, 0xA, and 0xD mapping them to the glyph for character 0x20?
                // Prefer mappings to codepoints at or above 0x20.
                if (glyphToUnicode[glyphs[0]] < 0x20) {
                    glyphToUnicode[glyphs[0]] = codepoint;
                }
            }
        }
    }
}
// Construct Glyph to Unicode table.
static void populate_glyph_to_unicode(CTFontRef ctFont, CFIndex glyphCount,
                                      SkUnichar* glyphToUnicode) {
    sk_bzero(glyphToUnicode, sizeof(SkUnichar) * glyphCount);
    SkUniqueCFRef<CFCharacterSetRef> charSet(CTFontCopyCharacterSet(ctFont));
    if (!charSet) {
        populate_glyph_to_unicode_slow(ctFont, glyphCount, glyphToUnicode);
        return;
    }

    SkUniqueCFRef<CFDataRef> bitmap(
            CFCharacterSetCreateBitmapRepresentation(nullptr, charSet.get()));
    if (!bitmap) {
        return;
    }
    CFIndex dataLength = CFDataGetLength(bitmap.get());
    if (!dataLength) {
        return;
    }
    SkASSERT(dataLength >= kPlaneSize);
    const UInt8* bits = CFDataGetBytePtr(bitmap.get());

    get_plane_glyph_map(bits, ctFont, glyphCount, glyphToUnicode, 0);
    /*
    A CFData object that specifies the bitmap representation of the Unicode
    character points the for the new character set. The bitmap representation could
    contain all the Unicode character range starting from BMP to Plane 16. The
    first 8KiB (8192 bytes) of the data represent the BMP range. The BMP range 8KiB
    can be followed by zero to sixteen 8KiB bitmaps, each prepended with the plane
    index byte. For example, the bitmap representing the BMP and Plane 2 has the
    size of 16385 bytes (8KiB for BMP, 1 byte index, and a 8KiB bitmap for Plane
    2). The plane index byte, in this case, contains the integer value two.
    */

    if (dataLength <= kPlaneSize) {
        return;
    }
    int extraPlaneCount = (dataLength - kPlaneSize) / (1 + kPlaneSize);
    SkASSERT(dataLength == kPlaneSize + extraPlaneCount * (1 + kPlaneSize));
    while (extraPlaneCount-- > 0) {
        bits += kPlaneSize;
        uint8_t planeIndex = *bits++;
        SkASSERT(planeIndex >= 1);
        SkASSERT(planeIndex <= 16);
        get_plane_glyph_map(bits, ctFont, glyphCount, glyphToUnicode, planeIndex);
    }
}

void SkTypeface_Mac::getGlyphToUnicodeMap(SkUnichar* dstArray) const {
    SkUniqueCFRef<CTFontRef> ctFont =
            SkCTFontCreateExactCopy(fFontRef.get(), CTFontGetUnitsPerEm(fFontRef.get()),
                                    fOpszVariation);
    CFIndex glyphCount = CTFontGetGlyphCount(ctFont.get());
    populate_glyph_to_unicode(ctFont.get(), glyphCount, dstArray);
}

std::unique_ptr<SkAdvancedTypefaceMetrics> SkTypeface_Mac::onGetAdvancedMetrics() const {

    SkUniqueCFRef<CTFontRef> ctFont =
            SkCTFontCreateExactCopy(fFontRef.get(), CTFontGetUnitsPerEm(fFontRef.get()),
                                    fOpszVariation);

    std::unique_ptr<SkAdvancedTypefaceMetrics> info(new SkAdvancedTypefaceMetrics);

    {
        SkUniqueCFRef<CFStringRef> fontName(CTFontCopyPostScriptName(ctFont.get()));
        if (fontName.get()) {
            SkStringFromCFString(fontName.get(), &info->fPostScriptName);
            info->fFontName = info->fPostScriptName;
        }
    }

    SkUniqueCFRef<CFArrayRef> ctAxes(CTFontCopyVariationAxes(ctFont.get()));
    if (ctAxes && CFArrayGetCount(ctAxes.get()) > 0) {
        info->fFlags |= SkAdvancedTypefaceMetrics::kVariable_FontFlag;
    }

    SkOTTableOS2_V4::Type fsType;
    if (sizeof(fsType) == this->getTableData(SkTEndian_SwapBE32(SkOTTableOS2::TAG),
                                             offsetof(SkOTTableOS2_V4, fsType),
                                             sizeof(fsType),
                                             &fsType)) {
        SkOTUtils::SetAdvancedTypefaceFlags(fsType, info.get());
    }

    // If it's not a truetype font, mark it as 'other'. Assume that TrueType
    // fonts always have both glyf and loca tables. At the least, this is what
    // sfntly needs to subset the font. CTFontCopyAttribute() does not always
    // succeed in determining this directly.
    if (!this->getTableSize(SkSetFourByteTag('g','l','y','f')) ||
        !this->getTableSize(SkSetFourByteTag('l','o','c','a')))
    {
        return info;
    }

    info->fType = SkAdvancedTypefaceMetrics::kTrueType_Font;
    CTFontSymbolicTraits symbolicTraits = CTFontGetSymbolicTraits(ctFont.get());
    if (symbolicTraits & kCTFontMonoSpaceTrait) {
        info->fStyle |= SkAdvancedTypefaceMetrics::kFixedPitch_Style;
    }
    if (symbolicTraits & kCTFontItalicTrait) {
        info->fStyle |= SkAdvancedTypefaceMetrics::kItalic_Style;
    }
    CTFontStylisticClass stylisticClass = symbolicTraits & kCTFontClassMaskTrait;
    if (stylisticClass >= kCTFontOldStyleSerifsClass && stylisticClass <= kCTFontSlabSerifsClass) {
        info->fStyle |= SkAdvancedTypefaceMetrics::kSerif_Style;
    } else if (stylisticClass & kCTFontScriptsClass) {
        info->fStyle |= SkAdvancedTypefaceMetrics::kScript_Style;
    }
    info->fItalicAngle = (int16_t) CTFontGetSlantAngle(ctFont.get());
    info->fAscent = (int16_t) CTFontGetAscent(ctFont.get());
    info->fDescent = (int16_t) CTFontGetDescent(ctFont.get());
    info->fCapHeight = (int16_t) CTFontGetCapHeight(ctFont.get());
    CGRect bbox = CTFontGetBoundingBox(ctFont.get());

    SkRect r;
    r.setLTRB(SkScalarFromCGFloat(SkCGRectGetMinX(bbox)),   // Left
              SkScalarFromCGFloat(SkCGRectGetMaxY(bbox)),   // Top
              SkScalarFromCGFloat(SkCGRectGetMaxX(bbox)),   // Right
              SkScalarFromCGFloat(SkCGRectGetMinY(bbox)));  // Bottom

    r.roundOut(&(info->fBBox));

    // Figure out a good guess for StemV - Min width of i, I, !, 1.
    // This probably isn't very good with an italic font.
    int16_t min_width = SHRT_MAX;
    info->fStemV = 0;
    static const UniChar stem_chars[] = {'i', 'I', '!', '1'};
    const size_t count = sizeof(stem_chars) / sizeof(stem_chars[0]);
    CGGlyph glyphs[count];
    CGRect boundingRects[count];
    if (CTFontGetGlyphsForCharacters(ctFont.get(), stem_chars, glyphs, count)) {
        CTFontGetBoundingRectsForGlyphs(ctFont.get(), kCTFontOrientationHorizontal,
                                        glyphs, boundingRects, count);
        for (size_t i = 0; i < count; i++) {
            int16_t width = (int16_t) boundingRects[i].size.width;
            if (width > 0 && width < min_width) {
                min_width = width;
                info->fStemV = min_width;
            }
        }
    }
    return info;
}

static SK_SFNT_ULONG get_font_type_tag(CTFontRef ctFont) {
    SkUniqueCFRef<CFNumberRef> fontFormatRef(
            static_cast<CFNumberRef>(CTFontCopyAttribute(ctFont, kCTFontFormatAttribute)));
    if (!fontFormatRef) {
        return 0;
    }

    SInt32 fontFormatValue;
    if (!CFNumberGetValue(fontFormatRef.get(), kCFNumberSInt32Type, &fontFormatValue)) {
        return 0;
    }

    switch (fontFormatValue) {
        case kCTFontFormatOpenTypePostScript:
            return SkSFNTHeader::fontType_OpenTypeCFF::TAG;
        case kCTFontFormatOpenTypeTrueType:
            return SkSFNTHeader::fontType_WindowsTrueType::TAG;
        case kCTFontFormatTrueType:
            return SkSFNTHeader::fontType_MacTrueType::TAG;
        case kCTFontFormatPostScript:
            return SkSFNTHeader::fontType_PostScript::TAG;
        case kCTFontFormatBitmap:
            return SkSFNTHeader::fontType_MacTrueType::TAG;
        case kCTFontFormatUnrecognized:
        default:
            return 0;
    }
}

std::unique_ptr<SkStreamAsset> SkTypeface_Mac::onOpenStream(int* ttcIndex) const {
    *ttcIndex = 0;

    fInitStream([this]{
    if (fStream) {
        return;
    }

    SK_SFNT_ULONG fontType = get_font_type_tag(fFontRef.get());

    // get table tags
    int numTables = this->countTables();
    SkTDArray<SkFontTableTag> tableTags;
    tableTags.setCount(numTables);
    this->getTableTags(tableTags.begin());

    // CT seems to be unreliable in being able to obtain the type,
    // even if all we want is the first four bytes of the font resource.
    // Just the presence of the FontForge 'FFTM' table seems to throw it off.
    if (fontType == 0) {
        fontType = SkSFNTHeader::fontType_WindowsTrueType::TAG;

        // see https://skbug.com/7630#c7
        bool couldBeCFF = false;
        constexpr SkFontTableTag CFFTag = SkSetFourByteTag('C', 'F', 'F', ' ');
        constexpr SkFontTableTag CFF2Tag = SkSetFourByteTag('C', 'F', 'F', '2');
        for (int tableIndex = 0; tableIndex < numTables; ++tableIndex) {
            if (CFFTag == tableTags[tableIndex] || CFF2Tag == tableTags[tableIndex]) {
                couldBeCFF = true;
            }
        }
        if (couldBeCFF) {
            fontType = SkSFNTHeader::fontType_OpenTypeCFF::TAG;
        }
    }

    // Sometimes CoreGraphics incorrectly thinks a font is kCTFontFormatPostScript.
    // It is exceedingly unlikely that this is the case, so double check
    // (see https://crbug.com/809763 ).
    if (fontType == SkSFNTHeader::fontType_PostScript::TAG) {
        // see if there are any required 'typ1' tables (see Adobe Technical Note #5180)
        bool couldBeTyp1 = false;
        constexpr SkFontTableTag TYPE1Tag = SkSetFourByteTag('T', 'Y', 'P', '1');
        constexpr SkFontTableTag CIDTag = SkSetFourByteTag('C', 'I', 'D', ' ');
        for (int tableIndex = 0; tableIndex < numTables; ++tableIndex) {
            if (TYPE1Tag == tableTags[tableIndex] || CIDTag == tableTags[tableIndex]) {
                couldBeTyp1 = true;
            }
        }
        if (!couldBeTyp1) {
            fontType = SkSFNTHeader::fontType_OpenTypeCFF::TAG;
        }
    }

    // get the table sizes and accumulate the total size of the font
    SkTDArray<size_t> tableSizes;
    size_t totalSize = sizeof(SkSFNTHeader) + sizeof(SkSFNTHeader::TableDirectoryEntry) * numTables;
    for (int tableIndex = 0; tableIndex < numTables; ++tableIndex) {
        size_t tableSize = this->getTableSize(tableTags[tableIndex]);
        totalSize += (tableSize + 3) & ~3;
        *tableSizes.append() = tableSize;
    }

    // reserve memory for stream, and zero it (tables must be zero padded)
    fStream = std::make_unique<SkMemoryStream>(totalSize);
    char* dataStart = (char*)fStream->getMemoryBase();
    sk_bzero(dataStart, totalSize);
    char* dataPtr = dataStart;

    // compute font header entries
    uint16_t entrySelector = 0;
    uint16_t searchRange = 1;
    while (searchRange < numTables >> 1) {
        entrySelector++;
        searchRange <<= 1;
    }
    searchRange <<= 4;
    uint16_t rangeShift = (numTables << 4) - searchRange;

    // write font header
    SkSFNTHeader* header = (SkSFNTHeader*)dataPtr;
    header->fontType = fontType;
    header->numTables = SkEndian_SwapBE16(numTables);
    header->searchRange = SkEndian_SwapBE16(searchRange);
    header->entrySelector = SkEndian_SwapBE16(entrySelector);
    header->rangeShift = SkEndian_SwapBE16(rangeShift);
    dataPtr += sizeof(SkSFNTHeader);

    // write tables
    SkSFNTHeader::TableDirectoryEntry* entry = (SkSFNTHeader::TableDirectoryEntry*)dataPtr;
    dataPtr += sizeof(SkSFNTHeader::TableDirectoryEntry) * numTables;
    for (int tableIndex = 0; tableIndex < numTables; ++tableIndex) {
        size_t tableSize = tableSizes[tableIndex];
        this->getTableData(tableTags[tableIndex], 0, tableSize, dataPtr);
        entry->tag = SkEndian_SwapBE32(tableTags[tableIndex]);
        entry->checksum = SkEndian_SwapBE32(SkOTUtils::CalcTableChecksum((SK_OT_ULONG*)dataPtr,
                                                                         tableSize));
        entry->offset = SkEndian_SwapBE32(SkToU32(dataPtr - dataStart));
        entry->logicalLength = SkEndian_SwapBE32(SkToU32(tableSize));

        dataPtr += (tableSize + 3) & ~3;
        ++entry;
    }
    });
    return fStream->duplicate();
}

<<<<<<< HEAD
=======
std::unique_ptr<SkStreamAsset> SkTypeface_Mac::onOpenExistingStream(int* ttcIndex) const {
    *ttcIndex = 0;
    return fStream ? fStream->duplicate() : nullptr;
}

static bool has_table(CTFontRef ctFont, SkFontTableTag tableTag) {
    SkUniqueCFRef<CFArrayRef> cfArray(
            CTFontCopyAvailableTables(ctFont, kCTFontTableOptionNoOptions));
    if (!cfArray) {
        return 0;
    }
    CFIndex count = CFArrayGetCount(cfArray.get());
    for (CFIndex i = 0; i < count; ++i) {
        uintptr_t fontTag = reinterpret_cast<uintptr_t>(
            CFArrayGetValueAtIndex(cfArray.get(), i));
        if (tableTag == static_cast<SkFontTableTag>(fontTag)) {
            return true;
        }
    }
    return false;
}
bool SkTypeface_Mac::onGlyphMaskNeedsCurrentColor() const {
    constexpr SkFontTableTag cpalTag = SkSetFourByteTag('C', 'P', 'A', 'L');
    // CoreText only provides the size of a table with a copy, so do not use this->getTableSize().
    return has_table(fFontRef.get(), cpalTag);
}

>>>>>>> 614a3d7a
int SkTypeface_Mac::onGetVariationDesignPosition(
        SkFontArguments::VariationPosition::Coordinate coordinates[], int coordinateCount) const
{
    SkUniqueCFRef<CFArrayRef> ctAxes(CTFontCopyVariationAxes(fFontRef.get()));
    if (!ctAxes) {
        return -1;
    }
    CFIndex axisCount = CFArrayGetCount(ctAxes.get());
    if (!coordinates || coordinateCount < axisCount) {
        return axisCount;
    }

    // On 10.12 and later, this only returns non-default variations.
    SkUniqueCFRef<CFDictionaryRef> ctVariation(CTFontCopyVariation(fFontRef.get()));
    if (!ctVariation) {
        return -1;
    }

    for (int i = 0; i < axisCount; ++i) {
        CFDictionaryRef axisInfoDict;
        if (!SkCFDynamicCast(CFArrayGetValueAtIndex(ctAxes.get(), i), &axisInfoDict, "Axis")) {
            return -1;
        }

        int64_t tagLong;
        CFNumberRef tagNumber;
        CFTypeRef tag = CFDictionaryGetValue(axisInfoDict, kCTFontVariationAxisIdentifierKey);
        if (!SkCFNumberDynamicCast(tag, &tagLong, &tagNumber, "Axis tag")) {
            return -1;
        }
        coordinates[i].axis = tagLong;

        CGFloat valueCGFloat;
        CFTypeRef value = CFDictionaryGetValue(ctVariation.get(), tagNumber);
        if (value) {
            if (!SkCFNumberDynamicCast(value, &valueCGFloat, nullptr, "Variation value")) {
                return -1;
            }
        } else {
            CFTypeRef def = CFDictionaryGetValue(axisInfoDict, kCTFontVariationAxisDefaultValueKey);
            if (!SkCFNumberDynamicCast(def, &valueCGFloat, nullptr, "Axis default value")) {
                return -1;
            }
        }
        coordinates[i].value = SkScalarFromCGFloat(valueCGFloat);
    }
    return axisCount;
}

int SkTypeface_Mac::onGetUPEM() const {
    SkUniqueCFRef<CGFontRef> cgFont(CTFontCopyGraphicsFont(fFontRef.get(), nullptr));
    return CGFontGetUnitsPerEm(cgFont.get());
}

SkTypeface::LocalizedStrings* SkTypeface_Mac::onCreateFamilyNameIterator() const {
    sk_sp<SkTypeface::LocalizedStrings> nameIter =
            SkOTUtils::LocalizedStrings_NameTable::MakeForFamilyNames(*this);
    if (!nameIter) {
        CFStringRef cfLanguageRaw;
        SkUniqueCFRef<CFStringRef> cfFamilyName(
                CTFontCopyLocalizedName(fFontRef.get(), kCTFontFamilyNameKey, &cfLanguageRaw));
        SkUniqueCFRef<CFStringRef> cfLanguage(cfLanguageRaw);

        SkString skLanguage;
        SkString skFamilyName;
        if (cfLanguage) {
            SkStringFromCFString(cfLanguage.get(), &skLanguage);
        } else {
            skLanguage = "und"; //undetermined
        }
        if (cfFamilyName) {
            SkStringFromCFString(cfFamilyName.get(), &skFamilyName);
        }

        nameIter = sk_make_sp<SkOTUtils::LocalizedStrings_SingleName>(skFamilyName, skLanguage);
    }
    return nameIter.release();
}

int SkTypeface_Mac::onGetTableTags(SkFontTableTag tags[]) const {
    SkUniqueCFRef<CFArrayRef> cfArray(
            CTFontCopyAvailableTables(fFontRef.get(), kCTFontTableOptionNoOptions));
    if (!cfArray) {
        return 0;
    }
    CFIndex count = CFArrayGetCount(cfArray.get());
    if (tags) {
        for (CFIndex i = 0; i < count; ++i) {
            uintptr_t fontTag = reinterpret_cast<uintptr_t>(
                CFArrayGetValueAtIndex(cfArray.get(), i));
            tags[i] = static_cast<SkFontTableTag>(fontTag);
        }
    }
    return count;
}

// If, as is the case with web fonts, the CTFont data isn't available,
// the CGFont data may work. While the CGFont may always provide the
// right result, leave the CTFont code path to minimize disruption.
static SkUniqueCFRef<CFDataRef> copy_table_from_font(CTFontRef ctFont, SkFontTableTag tag) {
    SkUniqueCFRef<CFDataRef> data(CTFontCopyTable(ctFont, (CTFontTableTag) tag,
                                                  kCTFontTableOptionNoOptions));
    if (!data) {
        SkUniqueCFRef<CGFontRef> cgFont(CTFontCopyGraphicsFont(ctFont, nullptr));
        data.reset(CGFontCopyTableForTag(cgFont.get(), tag));
    }
    return data;
}

size_t SkTypeface_Mac::onGetTableData(SkFontTableTag tag, size_t offset,
                                      size_t length, void* dstData) const {
    SkUniqueCFRef<CFDataRef> srcData = copy_table_from_font(fFontRef.get(), tag);
    if (!srcData) {
        return 0;
    }

    size_t srcSize = CFDataGetLength(srcData.get());
    if (offset >= srcSize) {
        return 0;
    }
    if (length > srcSize - offset) {
        length = srcSize - offset;
    }
    if (dstData) {
        memcpy(dstData, CFDataGetBytePtr(srcData.get()) + offset, length);
    }
    return length;
}

sk_sp<SkData> SkTypeface_Mac::onCopyTableData(SkFontTableTag tag) const {
    SkUniqueCFRef<CFDataRef> srcData = copy_table_from_font(fFontRef.get(), tag);
    if (!srcData) {
        return nullptr;
    }
    const UInt8* data = CFDataGetBytePtr(srcData.get());
    CFIndex length = CFDataGetLength(srcData.get());
    return SkData::MakeWithProc(data, length,
                                [](const void*, void* ctx) {
                                    CFRelease((CFDataRef)ctx);
                                }, (void*)srcData.release());
}

std::unique_ptr<SkScalerContext> SkTypeface_Mac::onCreateScalerContext(
    const SkScalerContextEffects& effects, const SkDescriptor* desc) const
{
    return std::make_unique<SkScalerContext_Mac>(
            sk_ref_sp(const_cast<SkTypeface_Mac*>(this)), effects, desc);
}

void SkTypeface_Mac::onFilterRec(SkScalerContextRec* rec) const {
    if (rec->fFlags & SkScalerContext::kLCD_BGROrder_Flag ||
        rec->fFlags & SkScalerContext::kLCD_Vertical_Flag)
    {
        rec->fMaskFormat = SkMask::kA8_Format;
        // Render the glyphs as close as possible to what was requested.
        // The above turns off subpixel rendering, but the user requested it.
        // Normal hinting will cause the A8 masks to be generated from CoreGraphics subpixel masks.
        // See comments below for more details.
        rec->setHinting(SkFontHinting::kNormal);
    }

    unsigned flagsWeDontSupport = SkScalerContext::kForceAutohinting_Flag  |
                                  SkScalerContext::kLCD_BGROrder_Flag |
                                  SkScalerContext::kLCD_Vertical_Flag;

    rec->fFlags &= ~flagsWeDontSupport;

    const SkCTFontSmoothBehavior smoothBehavior = SkCTFontGetSmoothBehavior();

    // Only two levels of hinting are supported.
    // kNo_Hinting means avoid CoreGraphics outline dilation (smoothing).
    // kNormal_Hinting means CoreGraphics outline dilation (smoothing) is allowed.
    if (rec->getHinting() != SkFontHinting::kNone) {
        rec->setHinting(SkFontHinting::kNormal);
    }
    // If smoothing has no effect, don't request it.
    if (smoothBehavior == SkCTFontSmoothBehavior::none) {
        rec->setHinting(SkFontHinting::kNone);
    }

    // FIXME: lcd smoothed un-hinted rasterization unsupported.
    // Tracked by http://code.google.com/p/skia/issues/detail?id=915 .
    // There is no current means to honor a request for unhinted lcd,
    // so arbitrarilly ignore the hinting request and honor lcd.

    // Hinting and smoothing should be orthogonal, but currently they are not.
    // CoreGraphics has no API to influence hinting. However, its lcd smoothed
    // output is drawn from auto-dilated outlines (the amount of which is
    // determined by AppleFontSmoothing). Its regular anti-aliased output is
    // drawn from un-dilated outlines.

    // The behavior of Skia is as follows:
    // [AA][no-hint]: generate AA using CoreGraphic's AA output.
    // [AA][yes-hint]: use CoreGraphic's LCD output and reduce it to a single
    // channel. This matches [LCD][yes-hint] in weight.
    // [LCD][no-hint]: currently unable to honor, and must pick which to respect.
    // Currently side with LCD, effectively ignoring the hinting setting.
    // [LCD][yes-hint]: generate LCD using CoreGraphic's LCD output.
    if (rec->fMaskFormat == SkMask::kLCD16_Format) {
        if (smoothBehavior == SkCTFontSmoothBehavior::subpixel) {
            //CoreGraphics creates 555 masks for smoothed text anyway.
            rec->fMaskFormat = SkMask::kLCD16_Format;
            rec->setHinting(SkFontHinting::kNormal);
        } else {
            rec->fMaskFormat = SkMask::kA8_Format;
            if (smoothBehavior != SkCTFontSmoothBehavior::none) {
                rec->setHinting(SkFontHinting::kNormal);
            }
        }
    }

    // CoreText provides no information as to whether a glyph will be color or not.
    // Fonts may mix outlines and bitmaps, so information is needed on a glyph by glyph basis.
    // If a font contains an 'sbix' table, consider it to be a color font, and disable lcd.
    if (fHasColorGlyphs) {
        rec->fMaskFormat = SkMask::kARGB32_Format;
    }

    // Unhinted A8 masks (those not derived from LCD masks) must respect SK_GAMMA_APPLY_TO_A8.
    // All other masks can use regular gamma.
    if (SkMask::kA8_Format == rec->fMaskFormat && SkFontHinting::kNone == rec->getHinting()) {
#ifndef SK_GAMMA_APPLY_TO_A8
        // SRGBTODO: Is this correct? Do we want contrast boost?
        rec->ignorePreBlend();
#endif
    } else {
        SkColor color = rec->getLuminanceColor();
        if (smoothBehavior == SkCTFontSmoothBehavior::some) {
            // CoreGraphics smoothed text without subpixel coverage blitting goes from a gamma of
            // 2.0 for black foreground to a gamma of 1.0 for white foreground. Emulate this
            // through the mask gamma by reducing the color values to 1/2.
            color = SkColorSetRGB(SkColorGetR(color) * 1/2,
                                  SkColorGetG(color) * 1/2,
                                  SkColorGetB(color) * 1/2);
        } else if (smoothBehavior == SkCTFontSmoothBehavior::subpixel) {
            // CoreGraphics smoothed text with subpixel coverage blitting goes from a gamma of
            // 2.0 for black foreground to a gamma of ~1.4? for white foreground. Emulate this
            // through the mask gamma by reducing the color values to 3/4.
            color = SkColorSetRGB(SkColorGetR(color) * 3/4,
                                  SkColorGetG(color) * 3/4,
                                  SkColorGetB(color) * 3/4);
        }
        rec->setLuminanceColor(color);

        // CoreGraphics dialates smoothed text to provide contrast.
        rec->setContrast(0);
    }
}

/** Takes ownership of the CFStringRef. */
static const char* get_str(CFStringRef ref, SkString* str) {
    if (nullptr == ref) {
        return nullptr;
    }
    SkStringFromCFString(ref, str);
    CFRelease(ref);
    return str->c_str();
}

void SkTypeface_Mac::onGetFamilyName(SkString* familyName) const {
    get_str(CTFontCopyFamilyName(fFontRef.get()), familyName);
}

bool SkTypeface_Mac::onGetPostScriptName(SkString* skPostScriptName) const {
    SkUniqueCFRef<CFStringRef> ctPostScriptName(CTFontCopyPostScriptName(fFontRef.get()));
    if (!ctPostScriptName) {
        return false;
    }
    if (skPostScriptName) {
        SkStringFromCFString(ctPostScriptName.get(), skPostScriptName);
    }
    return true;
}

void SkTypeface_Mac::onGetFontDescriptor(SkFontDescriptor* desc,
                                         bool* isLocalStream) const {
    SkString tmpStr;

    desc->setFamilyName(get_str(CTFontCopyFamilyName(fFontRef.get()), &tmpStr));
    desc->setFullName(get_str(CTFontCopyFullName(fFontRef.get()), &tmpStr));
    desc->setPostscriptName(get_str(CTFontCopyPostScriptName(fFontRef.get()), &tmpStr));
    desc->setStyle(this->fontStyle());
    *isLocalStream = fIsFromStream;
}

void SkTypeface_Mac::onCharsToGlyphs(const SkUnichar uni[], int count, SkGlyphID glyphs[]) const {
    // Undocumented behavior of CTFontGetGlyphsForCharacters with non-bmp code points:
    // When a surrogate pair is detected, the glyph index used is the index of the high surrogate.
    // It is documented that if a mapping is unavailable, the glyph will be set to 0.

    SkAutoSTMalloc<1024, UniChar> charStorage;
    const UniChar* src; // UniChar is a UTF-16 16-bit code unit.
    int srcCount;
    const SkUnichar* utf32 = reinterpret_cast<const SkUnichar*>(uni);
    UniChar* utf16 = charStorage.reset(2 * count);
    src = utf16;
    for (int i = 0; i < count; ++i) {
        utf16 += SkUTF::ToUTF16(utf32[i], utf16);
    }
    srcCount = SkToInt(utf16 - src);

    // If there are any non-bmp code points, the provided 'glyphs' storage will be inadequate.
    SkAutoSTMalloc<1024, uint16_t> glyphStorage;
    uint16_t* macGlyphs = glyphs;
    if (srcCount > count) {
        macGlyphs = glyphStorage.reset(srcCount);
    }

    CTFontGetGlyphsForCharacters(fFontRef.get(), src, macGlyphs, srcCount);

    // If there were any non-bmp, then copy and compact.
    // If all are bmp, 'glyphs' already contains the compact glyphs.
    // If some are non-bmp, copy and compact into 'glyphs'.
    if (srcCount > count) {
        SkASSERT(glyphs != macGlyphs);
        int extra = 0;
        for (int i = 0; i < count; ++i) {
            glyphs[i] = macGlyphs[i + extra];
            if (SkUTF16_IsLeadingSurrogate(src[i + extra])) {
                ++extra;
            }
        }
    } else {
        SkASSERT(glyphs == macGlyphs);
    }
}

int SkTypeface_Mac::onCountGlyphs() const {
    return SkToInt(CTFontGetGlyphCount(fFontRef.get()));
}

/** Creates a dictionary suitable for setting the axes on a CTFont. */
CTFontVariation SkCTVariationFromSkFontArguments(CTFontRef ct, const SkFontArguments& args) {
    OpszVariation opsz;
    constexpr const SkFourByteTag opszTag = SkSetFourByteTag('o','p','s','z');

    SkUniqueCFRef<CFArrayRef> ctAxes(CTFontCopyVariationAxes(ct));
    if (!ctAxes) {
        return CTFontVariation();
    }
    CFIndex axisCount = CFArrayGetCount(ctAxes.get());

    // On 10.12 and later, this only returns non-default variations.
    SkUniqueCFRef<CFDictionaryRef> oldCtVariation(CTFontCopyVariation(ct));

    const SkFontArguments::VariationPosition position = args.getVariationDesignPosition();

    SkUniqueCFRef<CFMutableDictionaryRef> newCtVariation(
            CFDictionaryCreateMutable(kCFAllocatorDefault, axisCount,
                                      &kCFTypeDictionaryKeyCallBacks,
                                      &kCFTypeDictionaryValueCallBacks));
    SkUniqueCFRef<CFMutableDictionaryRef> wrongOpszVariation;

    for (int i = 0; i < axisCount; ++i) {
        CFDictionaryRef axisInfoDict;
        if (!SkCFDynamicCast(CFArrayGetValueAtIndex(ctAxes.get(), i), &axisInfoDict, "Axis")) {
            return CTFontVariation();
        }

        int64_t tagLong;
        CFNumberRef tagNumber;
        CFTypeRef tag = CFDictionaryGetValue(axisInfoDict, kCTFontVariationAxisIdentifierKey);
        if (!SkCFNumberDynamicCast(tag, &tagLong, &tagNumber, "Axis tag")) {
            return CTFontVariation();
        }

        // The variation axes can be set to any value, but cg will effectively pin them.
        // Pin them here to normalize.
        double minDouble;
        double maxDouble;
        double defDouble;
        CFTypeRef min = CFDictionaryGetValue(axisInfoDict, kCTFontVariationAxisMinimumValueKey);
        CFTypeRef max = CFDictionaryGetValue(axisInfoDict, kCTFontVariationAxisMaximumValueKey);
        CFTypeRef def = CFDictionaryGetValue(axisInfoDict, kCTFontVariationAxisDefaultValueKey);
        if (!SkCFNumberDynamicCast(min, &minDouble, nullptr, "Axis min") ||
            !SkCFNumberDynamicCast(max, &maxDouble, nullptr, "Axis max") ||
            !SkCFNumberDynamicCast(def, &defDouble, nullptr, "Axis def"))
        {
            return CTFontVariation();
        }

        // Start with the default value.
        double value = defDouble;

        // Then the current value.
        bool haveCurrentDouble = false;
        double currentDouble = 0;
        if (oldCtVariation) {
            CFTypeRef currentNumber = CFDictionaryGetValue(oldCtVariation.get(), tagNumber);
            if (currentNumber) {
                if (!SkCFNumberDynamicCast(currentNumber, &value, nullptr, "Variation value")) {
                    return CTFontVariation();
                }
                currentDouble = value;
                haveCurrentDouble = true;
            }
        }

        // Then the requested value.
        // The position may be over specified. If there are multiple values for a given axis,
        // use the last one since that's what css-fonts-4 requires.
        for (int j = position.coordinateCount; j --> 0;) {
            if (position.coordinates[j].axis == tagLong) {
                value = SkTPin<double>(position.coordinates[j].value, minDouble, maxDouble);
                if (tagLong == opszTag) {
                    opsz.isSet = true;
                }
                break;
            }
        }
        if (tagLong == opszTag) {
            opsz.value = value;
            if (haveCurrentDouble && value == currentDouble) {
                // Calculate a value strictly in range but different from currentValue.
                double wrongOpszDouble = ((maxDouble - minDouble) / 2.0) + minDouble;
                if (wrongOpszDouble == currentDouble) {
                    wrongOpszDouble = ((maxDouble - minDouble) / 4.0) + minDouble;
                }
                wrongOpszVariation.reset(
                    CFDictionaryCreateMutable(kCFAllocatorDefault, 0,
                                              &kCFTypeDictionaryKeyCallBacks,
                                              &kCFTypeDictionaryValueCallBacks));
                SkUniqueCFRef<CFNumberRef> wrongOpszNumber(
                    CFNumberCreate(kCFAllocatorDefault, kCFNumberDoubleType, &wrongOpszDouble));
                CFDictionarySetValue(wrongOpszVariation.get(), tagNumber, wrongOpszNumber.get());
            }
        }
        SkUniqueCFRef<CFNumberRef> valueNumber(
            CFNumberCreate(kCFAllocatorDefault, kCFNumberDoubleType, &value));
        CFDictionaryAddValue(newCtVariation.get(), tagNumber, valueNumber.get());
    }
    return { SkUniqueCFRef<CFDictionaryRef>(std::move(newCtVariation)),
             SkUniqueCFRef<CFDictionaryRef>(std::move(wrongOpszVariation)),
             opsz };
}

sk_sp<SkTypeface> SkTypeface_Mac::onMakeClone(const SkFontArguments& args) const {
    CTFontVariation ctVariation = SkCTVariationFromSkFontArguments(fFontRef.get(), args);

    SkUniqueCFRef<CTFontRef> ctVariant;
    if (ctVariation.variation) {
        SkUniqueCFRef<CFMutableDictionaryRef> attributes(
                CFDictionaryCreateMutable(kCFAllocatorDefault, 0,
                                          &kCFTypeDictionaryKeyCallBacks,
                                          &kCFTypeDictionaryValueCallBacks));

        CTFontRef ctFont = fFontRef.get();
        SkUniqueCFRef<CTFontRef> wrongOpszFont;
        if (ctVariation.wrongOpszVariation) {
            // On macOS 11 cloning a system font with an opsz axis and not changing the
            // value of the opsz axis (either by setting it to the same value or not
            // specifying it at all) when setting a variation causes the variation to
            // be set but the cloned font will still compare CFEqual to the original
            // font. Work around this by setting the opsz to something which isn't the
            // desired value before setting the entire desired variation.
            //
            // A similar issue occurs with fonts from data on macOS 10.15 and the same
            // work around seems to apply. This is less noticeable though since CFEqual
            // isn't used on these fonts.
            CFDictionarySetValue(attributes.get(),
                                 kCTFontVariationAttribute, ctVariation.wrongOpszVariation.get());
            SkUniqueCFRef<CTFontDescriptorRef> varDesc(
                CTFontDescriptorCreateWithAttributes(attributes.get()));
            wrongOpszFont.reset(CTFontCreateCopyWithAttributes(ctFont, 0, nullptr, varDesc.get()));
            ctFont = wrongOpszFont.get();
        }

        CFDictionarySetValue(attributes.get(),
                             kCTFontVariationAttribute, ctVariation.variation.get());
        SkUniqueCFRef<CTFontDescriptorRef> varDesc(
                CTFontDescriptorCreateWithAttributes(attributes.get()));
        ctVariant.reset(CTFontCreateCopyWithAttributes(ctFont, 0, nullptr, varDesc.get()));
    } else {
        ctVariant.reset((CTFontRef)CFRetain(fFontRef.get()));
    }
    if (!ctVariant) {
        return nullptr;
    }

    return SkTypeface_Mac::Make(std::move(ctVariant), ctVariation.opsz,
                                fStream ? fStream->duplicate() : nullptr);
}

int SkTypeface_Mac::onGetVariationDesignParameters(SkFontParameters::Variation::Axis parameters[],
                                                   int parameterCount) const
{
    SkUniqueCFRef<CFArrayRef> ctAxes(CTFontCopyVariationAxes(fFontRef.get()));
    if (!ctAxes) {
        return -1;
    }
    CFIndex axisCount = CFArrayGetCount(ctAxes.get());

    if (!parameters || parameterCount < axisCount) {
        return axisCount;
    }

    // Added in 10.13
    static CFStringRef* kCTFontVariationAxisHiddenKeyPtr =
            static_cast<CFStringRef*>(dlsym(RTLD_DEFAULT, "kCTFontVariationAxisHiddenKey"));

    for (int i = 0; i < axisCount; ++i) {
        CFDictionaryRef axisInfoDict;
        if (!SkCFDynamicCast(CFArrayGetValueAtIndex(ctAxes.get(), i), &axisInfoDict, "Axis")) {
            return -1;
        }

        int64_t tagLong;
        CFTypeRef tag = CFDictionaryGetValue(axisInfoDict, kCTFontVariationAxisIdentifierKey);
        if (!SkCFNumberDynamicCast(tag, &tagLong, nullptr, "Axis tag")) {
            return -1;
        }

        double minDouble;
        double maxDouble;
        double defDouble;
        CFTypeRef min = CFDictionaryGetValue(axisInfoDict, kCTFontVariationAxisMinimumValueKey);
        CFTypeRef max = CFDictionaryGetValue(axisInfoDict, kCTFontVariationAxisMaximumValueKey);
        CFTypeRef def = CFDictionaryGetValue(axisInfoDict, kCTFontVariationAxisDefaultValueKey);
        if (!SkCFNumberDynamicCast(min, &minDouble, nullptr, "Axis min") ||
            !SkCFNumberDynamicCast(max, &maxDouble, nullptr, "Axis max") ||
            !SkCFNumberDynamicCast(def, &defDouble, nullptr, "Axis def"))
        {
            return -1;
        }

        SkFontParameters::Variation::Axis& skAxis = parameters[i];
        skAxis.tag = tagLong;
        skAxis.min = minDouble;
        skAxis.max = maxDouble;
        skAxis.def = defDouble;
        skAxis.setHidden(false);
        if (kCTFontVariationAxisHiddenKeyPtr) {
            CFTypeRef hidden = CFDictionaryGetValue(axisInfoDict,*kCTFontVariationAxisHiddenKeyPtr);
            if (hidden) {
                // At least macOS 11 Big Sur Beta 4 uses CFNumberRef instead of CFBooleanRef.
                // https://crbug.com/1113444
                CFBooleanRef hiddenBoolean;
                int hiddenInt;
                if (SkCFDynamicCast(hidden, &hiddenBoolean, nullptr)) {
                    skAxis.setHidden(CFBooleanGetValue(hiddenBoolean));
                } else if (SkCFNumberDynamicCast(hidden, &hiddenInt, nullptr, "Axis hidden")) {
                    skAxis.setHidden(hiddenInt);
                } else {
                    return -1;
                }
            }
        }
    }
    return axisCount;
}

#endif<|MERGE_RESOLUTION|>--- conflicted
+++ resolved
@@ -46,7 +46,6 @@
 #include "src/core/SkMask.h"
 #include "src/core/SkScalerContext.h"
 #include "src/core/SkTypefaceCache.h"
-#include "src/core/SkUtils.h"
 #include "src/ports/SkScalerContext_mac_ct.h"
 #include "src/ports/SkTypeface_mac_ct.h"
 #include "src/sfnt/SkOTTableTypes.h"
@@ -177,15 +176,15 @@
 }
 
 SkUniqueCFRef<CTFontRef> SkCTFontCreateExactCopy(CTFontRef baseFont, CGFloat textSize,
-                                                 OpszVariation opsz)
+                                                 OpszVariation opszVariation)
 {
     SkUniqueCFRef<CFMutableDictionaryRef> attr(
     CFDictionaryCreateMutable(kCFAllocatorDefault, 0,
                               &kCFTypeDictionaryKeyCallBacks,
                               &kCFTypeDictionaryValueCallBacks));
 
-    if (opsz.isSet) {
-        add_opsz_attr(attr.get(), opsz.value);
+    if (opszVariation.isSet) {
+        add_opsz_attr(attr.get(), opszVariation.value);
     } else {
         // On (at least) 10.10 though 10.14 the default system font was SFNSText/SFNSDisplay.
         // The CTFont is backed by both; optical size < 20 means SFNSText else SFNSDisplay.
@@ -776,8 +775,6 @@
     return fStream->duplicate();
 }
 
-<<<<<<< HEAD
-=======
 std::unique_ptr<SkStreamAsset> SkTypeface_Mac::onOpenExistingStream(int* ttcIndex) const {
     *ttcIndex = 0;
     return fStream ? fStream->duplicate() : nullptr;
@@ -805,7 +802,6 @@
     return has_table(fFontRef.get(), cpalTag);
 }
 
->>>>>>> 614a3d7a
 int SkTypeface_Mac::onGetVariationDesignPosition(
         SkFontArguments::VariationPosition::Coordinate coordinates[], int coordinateCount) const
 {
@@ -1124,7 +1120,7 @@
         int extra = 0;
         for (int i = 0; i < count; ++i) {
             glyphs[i] = macGlyphs[i + extra];
-            if (SkUTF16_IsLeadingSurrogate(src[i + extra])) {
+            if (SkUTF::IsLeadingSurrogateUTF16(src[i + extra])) {
                 ++extra;
             }
         }
