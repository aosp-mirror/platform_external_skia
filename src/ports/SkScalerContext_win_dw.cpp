--- conflicted
+++ resolved
@@ -42,25 +42,63 @@
 #include <dwrite_1.h>
 #include <dwrite_3.h>
 
+namespace {
+
 /* Note:
  * In versions 8 and 8.1 of Windows, some calls in DWrite are not thread safe.
- * The mutex returned from get_dwrite_factory_mutex() protects the calls that are
+ * The mutex returned from maybe_dw_mutex protects the calls that are
  * problematic.
  */
-static SkSharedMutex& get_dwrite_factory_mutex() {
+static SkSharedMutex* maybe_dw_mutex(DWriteFontTypeface& typeface) {
     static SkSharedMutex mutex;
-    return mutex;
-}
-
-typedef SkAutoSharedMutexExclusive Exclusive;
-typedef SkAutoSharedMutexShared Shared;
+    return typeface.fDWriteFontFace4 ? nullptr : &mutex;
+}
+
+class SK_SCOPED_CAPABILITY Exclusive {
+public:
+    explicit Exclusive(SkSharedMutex* maybe_lock) SK_ACQUIRE(*maybe_lock)
+        : fLock(maybe_lock) {
+        if (fLock) {
+            fLock->acquire();
+        }
+    }
+    ~Exclusive() SK_RELEASE_CAPABILITY() {
+        if (fLock) {
+            fLock->release();
+        }
+    }
+
+private:
+    SkSharedMutex* fLock;
+};
+class SK_SCOPED_CAPABILITY Shared {
+public:
+    explicit Shared(SkSharedMutex* maybe_lock) SK_ACQUIRE_SHARED(*maybe_lock)
+        : fLock(maybe_lock)  {
+        if (fLock) {
+            fLock->acquireShared();
+        }
+    }
+
+    // You would think this should be SK_RELEASE_SHARED_CAPABILITY, but SK_SCOPED_CAPABILITY
+    // doesn't fully understand the difference between shared and exclusive.
+    // Please review https://reviews.llvm.org/D52578 for more information.
+    ~Shared() SK_RELEASE_CAPABILITY() {
+        if (fLock) {
+            fLock->releaseShared();
+        }
+    }
+
+private:
+    SkSharedMutex* fLock;
+};
 
 static bool isLCD(const SkScalerContextRec& rec) {
     return SkMask::kLCD16_Format == rec.fMaskFormat;
 }
 
 static bool is_hinted(DWriteFontTypeface* typeface) {
-    Exclusive l(get_dwrite_factory_mutex());
+    Exclusive l(maybe_dw_mutex(*typeface));
     AutoTDWriteTable<SkOTTableMaximumProfile> maxp(typeface->fDWriteFontFace.get());
     if (!maxp.fExists) {
         return false;
@@ -131,7 +169,7 @@
 }
 
 static bool has_bitmap_strike(DWriteFontTypeface* typeface, GaspRange range) {
-    Exclusive l(get_dwrite_factory_mutex());
+    Exclusive l(maybe_dw_mutex(*typeface));
     {
         AutoTDWriteTable<SkOTTableEmbeddedBitmapLocation> eblc(typeface->fDWriteFontFace.get());
         if (!eblc.fExists) {
@@ -215,6 +253,8 @@
            (both_zero(rec.fPost2x2[0][1], rec.fPost2x2[1][0]) ||
             both_zero(rec.fPost2x2[0][0], rec.fPost2x2[1][1]));
 }
+
+}  //namespace
 
 SkScalerContext_DW::SkScalerContext_DW(sk_sp<DWriteFontTypeface> typefaceRef,
                                        const SkScalerContextEffects& effects,
@@ -384,8 +424,8 @@
 bool SkScalerContext_DW::generateAdvance(SkGlyph* glyph) {
     glyph->fAdvanceX = 0;
     glyph->fAdvanceY = 0;
-
     uint16_t glyphId = glyph->getGlyphID();
+    DWriteFontTypeface* typeface = this->getDWriteTypeface();
 
     // DirectWrite treats all out of bounds glyph ids as having the same data as glyph 0.
     // For consistency with all other backends, treat out of range glyph ids as an error.
@@ -398,8 +438,8 @@
     if (DWRITE_MEASURING_MODE_GDI_CLASSIC == fMeasuringMode ||
         DWRITE_MEASURING_MODE_GDI_NATURAL == fMeasuringMode)
     {
-        Exclusive l(get_dwrite_factory_mutex());
-        HRBM(this->getDWriteTypeface()->fDWriteFontFace->GetGdiCompatibleGlyphMetrics(
+        Exclusive l(maybe_dw_mutex(*typeface));
+        HRBM(typeface->fDWriteFontFace->GetGdiCompatibleGlyphMetrics(
                  fTextSizeMeasure,
                  1.0f, // pixelsPerDip
                  // This parameter does not act like the lpmat2 parameter to GetGlyphOutlineW.
@@ -410,15 +450,15 @@
                  &gm),
              "Could not get gdi compatible glyph metrics.");
     } else {
-        Exclusive l(get_dwrite_factory_mutex());
-        HRBM(this->getDWriteTypeface()->fDWriteFontFace->GetDesignGlyphMetrics(&glyphId, 1, &gm),
+        Exclusive l(maybe_dw_mutex(*typeface));
+        HRBM(typeface->fDWriteFontFace->GetDesignGlyphMetrics(&glyphId, 1, &gm),
              "Could not get design metrics.");
     }
 
     DWRITE_FONT_METRICS dwfm;
     {
-        Shared l(get_dwrite_factory_mutex());
-        this->getDWriteTypeface()->fDWriteFontFace->GetMetrics(&dwfm);
+        Shared l(maybe_dw_mutex(*typeface));
+        typeface->fDWriteFontFace->GetMetrics(&dwfm);
     }
     SkScalar advanceX = fTextSizeMeasure * gm.advanceWidth / dwfm.designUnitsPerEm;
 
@@ -442,6 +482,8 @@
                                            DWRITE_TEXTURE_TYPE textureType,
                                            RECT* bbox)
 {
+    DWriteFontTypeface* typeface = this->getDWriteTypeface();
+
     //Measure raster size.
     fXform.dx = SkFixedToFloat(glyph->getSubXFixed());
     fXform.dy = SkFixedToFloat(glyph->getSubYFixed());
@@ -457,7 +499,7 @@
     DWRITE_GLYPH_RUN run;
     run.glyphCount = 1;
     run.glyphAdvances = &advance;
-    run.fontFace = this->getDWriteTypeface()->fDWriteFontFace.get();
+    run.fontFace = typeface->fDWriteFontFace.get();
     run.fontEmSize = SkScalarToFloat(fTextSizeRender);
     run.bidiLevel = 0;
     run.glyphIndices = &glyphId;
@@ -466,13 +508,13 @@
 
     SkTScopedComPtr<IDWriteGlyphRunAnalysis> glyphRunAnalysis;
     {
-        Exclusive l(get_dwrite_factory_mutex());
+        Exclusive l(maybe_dw_mutex(*typeface));
         // IDWriteFactory2::CreateGlyphRunAnalysis is very bad at aliased glyphs.
-        if (this->getDWriteTypeface()->fFactory2 &&
+        if (typeface->fFactory2 &&
                 (fGridFitMode == DWRITE_GRID_FIT_MODE_DISABLED ||
                  fAntiAliasMode == DWRITE_TEXT_ANTIALIAS_MODE_GRAYSCALE))
         {
-            HRM(this->getDWriteTypeface()->fFactory2->CreateGlyphRunAnalysis(
+            HRM(typeface->fFactory2->CreateGlyphRunAnalysis(
                     &run,
                     &fXform,
                     renderingMode,
@@ -484,7 +526,7 @@
                     &glyphRunAnalysis),
                 "Could not create DW2 glyph run analysis.");
         } else {
-            HRM(this->getDWriteTypeface()->fFactory->CreateGlyphRunAnalysis(&run,
+            HRM(typeface->fFactory->CreateGlyphRunAnalysis(&run,
                     1.0f, // pixelsPerDip,
                     &fXform,
                     renderingMode,
@@ -496,7 +538,7 @@
         }
     }
     {
-        Shared l(get_dwrite_factory_mutex());
+        Shared l(maybe_dw_mutex(*typeface));
         HRM(glyphRunAnalysis->GetAlphaTextureBounds(textureType, bbox),
             "Could not get texture bounds.");
     }
@@ -504,6 +546,9 @@
 }
 
 bool SkScalerContext_DW::isColorGlyph(const SkGlyph& glyph) {
+    // One would think that with newer DirectWrite that this could be like isPngGlyph
+    // except test for DWRITE_GLYPH_IMAGE_FORMATS_COLR, but that doesn't seem to work.
+
     SkTScopedComPtr<IDWriteColorGlyphRunEnumerator> colorLayer;
     return getColorGlyphRun(glyph, &colorLayer);
 }
@@ -549,24 +594,26 @@
     return true;
 }
 
-void SkScalerContext_DW::generateColorMetrics(SkGlyph* glyph) {
+bool SkScalerContext_DW::generateColorMetrics(SkGlyph* glyph) {
     SkTScopedComPtr<IDWriteColorGlyphRunEnumerator> colorLayers;
-    HRVM(getColorGlyphRun(*glyph, &colorLayers), "Could not get color glyph run");
+    if (!getColorGlyphRun(*glyph, &colorLayers)) {
+        return false;
+    }
     SkASSERT(colorLayers.get());
 
     SkRect bounds = SkRect::MakeEmpty();
     BOOL hasNextRun = FALSE;
     while (SUCCEEDED(colorLayers->MoveNext(&hasNextRun)) && hasNextRun) {
         const DWRITE_COLOR_GLYPH_RUN* colorGlyph;
-        HRVM(colorLayers->GetCurrentRun(&colorGlyph), "Could not get current color glyph run");
+        HRBM(colorLayers->GetCurrentRun(&colorGlyph), "Could not get current color glyph run");
 
         SkPath path;
         SkTScopedComPtr<IDWriteGeometrySink> geometryToPath;
-        HRVM(SkDWriteGeometrySink::Create(&path, &geometryToPath),
+        HRBM(SkDWriteGeometrySink::Create(&path, &geometryToPath),
             "Could not create geometry to path converter.");
         {
-            Exclusive l(get_dwrite_factory_mutex());
-            HRVM(colorGlyph->glyphRun.fontFace->GetGlyphRunOutline(
+            Exclusive l(maybe_dw_mutex(*this->getDWriteTypeface()));
+            HRBM(colorGlyph->glyphRun.fontFace->GetGlyphRunOutline(
                     colorGlyph->glyphRun.fontEmSize,
                     colorGlyph->glyphRun.glyphIndices,
                     colorGlyph->glyphRun.glyphAdvances,
@@ -592,6 +639,7 @@
     glyph->fHeight = ibounds.fBottom - ibounds.fTop;
     glyph->fLeft = ibounds.fLeft;
     glyph->fTop = ibounds.fTop;
+    return true;
 }
 
 namespace {
@@ -611,15 +659,14 @@
 }
 }
 
-void SkScalerContext_DW::generatePngMetrics(SkGlyph* glyph) {
+bool SkScalerContext_DW::generatePngMetrics(SkGlyph* glyph) {
     SkASSERT(isPngGlyph(*glyph));
-    SkASSERT(glyph->fMaskFormat == SkMask::Format::kARGB32_Format);
     SkASSERT(this->getDWriteTypeface()->fDWriteFontFace4);
 
     IDWriteFontFace4* fontFace4 = this->getDWriteTypeface()->fDWriteFontFace4.get();
     DWRITE_GLYPH_IMAGE_DATA glyphData;
     void* glyphDataContext;
-    HRVM(fontFace4->GetGlyphImageData(glyph->getGlyphID(),
+    HRBM(fontFace4->GetGlyphImageData(glyph->getGlyphID(),
                                       fTextSizeRender,
                                       DWRITE_GLYPH_IMAGE_FORMATS_PNG,
                                       &glyphData,
@@ -634,7 +681,7 @@
 
     std::unique_ptr<SkCodec> codec = SkCodec::MakeFromData(std::move(data));
     if (!codec) {
-        return;
+        return false;
     }
 
     SkImageInfo info = codec->getInfo();
@@ -658,10 +705,10 @@
     glyph->fHeight = bounds.height();
     glyph->fLeft = bounds.left();
     glyph->fTop = bounds.top();
-    return;
-}
-
-void SkScalerContext_DW::generateMetrics(SkGlyph* glyph) {
+    return true;
+}
+
+void SkScalerContext_DW::generateMetrics(SkGlyph* glyph, SkArenaAlloc* alloc) {
 
      // GetAlphaTextureBounds succeeds but sometimes returns empty bounds like
      // { 0x80000000, 0x80000000, 0x80000000, 0x80000000 }
@@ -690,23 +737,11 @@
     glyph->fHeight = 0;
     glyph->fLeft = 0;
     glyph->fTop = 0;
-    glyph->fMaskFormat = fRec.fMaskFormat;
 
     if (!this->generateAdvance(glyph)) {
         return;
     }
 
-<<<<<<< HEAD
-    if (fIsColorFont && isColorGlyph(*glyph)) {
-        glyph->fMaskFormat = SkMask::kARGB32_Format;
-        generateColorMetrics(glyph);
-        return;
-    }
-
-    if (fIsColorFont && isPngGlyph(*glyph)) {
-        glyph->fMaskFormat = SkMask::kARGB32_Format;
-        generatePngMetrics(glyph);
-=======
     DWriteFontTypeface* typeface = this->getDWriteTypeface();
     if (typeface->fIsColorFont && isColorGlyph(*glyph) && generateColorMetrics(glyph)) {
         glyph->fMaskFormat = SkMask::kARGB32_Format;
@@ -717,7 +752,6 @@
     if (typeface->fIsColorFont && isPngGlyph(*glyph) && generatePngMetrics(glyph)) {
         glyph->fMaskFormat = SkMask::kARGB32_Format;
         glyph->setPath(alloc, nullptr, false);
->>>>>>> a7863ec8
         return;
     }
 
@@ -934,6 +968,8 @@
                                            DWRITE_RENDERING_MODE renderingMode,
                                            DWRITE_TEXTURE_TYPE textureType)
 {
+    DWriteFontTypeface* typeface = this->getDWriteTypeface();
+
     int sizeNeeded = glyph.width() * glyph.height();
     if (DWRITE_TEXTURE_CLEARTYPE_3x1 == textureType) {
         sizeNeeded *= 3;
@@ -968,7 +1004,7 @@
     {
         SkTScopedComPtr<IDWriteGlyphRunAnalysis> glyphRunAnalysis;
         {
-            Exclusive l(get_dwrite_factory_mutex());
+            Exclusive l(maybe_dw_mutex(*typeface));
             // IDWriteFactory2::CreateGlyphRunAnalysis is very bad at aliased glyphs.
             if (this->getDWriteTypeface()->fFactory2 &&
                     (fGridFitMode == DWRITE_GRID_FIT_MODE_DISABLED ||
@@ -1004,7 +1040,7 @@
         bbox.right = glyph.left() + glyph.width();
         bbox.bottom = glyph.top() + glyph.height();
         {
-            Shared l(get_dwrite_factory_mutex());
+            Shared l(maybe_dw_mutex(*typeface));
             HRNM(glyphRunAnalysis->CreateAlphaTexture(textureType,
                     &bbox,
                     fBits.begin(),
@@ -1021,17 +1057,6 @@
         SK_ABORT("Could not get color layers");
         return;
     }
-<<<<<<< HEAD
-    SkRasterClip rc(SkIRect::MakeWH(glyph.width(), glyph.height()));
-    SkDraw draw;
-    draw.fDst = SkPixmap(SkImageInfo::MakeN32(glyph.width(), glyph.height(), kPremul_SkAlphaType),
-                         glyph.fImage,
-                         glyph.rowBytesUsingFormat(SkMask::Format::kARGB32_Format));
-    SkSimpleMatrixProvider matrixProvider(matrix);
-    draw.fMatrixProvider = &matrixProvider;
-    draw.fRC = &rc;
-=======
->>>>>>> a7863ec8
 
     SkPaint paint;
     paint.setAntiAlias(fRenderingMode != DWRITE_RENDERING_MODE_ALIASED);
@@ -1065,7 +1090,7 @@
         HRVM(SkDWriteGeometrySink::Create(&path, &geometryToPath),
              "Could not create geometry to path converter.");
         {
-            Exclusive l(get_dwrite_factory_mutex());
+            Exclusive l(maybe_dw_mutex(*this->getDWriteTypeface()));
             HRVM(colorGlyph->glyphRun.fontFace->GetGlyphRunOutline(
                      colorGlyph->glyphRun.fontEmSize,
                      colorGlyph->glyphRun.glyphIndices,
@@ -1215,22 +1240,24 @@
     }
 }
 
-bool SkScalerContext_DW::generatePath(SkGlyphID glyph, SkPath* path) {
+bool SkScalerContext_DW::generatePath(const SkGlyph& glyph, SkPath* path) {
     SkASSERT(path);
     path->reset();
 
+    SkGlyphID glyphID = glyph.getGlyphID();
+
     // DirectWrite treats all out of bounds glyph ids as having the same data as glyph 0.
     // For consistency with all other backends, treat out of range glyph ids as an error.
-    if (fGlyphCount <= glyph) {
+    if (fGlyphCount <= glyphID) {
         return false;
     }
 
     SkTScopedComPtr<IDWriteGeometrySink> geometryToPath;
     HRBM(SkDWriteGeometrySink::Create(path, &geometryToPath),
          "Could not create geometry to path converter.");
-    UINT16 glyphId = SkTo<UINT16>(glyph);
-    {
-        Exclusive l(get_dwrite_factory_mutex());
+    UINT16 glyphId = SkTo<UINT16>(glyphID);
+    {
+        Exclusive l(maybe_dw_mutex(*this->getDWriteTypeface()));
         //TODO: convert to<->from DIUs? This would make a difference if hinting.
         //It may not be needed, it appears that DirectWrite only hints at em size.
         HRBM(this->getDWriteTypeface()->fDWriteFontFace->GetGlyphRunOutline(
