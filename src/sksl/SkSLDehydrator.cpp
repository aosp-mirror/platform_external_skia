/*
 * Copyright 2020 Google LLC
 *
 * Use of this source code is governed by a BSD-style license that can be
 * found in the LICENSE file.
 */

#include "src/sksl/SkSLDehydrator.h"

#include <map>

#include "include/private/SkSLProgramElement.h"
#include "include/private/SkSLStatement.h"
#include "include/private/SkSLSymbol.h"
#include "src/sksl/SkSLRehydrator.h"
#include "src/sksl/ir/SkSLBinaryExpression.h"
#include "src/sksl/ir/SkSLBreakStatement.h"
#include "src/sksl/ir/SkSLConstructor.h"
#include "src/sksl/ir/SkSLConstructorArray.h"
#include "src/sksl/ir/SkSLConstructorCompound.h"
#include "src/sksl/ir/SkSLConstructorCompoundCast.h"
#include "src/sksl/ir/SkSLConstructorDiagonalMatrix.h"
#include "src/sksl/ir/SkSLConstructorMatrixResize.h"
#include "src/sksl/ir/SkSLConstructorScalarCast.h"
#include "src/sksl/ir/SkSLConstructorSplat.h"
#include "src/sksl/ir/SkSLConstructorStruct.h"
#include "src/sksl/ir/SkSLContinueStatement.h"
#include "src/sksl/ir/SkSLDiscardStatement.h"
#include "src/sksl/ir/SkSLDoStatement.h"
#include "src/sksl/ir/SkSLEnum.h"
#include "src/sksl/ir/SkSLExpressionStatement.h"
#include "src/sksl/ir/SkSLField.h"
#include "src/sksl/ir/SkSLFieldAccess.h"
#include "src/sksl/ir/SkSLForStatement.h"
#include "src/sksl/ir/SkSLFunctionCall.h"
#include "src/sksl/ir/SkSLFunctionDeclaration.h"
#include "src/sksl/ir/SkSLFunctionDefinition.h"
#include "src/sksl/ir/SkSLIfStatement.h"
#include "src/sksl/ir/SkSLIndexExpression.h"
#include "src/sksl/ir/SkSLInlineMarker.h"
#include "src/sksl/ir/SkSLIntLiteral.h"
#include "src/sksl/ir/SkSLInterfaceBlock.h"
#include "src/sksl/ir/SkSLPostfixExpression.h"
#include "src/sksl/ir/SkSLPrefixExpression.h"
#include "src/sksl/ir/SkSLReturnStatement.h"
#include "src/sksl/ir/SkSLSetting.h"
#include "src/sksl/ir/SkSLStructDefinition.h"
#include "src/sksl/ir/SkSLSwitchCase.h"
#include "src/sksl/ir/SkSLSwitchStatement.h"
#include "src/sksl/ir/SkSLSwizzle.h"
#include "src/sksl/ir/SkSLSymbolAlias.h"
#include "src/sksl/ir/SkSLSymbolTable.h"
#include "src/sksl/ir/SkSLTernaryExpression.h"
#include "src/sksl/ir/SkSLUnresolvedFunction.h"
#include "src/sksl/ir/SkSLVarDeclarations.h"
#include "src/sksl/ir/SkSLVariable.h"

#ifdef SKSL_STANDALONE

namespace SkSL {

static constexpr int HEADER_SIZE = 2;

class AutoDehydratorSymbolTable {
public:
    AutoDehydratorSymbolTable(Dehydrator* dehydrator, const std::shared_ptr<SymbolTable>& symbols)
        : fDehydrator(dehydrator) {
        dehydrator->fSymbolMap.emplace_back();
        if (symbols) {
            dehydrator->write(*symbols);
        } else {
            dehydrator->writeCommand(Rehydrator::kVoid_Command);
        }
    }

    ~AutoDehydratorSymbolTable() {
        fDehydrator->fSymbolMap.pop_back();
    }

private:
    Dehydrator* fDehydrator;
};

void Dehydrator::write(Layout l) {
    if (l == Layout()) {
        this->writeCommand(Rehydrator::kDefaultLayout_Command);
    } else if (l == Layout::builtin(l.fBuiltin)) {
        this->writeCommand(Rehydrator::kBuiltinLayout_Command);
        this->writeS16(l.fBuiltin);
    } else {
        this->writeCommand(Rehydrator::kLayout_Command);
        fBody.write32(l.fFlags);
        this->writeS8(l.fLocation);
        this->writeS8(l.fOffset);
        this->writeS8(l.fBinding);
        this->writeS8(l.fIndex);
        this->writeS8(l.fSet);
        this->writeS16(l.fBuiltin);
        this->writeS8(l.fInputAttachmentIndex);
        this->writeS8(l.fPrimitive);
        this->writeS8(l.fMaxVertices);
        this->writeS8(l.fInvocations);
        this->write(l.fWhen);
        this->writeS8((int) l.fCType);
    }
}

void Dehydrator::write(Modifiers m) {
    if (m == Modifiers()) {
        this->writeCommand(Rehydrator::kDefaultModifiers_Command);
    } else {
        if (m.fFlags <= 255) {
            this->writeCommand(Rehydrator::kModifiers8Bit_Command);
            this->write(m.fLayout);
            this->writeU8(m.fFlags);
        } else {
            this->writeCommand(Rehydrator::kModifiers_Command);
            this->write(m.fLayout);
            this->writeS32(m.fFlags);
        }
    }
}

void Dehydrator::write(StringFragment s) {
    this->write(String(s));
}

void Dehydrator::write(String s) {
    auto found = fStrings.find(s);
    int offset;
    if (found == fStrings.end()) {
        offset = fStringBuffer.str().length() + HEADER_SIZE;
        fStrings.insert({ s, offset });
        SkASSERT(s.length() <= 255);
        fStringBreaks.add(fStringBuffer.bytesWritten());
        fStringBuffer.write8(s.length());
        fStringBuffer.writeString(s);
    } else {
        offset = found->second;
    }
    this->writeU16(offset);
}

void Dehydrator::write(const Symbol& s) {
    uint16_t id = this->symbolId(&s, false);
    if (id) {
        this->writeCommand(Rehydrator::kSymbolRef_Command);
        this->writeU16(id);
        return;
    }
    switch (s.kind()) {
        case Symbol::Kind::kFunctionDeclaration: {
            const FunctionDeclaration& f = s.as<FunctionDeclaration>();
            this->writeCommand(Rehydrator::kFunctionDeclaration_Command);
            this->writeId(&f);
            this->write(f.modifiers());
            this->write(f.name());
            this->writeU8(f.parameters().size());
            for (const Variable* p : f.parameters()) {
                this->writeU16(this->symbolId(p));
            }
            this->write(f.returnType());
            break;
        }
        case Symbol::Kind::kSymbolAlias: {
            const SymbolAlias& alias = s.as<SymbolAlias>();
            this->writeCommand(Rehydrator::kSymbolAlias_Command);
            this->writeId(&alias);
            this->write(alias.name());
            this->write(*alias.origSymbol());
            break;
        }
        case Symbol::Kind::kUnresolvedFunction: {
            const UnresolvedFunction& f = s.as<UnresolvedFunction>();
            this->writeCommand(Rehydrator::kUnresolvedFunction_Command);
            this->writeId(&f);
            this->writeU8(f.functions().size());
            for (const FunctionDeclaration* funcDecl : f.functions()) {
                this->write(*funcDecl);
            }
            break;
        }
        case Symbol::Kind::kType: {
            const Type& t = s.as<Type>();
            switch (t.typeKind()) {
                case Type::TypeKind::kArray:
                    this->writeCommand(Rehydrator::kArrayType_Command);
                    this->writeId(&t);
                    this->write(t.componentType());
                    this->writeS8(t.columns());
                    break;
                case Type::TypeKind::kEnum:
                    this->writeCommand(Rehydrator::kEnumType_Command);
                    this->writeId(&t);
                    this->write(t.name());
                    break;
                case Type::TypeKind::kStruct:
                    this->writeCommand(Rehydrator::kStructType_Command);
                    this->writeId(&t);
                    this->write(t.name());
                    this->writeU8(t.fields().size());
                    for (const Type::Field& f : t.fields()) {
                        this->write(f.fModifiers);
                        this->write(f.fName);
                        this->write(*f.fType);
                    }
                    break;
                default:
                    this->writeCommand(Rehydrator::kSystemType_Command);
                    this->writeId(&t);
                    this->write(t.name());
            }
            break;
        }
        case Symbol::Kind::kVariable: {
            const Variable& v = s.as<Variable>();
            this->writeCommand(Rehydrator::kVariable_Command);
            this->writeId(&v);
            this->write(v.modifiers());
            this->write(v.name());
            this->write(v.type());
            this->writeU8((int8_t) v.storage());
            break;
        }
        case Symbol::Kind::kField: {
            const Field& f = s.as<Field>();
            this->writeCommand(Rehydrator::kField_Command);
            this->writeU16(this->symbolId(&f.owner()));
            this->writeU8(f.fieldIndex());
            break;
        }
        case Symbol::Kind::kExternal:
            SkASSERT(false);
            break;
    }
}

void Dehydrator::write(const SymbolTable& symbols) {
    this->writeCommand(Rehydrator::kSymbolTable_Command);
    this->writeU16(symbols.fOwnedSymbols.size());
    for (const std::unique_ptr<const Symbol>& s : symbols.fOwnedSymbols) {
        this->write(*s);
    }
    this->writeU16(symbols.fSymbols.count());
    std::map<StringFragment, const Symbol*> ordered;
    symbols.foreach([&](StringFragment name, const Symbol* symbol) {
        ordered.insert({name, symbol});
    });
    for (std::pair<StringFragment, const Symbol*> p : ordered) {
        bool found = false;
        for (size_t i = 0; i < symbols.fOwnedSymbols.size(); ++i) {
            if (symbols.fOwnedSymbols[i].get() == p.second) {
                fCommandBreaks.add(fBody.bytesWritten());
                this->writeU16(i);
                found = true;
                break;
            }
        }
        SkASSERT(found);
    }
}

void Dehydrator::writeExpressionSpan(const SkSpan<const std::unique_ptr<Expression>>& span) {
    this->writeU8(span.size());
    for (const auto& expr : span) {
        this->write(expr.get());
    }
}

void Dehydrator::write(const Expression* e) {
    if (e) {
        switch (e->kind()) {
            case Expression::Kind::kBinary: {
                const BinaryExpression& b = e->as<BinaryExpression>();
                this->writeCommand(Rehydrator::kBinary_Command);
                this->write(b.left().get());
                this->writeU8((int) b.getOperator().kind());
                this->write(b.right().get());
                break;
            }
            case Expression::Kind::kBoolLiteral: {
                const BoolLiteral& b = e->as<BoolLiteral>();
                this->writeCommand(Rehydrator::kBoolLiteral_Command);
                this->writeU8(b.value());
                break;
            }
            case Expression::Kind::kCodeString:
                SkDEBUGFAIL("shouldn't be able to receive kCodeString here");
                break;

            case Expression::Kind::kConstructorArray:
                this->writeCommand(Rehydrator::kConstructorArray_Command);
                this->write(e->type());
                this->writeExpressionSpan(e->as<ConstructorArray>().argumentSpan());
                break;

            case Expression::Kind::kConstructorCompound:
                this->writeCommand(Rehydrator::kConstructorCompound_Command);
                this->write(e->type());
                this->writeExpressionSpan(e->as<ConstructorCompound>().argumentSpan());
                break;

            case Expression::Kind::kConstructorCompoundCast:
                this->writeCommand(Rehydrator::kConstructorCompoundCast_Command);
                this->write(e->type());
                this->writeExpressionSpan(e->as<ConstructorCompoundCast>().argumentSpan());
                break;

            case Expression::Kind::kConstructorDiagonalMatrix:
                this->writeCommand(Rehydrator::kConstructorDiagonalMatrix_Command);
                this->write(e->type());
                this->writeExpressionSpan(e->as<ConstructorDiagonalMatrix>().argumentSpan());
                break;

            case Expression::Kind::kConstructorMatrixResize:
                this->writeCommand(Rehydrator::kConstructorMatrixResize_Command);
                this->write(e->type());
                this->writeExpressionSpan(e->as<ConstructorMatrixResize>().argumentSpan());
                break;

            case Expression::Kind::kConstructorScalarCast:
                this->writeCommand(Rehydrator::kConstructorScalarCast_Command);
                this->write(e->type());
                this->writeExpressionSpan(e->as<ConstructorScalarCast>().argumentSpan());
                break;

            case Expression::Kind::kConstructorSplat:
                this->writeCommand(Rehydrator::kConstructorSplat_Command);
                this->write(e->type());
                this->writeExpressionSpan(e->as<ConstructorSplat>().argumentSpan());
                break;

            case Expression::Kind::kConstructorStruct:
                this->writeCommand(Rehydrator::kConstructorStruct_Command);
                this->write(e->type());
                this->writeExpressionSpan(e->as<ConstructorStruct>().argumentSpan());
                break;

            case Expression::Kind::kExternalFunctionCall:
            case Expression::Kind::kExternalFunctionReference:
                SkDEBUGFAIL("unimplemented--not expected to be used from within an include file");
                break;

            case Expression::Kind::kFieldAccess: {
                const FieldAccess& f = e->as<FieldAccess>();
                this->writeCommand(Rehydrator::kFieldAccess_Command);
                this->write(f.base().get());
                this->writeU8(f.fieldIndex());
                this->writeU8((int8_t) f.ownerKind());
                break;
            }
            case Expression::Kind::kFloatLiteral: {
                const FloatLiteral& f = e->as<FloatLiteral>();
                this->writeCommand(Rehydrator::kFloatLiteral_Command);
                this->write(f.type());
                FloatIntUnion u;
                u.fFloat = f.value();
                this->writeS32(u.fInt);
                break;
            }
            case Expression::Kind::kFunctionCall: {
                const FunctionCall& f = e->as<FunctionCall>();
                this->writeCommand(Rehydrator::kFunctionCall_Command);
                this->write(f.type());
                this->writeId(&f.function());
                this->writeU8(f.arguments().size());
                for (const auto& a : f.arguments()) {
                    this->write(a.get());
                }
                break;
            }
            case Expression::Kind::kIndex: {
                const IndexExpression& i = e->as<IndexExpression>();
                this->writeCommand(Rehydrator::kIndex_Command);
                this->write(i.base().get());
                this->write(i.index().get());
                break;
            }
<<<<<<< HEAD
            case Expression::Kind::kIntLiteral: {
                const IntLiteral& i = e->as<IntLiteral>();
                this->writeCommand(Rehydrator::kIntLiteral_Command);
                this->write(i.type());
                this->writeS32(i.value());
=======
            case Expression::Kind::kLiteral: {
                const Literal& l = e->as<Literal>();
                if (l.type().isFloat()) {
                    float value = l.floatValue();
                    int32_t floatBits;
                    memcpy(&floatBits, &value, sizeof(floatBits));
                    this->writeCommand(Rehydrator::kFloatLiteral_Command);
                    this->write(l.type());
                    this->writeS32(floatBits);
                } else if (l.type().isBoolean()) {
                    this->writeCommand(Rehydrator::kBoolLiteral_Command);
                    this->writeU8(l.boolValue());
                } else {
                    SkASSERT(l.type().isInteger());
                    this->writeCommand(Rehydrator::kIntLiteral_Command);
                    this->write(l.type());
                    if (l.type().isUnsigned()) {
                        this->writeU32(l.intValue());
                    } else {
                        this->writeS32(l.intValue());
                    }
                }
>>>>>>> 75106ff1
                break;
            }
            case Expression::Kind::kPostfix: {
                const PostfixExpression& p = e->as<PostfixExpression>();
                this->writeCommand(Rehydrator::kPostfix_Command);
                this->writeU8((int) p.getOperator().kind());
                this->write(p.operand().get());
                break;
            }
            case Expression::Kind::kPrefix: {
                const PrefixExpression& p = e->as<PrefixExpression>();
                this->writeCommand(Rehydrator::kPrefix_Command);
                this->writeU8((int) p.getOperator().kind());
                this->write(p.operand().get());
                break;
            }
            case Expression::Kind::kSetting: {
                const Setting& s = e->as<Setting>();
                this->writeCommand(Rehydrator::kSetting_Command);
                this->write(s.name());
                break;
            }
            case Expression::Kind::kSwizzle: {
                const Swizzle& s = e->as<Swizzle>();
                this->writeCommand(Rehydrator::kSwizzle_Command);
                this->write(s.base().get());
                this->writeU8(s.components().size());
                for (int c : s.components()) {
                    this->writeU8(c);
                }
                break;
            }
            case Expression::Kind::kTernary: {
                const TernaryExpression& t = e->as<TernaryExpression>();
                this->writeCommand(Rehydrator::kTernary_Command);
                this->write(t.test().get());
                this->write(t.ifTrue().get());
                this->write(t.ifFalse().get());
                break;
            }
            case Expression::Kind::kVariableReference: {
                const VariableReference& v = e->as<VariableReference>();
                this->writeCommand(Rehydrator::kVariableReference_Command);
                this->writeId(v.variable());
                this->writeU8((int8_t) v.refKind());
                break;
            }
            case Expression::Kind::kFunctionReference:
            case Expression::Kind::kTypeReference:
                SkDEBUGFAIL("this expression shouldn't appear in finished code");
                break;
        }
    } else {
        this->writeCommand(Rehydrator::kVoid_Command);
    }
}

void Dehydrator::write(const Statement* s) {
    if (s) {
        switch (s->kind()) {
            case Statement::Kind::kBlock: {
                const Block& b = s->as<Block>();
                this->writeCommand(Rehydrator::kBlock_Command);
                AutoDehydratorSymbolTable symbols(this, b.symbolTable());
                this->writeU8(b.children().size());
                for (const std::unique_ptr<Statement>& blockStmt : b.children()) {
                    this->write(blockStmt.get());
                }
                this->writeU8(b.isScope());
                break;
            }
            case Statement::Kind::kBreak:
                this->writeCommand(Rehydrator::kBreak_Command);
                break;
            case Statement::Kind::kContinue:
                this->writeCommand(Rehydrator::kContinue_Command);
                break;
            case Statement::Kind::kDiscard:
                this->writeCommand(Rehydrator::kDiscard_Command);
                break;
            case Statement::Kind::kDo: {
                const DoStatement& d = s->as<DoStatement>();
                this->writeCommand(Rehydrator::kDo_Command);
                this->write(d.statement().get());
                this->write(d.test().get());
                break;
            }
            case Statement::Kind::kExpression: {
                const ExpressionStatement& e = s->as<ExpressionStatement>();
                this->writeCommand(Rehydrator::kExpressionStatement_Command);
                this->write(e.expression().get());
                break;
            }
            case Statement::Kind::kFor: {
                const ForStatement& f = s->as<ForStatement>();
                this->writeCommand(Rehydrator::kFor_Command);
                this->write(f.initializer().get());
                this->write(f.test().get());
                this->write(f.next().get());
                this->write(f.statement().get());
                this->write(*f.symbols());
                break;
            }
            case Statement::Kind::kIf: {
                const IfStatement& i = s->as<IfStatement>();
                this->writeCommand(Rehydrator::kIf_Command);
                this->writeU8(i.isStatic());
                this->write(i.test().get());
                this->write(i.ifTrue().get());
                this->write(i.ifFalse().get());
                break;
            }
            case Statement::Kind::kInlineMarker: {
                const InlineMarker& i = s->as<InlineMarker>();
                this->writeCommand(Rehydrator::kInlineMarker_Command);
                this->writeId(&i.function());
                break;
            }
            case Statement::Kind::kNop:
                SkDEBUGFAIL("unexpected--nop statement in finished code");
                break;
            case Statement::Kind::kReturn: {
                const ReturnStatement& r = s->as<ReturnStatement>();
                this->writeCommand(Rehydrator::kReturn_Command);
                this->write(r.expression().get());
                break;
            }
            case Statement::Kind::kSwitch: {
                const SwitchStatement& ss = s->as<SwitchStatement>();
                this->writeCommand(Rehydrator::kSwitch_Command);
                this->writeU8(ss.isStatic());
                AutoDehydratorSymbolTable symbols(this, ss.symbols());
                this->write(ss.value().get());
                this->writeU8(ss.cases().size());
                for (const std::unique_ptr<Statement>& stmt : ss.cases()) {
                    const SwitchCase& sc = stmt->as<SwitchCase>();
                    this->write(sc.value().get());
                    this->write(sc.statement().get());
                }
                break;
            }
            case Statement::Kind::kSwitchCase:
                SkDEBUGFAIL("SwitchCase statements shouldn't appear here");
                break;
            case Statement::Kind::kVarDeclaration: {
                const VarDeclaration& v = s->as<VarDeclaration>();
                this->writeCommand(Rehydrator::kVarDeclaration_Command);
                this->writeU16(this->symbolId(&v.var()));
                this->write(v.baseType());
                this->writeS8(v.arraySize());
                this->write(v.value().get());
                break;
            }
        }
    } else {
        this->writeCommand(Rehydrator::kVoid_Command);
    }
}

void Dehydrator::write(const ProgramElement& e) {
    switch (e.kind()) {
        case ProgramElement::Kind::kEnum: {
            const Enum& en = e.as<Enum>();
            this->writeCommand(Rehydrator::kEnum_Command);
            this->write(en.typeName());
            AutoDehydratorSymbolTable symbols(this, en.symbols());
            for (const std::unique_ptr<const Symbol>& s : en.symbols()->fOwnedSymbols) {
                const Variable& v = s->as<Variable>();
                SkASSERT(v.initialValue());
                const IntLiteral& i = v.initialValue()->as<IntLiteral>();
                this->writeS32(i.value());
            }
            break;
        }
        case ProgramElement::Kind::kExtension:
            SkASSERT(false);
            break;
        case ProgramElement::Kind::kFunction: {
            const FunctionDefinition& f = e.as<FunctionDefinition>();
            this->writeCommand(Rehydrator::kFunctionDefinition_Command);
            this->writeU16(this->symbolId(&f.declaration()));
            this->write(f.body().get());
            this->writeU8(f.referencedIntrinsics().size());
            std::set<uint16_t> ordered;
            for (const FunctionDeclaration* ref : f.referencedIntrinsics()) {
                ordered.insert(this->symbolId(ref));
            }
            for (uint16_t ref : ordered) {
                this->writeU16(ref);
            }
            break;
        }
        case ProgramElement::Kind::kFunctionPrototype: {
            // We don't need to emit function prototypes into the dehydrated data, because we don't
            // ever need to re-emit the intrinsics files as raw GLSL/Metal. As long as the symbols
            // exist in the symbol table, we're in good shape.
            break;
        }
        case ProgramElement::Kind::kInterfaceBlock: {
            const InterfaceBlock& i = e.as<InterfaceBlock>();
            this->writeCommand(Rehydrator::kInterfaceBlock_Command);
            this->write(i.variable());
            this->write(i.typeName());
            this->write(i.instanceName());
            this->writeS8(i.arraySize());
            break;
        }
        case ProgramElement::Kind::kModifiers:
            SkASSERT(false);
            break;
        case ProgramElement::Kind::kSection:
            SkASSERT(false);
            break;
        case ProgramElement::Kind::kStructDefinition: {
            const StructDefinition& structDef = e.as<StructDefinition>();
            this->writeCommand(Rehydrator::kStructDefinition_Command);
            this->write(structDef.type());
            break;
        }
        case ProgramElement::Kind::kGlobalVar: {
            const GlobalVarDeclaration& v = e.as<GlobalVarDeclaration>();
            this->writeCommand(Rehydrator::kVarDeclarations_Command);
            this->write(v.declaration().get());
            break;
        }
    }
}

void Dehydrator::write(const std::vector<std::unique_ptr<ProgramElement>>& elements) {
    this->writeCommand(Rehydrator::kElements_Command);
    for (const auto& e : elements) {
        this->write(*e);
    }
    this->writeCommand(Rehydrator::kElementsComplete_Command);
}

void Dehydrator::finish(OutputStream& out) {
    String stringBuffer = fStringBuffer.str();
    String commandBuffer = fBody.str();

    out.write16(fStringBuffer.str().size());
    fStringBufferStart = 2;
    out.writeString(stringBuffer);
    fCommandStart = fStringBufferStart + stringBuffer.size();
    out.writeString(commandBuffer);
}

const char* Dehydrator::prefixAtOffset(size_t byte) {
    if (byte >= fCommandStart) {
        return fCommandBreaks.contains(byte - fCommandStart) ? "\n" : "";
    }
    if (byte >= fStringBufferStart) {
        return fStringBreaks.contains(byte - fStringBufferStart) ? "\n" : "";
    }
    return "";
}

} // namespace

#endif<|MERGE_RESOLUTION|>--- conflicted
+++ resolved
@@ -17,6 +17,7 @@
 #include "src/sksl/ir/SkSLBreakStatement.h"
 #include "src/sksl/ir/SkSLConstructor.h"
 #include "src/sksl/ir/SkSLConstructorArray.h"
+#include "src/sksl/ir/SkSLConstructorArrayCast.h"
 #include "src/sksl/ir/SkSLConstructorCompound.h"
 #include "src/sksl/ir/SkSLConstructorCompoundCast.h"
 #include "src/sksl/ir/SkSLConstructorDiagonalMatrix.h"
@@ -27,7 +28,6 @@
 #include "src/sksl/ir/SkSLContinueStatement.h"
 #include "src/sksl/ir/SkSLDiscardStatement.h"
 #include "src/sksl/ir/SkSLDoStatement.h"
-#include "src/sksl/ir/SkSLEnum.h"
 #include "src/sksl/ir/SkSLExpressionStatement.h"
 #include "src/sksl/ir/SkSLField.h"
 #include "src/sksl/ir/SkSLFieldAccess.h"
@@ -35,11 +35,12 @@
 #include "src/sksl/ir/SkSLFunctionCall.h"
 #include "src/sksl/ir/SkSLFunctionDeclaration.h"
 #include "src/sksl/ir/SkSLFunctionDefinition.h"
+#include "src/sksl/ir/SkSLFunctionPrototype.h"
 #include "src/sksl/ir/SkSLIfStatement.h"
 #include "src/sksl/ir/SkSLIndexExpression.h"
 #include "src/sksl/ir/SkSLInlineMarker.h"
-#include "src/sksl/ir/SkSLIntLiteral.h"
 #include "src/sksl/ir/SkSLInterfaceBlock.h"
+#include "src/sksl/ir/SkSLLiteral.h"
 #include "src/sksl/ir/SkSLPostfixExpression.h"
 #include "src/sksl/ir/SkSLPrefixExpression.h"
 #include "src/sksl/ir/SkSLReturnStatement.h"
@@ -48,14 +49,11 @@
 #include "src/sksl/ir/SkSLSwitchCase.h"
 #include "src/sksl/ir/SkSLSwitchStatement.h"
 #include "src/sksl/ir/SkSLSwizzle.h"
-#include "src/sksl/ir/SkSLSymbolAlias.h"
 #include "src/sksl/ir/SkSLSymbolTable.h"
 #include "src/sksl/ir/SkSLTernaryExpression.h"
 #include "src/sksl/ir/SkSLUnresolvedFunction.h"
 #include "src/sksl/ir/SkSLVarDeclarations.h"
 #include "src/sksl/ir/SkSLVariable.h"
-
-#ifdef SKSL_STANDALONE
 
 namespace SkSL {
 
@@ -80,6 +78,16 @@
 private:
     Dehydrator* fDehydrator;
 };
+
+void Dehydrator::writeId(const Symbol* s) {
+    uint16_t id = this->symbolId(s);
+    if (id) {
+        this->writeU16(id);
+    } else {
+        this->writeU16(Rehydrator::kBuiltin_Symbol);
+        this->write(s->name());
+    }
+}
 
 void Dehydrator::write(Layout l) {
     if (l == Layout()) {
@@ -91,17 +99,12 @@
         this->writeCommand(Rehydrator::kLayout_Command);
         fBody.write32(l.fFlags);
         this->writeS8(l.fLocation);
-        this->writeS8(l.fOffset);
-        this->writeS8(l.fBinding);
+        this->writeS16(l.fOffset);
+        this->writeS16(l.fBinding);
         this->writeS8(l.fIndex);
         this->writeS8(l.fSet);
         this->writeS16(l.fBuiltin);
         this->writeS8(l.fInputAttachmentIndex);
-        this->writeS8(l.fPrimitive);
-        this->writeS8(l.fMaxVertices);
-        this->writeS8(l.fInvocations);
-        this->write(l.fWhen);
-        this->writeS8((int) l.fCType);
     }
 }
 
@@ -121,15 +124,15 @@
     }
 }
 
-void Dehydrator::write(StringFragment s) {
-    this->write(String(s));
-}
-
-void Dehydrator::write(String s) {
+void Dehydrator::write(std::string_view s) {
+    this->write(std::string(s));
+}
+
+void Dehydrator::write(std::string s) {
     auto found = fStrings.find(s);
     int offset;
     if (found == fStrings.end()) {
-        offset = fStringBuffer.str().length() + HEADER_SIZE;
+        offset = fStringBuffer.bytesWritten() + HEADER_SIZE;
         fStrings.insert({ s, offset });
         SkASSERT(s.length() <= 255);
         fStringBreaks.add(fStringBuffer.bytesWritten());
@@ -142,7 +145,7 @@
 }
 
 void Dehydrator::write(const Symbol& s) {
-    uint16_t id = this->symbolId(&s, false);
+    uint16_t id = this->symbolId(&s);
     if (id) {
         this->writeCommand(Rehydrator::kSymbolRef_Command);
         this->writeU16(id);
@@ -150,6 +153,7 @@
     }
     switch (s.kind()) {
         case Symbol::Kind::kFunctionDeclaration: {
+            this->allocSymbolId(&s);
             const FunctionDeclaration& f = s.as<FunctionDeclaration>();
             this->writeCommand(Rehydrator::kFunctionDeclaration_Command);
             this->writeId(&f);
@@ -162,15 +166,8 @@
             this->write(f.returnType());
             break;
         }
-        case Symbol::Kind::kSymbolAlias: {
-            const SymbolAlias& alias = s.as<SymbolAlias>();
-            this->writeCommand(Rehydrator::kSymbolAlias_Command);
-            this->writeId(&alias);
-            this->write(alias.name());
-            this->write(*alias.origSymbol());
-            break;
-        }
         case Symbol::Kind::kUnresolvedFunction: {
+            this->allocSymbolId(&s);
             const UnresolvedFunction& f = s.as<UnresolvedFunction>();
             this->writeCommand(Rehydrator::kUnresolvedFunction_Command);
             this->writeId(&f);
@@ -184,17 +181,14 @@
             const Type& t = s.as<Type>();
             switch (t.typeKind()) {
                 case Type::TypeKind::kArray:
+                    this->allocSymbolId(&s);
                     this->writeCommand(Rehydrator::kArrayType_Command);
                     this->writeId(&t);
                     this->write(t.componentType());
                     this->writeS8(t.columns());
                     break;
-                case Type::TypeKind::kEnum:
-                    this->writeCommand(Rehydrator::kEnumType_Command);
-                    this->writeId(&t);
-                    this->write(t.name());
-                    break;
                 case Type::TypeKind::kStruct:
+                    this->allocSymbolId(&s);
                     this->writeCommand(Rehydrator::kStructType_Command);
                     this->writeId(&t);
                     this->write(t.name());
@@ -204,15 +198,18 @@
                         this->write(f.fName);
                         this->write(*f.fType);
                     }
+                    this->writeU8(t.isInterfaceBlock());
                     break;
                 default:
-                    this->writeCommand(Rehydrator::kSystemType_Command);
-                    this->writeId(&t);
+                    this->writeCommand(Rehydrator::kSymbolRef_Command);
+                    this->writeU16(Rehydrator::kBuiltin_Symbol);
                     this->write(t.name());
+                    break;
             }
             break;
         }
         case Symbol::Kind::kVariable: {
+            this->allocSymbolId(&s);
             const Variable& v = s.as<Variable>();
             this->writeCommand(Rehydrator::kVariable_Command);
             this->writeId(&v);
@@ -237,16 +234,21 @@
 
 void Dehydrator::write(const SymbolTable& symbols) {
     this->writeCommand(Rehydrator::kSymbolTable_Command);
+    this->writeU8(symbols.isBuiltin());
     this->writeU16(symbols.fOwnedSymbols.size());
+
+    // write owned symbols
     for (const std::unique_ptr<const Symbol>& s : symbols.fOwnedSymbols) {
         this->write(*s);
     }
+
+    // write symbols
     this->writeU16(symbols.fSymbols.count());
-    std::map<StringFragment, const Symbol*> ordered;
-    symbols.foreach([&](StringFragment name, const Symbol* symbol) {
+    std::map<std::string_view, const Symbol*> ordered;
+    symbols.foreach([&](std::string_view name, const Symbol* symbol) {
         ordered.insert({name, symbol});
     });
-    for (std::pair<StringFragment, const Symbol*> p : ordered) {
+    for (std::pair<std::string_view, const Symbol*> p : ordered) {
         bool found = false;
         for (size_t i = 0; i < symbols.fOwnedSymbols.size(); ++i) {
             if (symbols.fOwnedSymbols[i].get() == p.second) {
@@ -256,9 +258,15 @@
                 break;
             }
         }
-        SkASSERT(found);
-    }
-}
+        if (!found) {
+            // we should only fail to find builtin types
+            SkASSERT(p.second->is<Type>() && p.second->as<Type>().isInBuiltinTypes());
+            this->writeU16(Rehydrator::kBuiltin_Symbol);
+            this->write(p.second->name());
+        }
+    }
+}
+
 
 void Dehydrator::writeExpressionSpan(const SkSpan<const std::unique_ptr<Expression>>& span) {
     this->writeU8(span.size());
@@ -278,12 +286,10 @@
                 this->write(b.right().get());
                 break;
             }
-            case Expression::Kind::kBoolLiteral: {
-                const BoolLiteral& b = e->as<BoolLiteral>();
-                this->writeCommand(Rehydrator::kBoolLiteral_Command);
-                this->writeU8(b.value());
-                break;
-            }
+            case Expression::Kind::kChildCall:
+                SkDEBUGFAIL("unimplemented--not expected to be used from within an include file");
+                break;
+
             case Expression::Kind::kCodeString:
                 SkDEBUGFAIL("shouldn't be able to receive kCodeString here");
                 break;
@@ -292,6 +298,12 @@
                 this->writeCommand(Rehydrator::kConstructorArray_Command);
                 this->write(e->type());
                 this->writeExpressionSpan(e->as<ConstructorArray>().argumentSpan());
+                break;
+
+            case Expression::Kind::kConstructorArrayCast:
+                this->writeCommand(Rehydrator::kConstructorArrayCast_Command);
+                this->write(e->type());
+                this->writeExpressionSpan(e->as<ConstructorArrayCast>().argumentSpan());
                 break;
 
             case Expression::Kind::kConstructorCompound:
@@ -347,15 +359,6 @@
                 this->write(f.base().get());
                 this->writeU8(f.fieldIndex());
                 this->writeU8((int8_t) f.ownerKind());
-                break;
-            }
-            case Expression::Kind::kFloatLiteral: {
-                const FloatLiteral& f = e->as<FloatLiteral>();
-                this->writeCommand(Rehydrator::kFloatLiteral_Command);
-                this->write(f.type());
-                FloatIntUnion u;
-                u.fFloat = f.value();
-                this->writeS32(u.fInt);
                 break;
             }
             case Expression::Kind::kFunctionCall: {
@@ -376,13 +379,6 @@
                 this->write(i.index().get());
                 break;
             }
-<<<<<<< HEAD
-            case Expression::Kind::kIntLiteral: {
-                const IntLiteral& i = e->as<IntLiteral>();
-                this->writeCommand(Rehydrator::kIntLiteral_Command);
-                this->write(i.type());
-                this->writeS32(i.value());
-=======
             case Expression::Kind::kLiteral: {
                 const Literal& l = e->as<Literal>();
                 if (l.type().isFloat()) {
@@ -405,7 +401,6 @@
                         this->writeS32(l.intValue());
                     }
                 }
->>>>>>> 75106ff1
                 break;
             }
             case Expression::Kind::kPostfix: {
@@ -454,6 +449,8 @@
                 break;
             }
             case Expression::Kind::kFunctionReference:
+            case Expression::Kind::kMethodReference:
+            case Expression::Kind::kPoison:
             case Expression::Kind::kTypeReference:
                 SkDEBUGFAIL("this expression shouldn't appear in finished code");
                 break;
@@ -502,11 +499,11 @@
             case Statement::Kind::kFor: {
                 const ForStatement& f = s->as<ForStatement>();
                 this->writeCommand(Rehydrator::kFor_Command);
+                AutoDehydratorSymbolTable symbols(this, f.symbols());
                 this->write(f.initializer().get());
                 this->write(f.test().get());
                 this->write(f.next().get());
                 this->write(f.statement().get());
-                this->write(*f.symbols());
                 break;
             }
             case Statement::Kind::kIf: {
@@ -525,7 +522,7 @@
                 break;
             }
             case Statement::Kind::kNop:
-                SkDEBUGFAIL("unexpected--nop statement in finished code");
+                this->writeCommand(Rehydrator::kNop_Command);
                 break;
             case Statement::Kind::kReturn: {
                 const ReturnStatement& r = s->as<ReturnStatement>();
@@ -542,7 +539,12 @@
                 this->writeU8(ss.cases().size());
                 for (const std::unique_ptr<Statement>& stmt : ss.cases()) {
                     const SwitchCase& sc = stmt->as<SwitchCase>();
-                    this->write(sc.value().get());
+                    if (sc.isDefault()) {
+                        this->writeU8(1);
+                    } else {
+                        this->writeU8(0);
+                        this->writeS32(sc.value());
+                    }
                     this->write(sc.statement().get());
                 }
                 break;
@@ -555,7 +557,7 @@
                 this->writeCommand(Rehydrator::kVarDeclaration_Command);
                 this->writeU16(this->symbolId(&v.var()));
                 this->write(v.baseType());
-                this->writeS8(v.arraySize());
+                this->writeU8(v.arraySize());
                 this->write(v.value().get());
                 break;
             }
@@ -567,19 +569,6 @@
 
 void Dehydrator::write(const ProgramElement& e) {
     switch (e.kind()) {
-        case ProgramElement::Kind::kEnum: {
-            const Enum& en = e.as<Enum>();
-            this->writeCommand(Rehydrator::kEnum_Command);
-            this->write(en.typeName());
-            AutoDehydratorSymbolTable symbols(this, en.symbols());
-            for (const std::unique_ptr<const Symbol>& s : en.symbols()->fOwnedSymbols) {
-                const Variable& v = s->as<Variable>();
-                SkASSERT(v.initialValue());
-                const IntLiteral& i = v.initialValue()->as<IntLiteral>();
-                this->writeS32(i.value());
-            }
-            break;
-        }
         case ProgramElement::Kind::kExtension:
             SkASSERT(false);
             break;
@@ -588,20 +577,14 @@
             this->writeCommand(Rehydrator::kFunctionDefinition_Command);
             this->writeU16(this->symbolId(&f.declaration()));
             this->write(f.body().get());
-            this->writeU8(f.referencedIntrinsics().size());
-            std::set<uint16_t> ordered;
-            for (const FunctionDeclaration* ref : f.referencedIntrinsics()) {
-                ordered.insert(this->symbolId(ref));
-            }
-            for (uint16_t ref : ordered) {
-                this->writeU16(ref);
-            }
             break;
         }
         case ProgramElement::Kind::kFunctionPrototype: {
-            // We don't need to emit function prototypes into the dehydrated data, because we don't
-            // ever need to re-emit the intrinsics files as raw GLSL/Metal. As long as the symbols
-            // exist in the symbol table, we're in good shape.
+            const FunctionPrototype& f = e.as<FunctionPrototype>();
+            if (!f.isBuiltin()) {
+                this->writeCommand(Rehydrator::kFunctionPrototype_Command);
+                this->writeU16(this->symbolId(&f.declaration()));
+            }
             break;
         }
         case ProgramElement::Kind::kInterfaceBlock: {
@@ -610,13 +593,10 @@
             this->write(i.variable());
             this->write(i.typeName());
             this->write(i.instanceName());
-            this->writeS8(i.arraySize());
+            this->writeU8(i.arraySize());
             break;
         }
         case ProgramElement::Kind::kModifiers:
-            SkASSERT(false);
-            break;
-        case ProgramElement::Kind::kSection:
             SkASSERT(false);
             break;
         case ProgramElement::Kind::kStructDefinition: {
@@ -627,7 +607,7 @@
         }
         case ProgramElement::Kind::kGlobalVar: {
             const GlobalVarDeclaration& v = e.as<GlobalVarDeclaration>();
-            this->writeCommand(Rehydrator::kVarDeclarations_Command);
+            this->writeCommand(Rehydrator::kGlobalVar_Command);
             this->write(v.declaration().get());
             break;
         }
@@ -642,12 +622,43 @@
     this->writeCommand(Rehydrator::kElementsComplete_Command);
 }
 
+void Dehydrator::write(const Program& program) {
+    this->writeCommand(Rehydrator::kProgram_Command);
+    this->writeU8((int)program.fConfig->fKind);
+    this->write(*program.fSymbols);
+
+    // Write the elements
+    this->writeCommand(Rehydrator::kElements_Command);
+    for (const auto& e : program.fSharedElements) {
+        this->writeCommand(Rehydrator::kSharedFunction_Command);
+        const FunctionDefinition& f = e->as<FunctionDefinition>();
+        const FunctionDeclaration& decl = f.declaration();
+        this->writeU8(decl.parameters().size());
+        for (const Variable* param : decl.parameters()) {
+            this->write(*param);
+        }
+        this->write(f.declaration());
+        this->write(*e);
+    }
+    for (const auto& e : program.fOwnedElements) {
+        this->write(*e);
+    }
+    this->writeCommand(Rehydrator::kElementsComplete_Command);
+
+    // Write the inputs
+    struct KnownSkSLProgramInputs { bool useRTFlipUniform; };
+    // Since it would be easy to forget to update this code in the face of Inputs changes and any
+    // resulting bugs could be very subtle, assert that the struct hasn't changed:
+    static_assert(sizeof(SkSL::Program::Inputs) == sizeof(KnownSkSLProgramInputs));
+    this->writeU8(program.fInputs.fUseFlipRTUniform);
+}
+
 void Dehydrator::finish(OutputStream& out) {
-    String stringBuffer = fStringBuffer.str();
-    String commandBuffer = fBody.str();
-
+    out.write16(Rehydrator::kVersion);
+    std::string stringBuffer = fStringBuffer.str();
+    std::string commandBuffer = fBody.str();
     out.write16(fStringBuffer.str().size());
-    fStringBufferStart = 2;
+    fStringBufferStart = 4;
     out.writeString(stringBuffer);
     fCommandStart = fStringBufferStart + stringBuffer.size();
     out.writeString(commandBuffer);
@@ -663,6 +674,4 @@
     return "";
 }
 
-} // namespace
-
-#endif+} // namespace SkSL