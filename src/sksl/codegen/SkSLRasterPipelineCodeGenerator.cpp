/*
 * Copyright 2022 Google LLC
 *
 * Use of this source code is governed by a BSD-style license that can be
 * found in the LICENSE file.
 */

#include "include/core/SkSpan.h"
#include "include/private/SkSLDefines.h"
#include "include/private/SkSLIRNode.h"
#include "include/private/SkSLLayout.h"
#include "include/private/SkSLModifiers.h"
#include "include/private/SkSLProgramElement.h"
#include "include/private/SkSLStatement.h"
#include "include/private/SkStringView.h"
#include "include/private/SkTArray.h"
#include "include/private/SkTHash.h"
#include "include/sksl/SkSLOperator.h"
#include "include/sksl/SkSLPosition.h"
#include "src/sksl/SkSLAnalysis.h"
#include "src/sksl/SkSLCompiler.h"
#include "src/sksl/SkSLIntrinsicList.h"
#include "src/sksl/codegen/SkSLRasterPipelineBuilder.h"
#include "src/sksl/codegen/SkSLRasterPipelineCodeGenerator.h"
#include "src/sksl/ir/SkSLBinaryExpression.h"
#include "src/sksl/ir/SkSLBlock.h"
#include "src/sksl/ir/SkSLBreakStatement.h"
#include "src/sksl/ir/SkSLConstructor.h"
#include "src/sksl/ir/SkSLConstructorCompound.h"
#include "src/sksl/ir/SkSLConstructorSplat.h"
#include "src/sksl/ir/SkSLContinueStatement.h"
#include "src/sksl/ir/SkSLDoStatement.h"
#include "src/sksl/ir/SkSLExpression.h"
#include "src/sksl/ir/SkSLExpressionStatement.h"
#include "src/sksl/ir/SkSLFunctionCall.h"
#include "src/sksl/ir/SkSLFunctionDeclaration.h"
#include "src/sksl/ir/SkSLFunctionDefinition.h"
#include "src/sksl/ir/SkSLIfStatement.h"
#include "src/sksl/ir/SkSLLiteral.h"
#include "src/sksl/ir/SkSLPrefixExpression.h"
#include "src/sksl/ir/SkSLProgram.h"
#include "src/sksl/ir/SkSLReturnStatement.h"
#include "src/sksl/ir/SkSLSwizzle.h"
#include "src/sksl/ir/SkSLTernaryExpression.h"
#include "src/sksl/ir/SkSLType.h"
#include "src/sksl/ir/SkSLVarDeclarations.h"
#include "src/sksl/ir/SkSLVariable.h"
#include "src/sksl/ir/SkSLVariableReference.h"
#include "src/sksl/tracing/SkRPDebugTrace.h"
#include "src/sksl/tracing/SkSLDebugInfo.h"

#include <cstddef>
#include <cstdint>
#include <numeric>
#include <optional>
#include <string>
#include <string_view>
#include <utility>
#include <vector>

namespace SkSL {
namespace RP {

class Generator {
public:
    Generator(const SkSL::Program& program, SkRPDebugTrace* debugTrace)
            : fProgram(program)
            , fDebugTrace(debugTrace) {}

    /** Converts the SkSL main() function into a set of Instructions. */
    bool writeProgram(const FunctionDefinition& function);

    /**
     * Converts an SkSL function into a set of Instructions. Returns nullopt if the function
     * contained unsupported statements or expressions.
     */
    std::optional<SlotRange> writeFunction(const IRNode& callSite,
                                           const FunctionDefinition& function,
                                           SkSpan<const SlotRange> args);

    /** Used by `createSlots` to add this variable to SlotDebugInfo inside SkRPDebugTrace. */
    void addDebugSlotInfoForGroup(const std::string& varName,
                                  const Type& type,
                                  Position pos,
                                  int* groupIndex,
                                  bool isFunctionReturnValue);
    void addDebugSlotInfo(const std::string& varName,
                          const Type& type,
                          Position pos,
                          bool isFunctionReturnValue);
    /**
     * Returns the slot index of this function inside the FunctionDebugInfo array in SkRPDebugTrace.
     * The FunctionDebugInfo slot will be created if it doesn't already exist.
     */
    int getDebugFunctionInfo(const FunctionDeclaration& decl);

    /** Implements low-level slot creation; slots will not be known to the debugger. */
    SlotRange createSlots(int slots);

    /** Creates slots associated with an SkSL variable or return value. */
    SlotRange createSlots(std::string name,
                          const Type& type,
                          Position pos,
                          bool isFunctionReturnValue);

    /** Looks up the slots associated with an SkSL variable; creates the slot if necessary. */
    SlotRange getSlots(const Variable& v);

    /** Returns the number of slots needed by the program. */
    int slotCount() const { return fSlotCount; }

    /**
     * Looks up the slots associated with an SkSL function's return value; creates the range if
     * necessary. Note that recursion is never supported, so we don't need to maintain return values
     * in a stack; we can just statically allocate one slot per function call-site.
     */
    SlotRange getFunctionSlots(const IRNode& callSite, const FunctionDeclaration& f);

    /** The Builder stitches our instructions together into Raster Pipeline code. */
    Builder* builder() { return &fBuilder; }

    /** Appends a statement to the program. */
    [[nodiscard]] bool writeStatement(const Statement& s);
    [[nodiscard]] bool writeBlock(const Block& b);
    [[nodiscard]] bool writeBreakStatement(const BreakStatement& b);
    [[nodiscard]] bool writeContinueStatement(const ContinueStatement& b);
    [[nodiscard]] bool writeDoStatement(const DoStatement& d);
    [[nodiscard]] bool writeExpressionStatement(const ExpressionStatement& e);
    [[nodiscard]] bool writeGlobals();
    [[nodiscard]] bool writeIfStatement(const IfStatement& i);
    [[nodiscard]] bool writeReturnStatement(const ReturnStatement& r);
    [[nodiscard]] bool writeVarDeclaration(const VarDeclaration& v);

    /** Pushes an expression to the value stack. */
    [[nodiscard]] bool pushAssignmentExpression(const BinaryExpression& e);
    [[nodiscard]] bool pushBinaryExpression(const BinaryExpression& e);
    [[nodiscard]] bool pushBinaryExpression(const Expression& left,
                                            Operator op,
                                            const Expression& right);
    [[nodiscard]] bool pushConstructorCast(const AnyConstructor& c);
    [[nodiscard]] bool pushConstructorCompound(const ConstructorCompound& c);
    [[nodiscard]] bool pushConstructorSplat(const ConstructorSplat& c);
    [[nodiscard]] bool pushExpression(const Expression& e);
    [[nodiscard]] bool pushFunctionCall(const FunctionCall& e);
    [[nodiscard]] bool pushIntrinsic(const FunctionCall& e);
    [[nodiscard]] bool pushLiteral(const Literal& l);
    [[nodiscard]] bool pushPrefixExpression(const PrefixExpression& p);
    [[nodiscard]] bool pushPrefixExpression(Operator op, const Expression& expr);
    [[nodiscard]] bool pushSwizzle(const Swizzle& s);
    [[nodiscard]] bool pushTernaryExpression(const TernaryExpression& t);
    [[nodiscard]] bool pushTernaryExpression(const Expression& test,
                                             const Expression& ifTrue,
                                             const Expression& ifFalse);
    [[nodiscard]] bool pushVariableReference(const VariableReference& v);

    /** Pops an expression from the value stack and copies it into slots. */
    void popToSlotRange(SlotRange r) { fBuilder.pop_slots(r); }
    void popToSlotRangeUnmasked(SlotRange r) { fBuilder.pop_slots_unmasked(r); }

    /** Pops an expression from the value stack and discards it. */
    void discardExpression(int slots) { fBuilder.discard_stack(slots); }

    /** Zeroes out a range of slots. */
    void zeroSlotRangeUnmasked(SlotRange r) { fBuilder.zero_slots_unmasked(r); }

    /** Expression utilities. */
    struct BinaryOps {
        BuilderOp fFloatOp;
        BuilderOp fSignedOp;
        BuilderOp fUnsignedOp;
        BuilderOp fBooleanOp;
    };

    [[nodiscard]] bool assign(const Expression& e);
    [[nodiscard]] bool binaryOp(SkSL::Type::NumberKind numberKind, int slots, const BinaryOps& ops);
    void foldWithMultiOp(BuilderOp op, int elements);
    void foldWithOp(BuilderOp op, int elements);
    void nextTempStack() {
        fBuilder.set_current_stack(++fCurrentTempStack);
    }
    void previousTempStack() {
        fBuilder.set_current_stack(--fCurrentTempStack);
    }

private:
    const SkSL::Program& fProgram;
    Builder fBuilder;
    SkRPDebugTrace* fDebugTrace = nullptr;

    SkTHashMap<const IRNode*, SlotRange> fSlotMap;
    int fSlotCount = 0;

    SkTArray<SlotRange> fFunctionStack;
    SlotRange fCurrentContinueMask;
    int fCurrentTempStack = 0;
};

struct LValue {
    virtual ~LValue() = default;

    /**
     * Returns an LValue for the passed-in expression; if the expression isn't supported as an
     * LValue, returns nullptr.
     */
    static std::unique_ptr<LValue> Make(const Expression& e);

    /** Copies the top-of-stack value into this lvalue, without discarding it from the stack. */
    bool store(Generator* gen);

    /**
     * Returns the value slots associated with this LValue. For instance, a plain four-slot Variable
     * will have monotonically increasing slots like {5,6,7,8}.
     */
    struct SlotMap {
        SkTArray<int> slots;  // the destination slots
    };
    virtual SlotMap getSlotMap(Generator* gen) = 0;
};

struct VariableLValue : public LValue {
    VariableLValue(const Variable* v) : fVariable(v) {}

    SlotMap getSlotMap(Generator* gen) override {
        // Map every slot in the variable, in consecutive order, e.g. a half4 at slot 5 = {5,6,7,8}.
        SlotMap out;
        SlotRange range = gen->getSlots(*fVariable);
        out.slots.resize(range.count);
        std::iota(out.slots.begin(), out.slots.end(), range.index);
        return out;
    }

    const Variable* fVariable;
};

struct SwizzleLValue : public LValue {
    SwizzleLValue(std::unique_ptr<LValue> p, const ComponentArray& c)
            : fParent(std::move(p))
            , fComponents(c) {}

    SlotMap getSlotMap(Generator* gen) override {
        // Get slots from the parent expression.
        SlotMap in = fParent->getSlotMap(gen);

        // Rearrange the slots based to honor the swizzle components.
        SlotMap out;
        out.slots.resize(fComponents.size());
        for (int index = 0; index < fComponents.size(); ++index) {
            SkASSERT(fComponents[index] < in.slots.size());
            out.slots[index] = in.slots[fComponents[index]];
        }

        return out;
    }

    std::unique_ptr<LValue> fParent;
    const ComponentArray& fComponents;
};

std::unique_ptr<LValue> LValue::Make(const Expression& e) {
    if (e.is<VariableReference>()) {
        return std::make_unique<VariableLValue>(e.as<VariableReference>().variable());
    }
    if (e.is<Swizzle>()) {
        if (std::unique_ptr<LValue> base = LValue::Make(*e.as<Swizzle>().base())) {
            return std::make_unique<SwizzleLValue>(std::move(base), e.as<Swizzle>().components());
        }
    }
    // TODO(skia:13676): add support for other kinds of lvalues
    return nullptr;
}

bool LValue::store(Generator* gen) {
    SlotMap out = this->getSlotMap(gen);

    if (!out.slots.empty()) {
        // Coalesce our list of slots into ranges of consecutive slots.
        SkTArray<SlotRange> ranges;
        ranges.push_back({out.slots.front(), 1});

        for (int index = 1; index < out.slots.size(); ++index) {
            Slot dst = out.slots[index];
            if (dst == ranges.back().index + ranges.back().count) {
                ++ranges.back().count;
            } else {
                ranges.push_back({dst, 1});
            }
        }

        // Copy our coalesced slot ranges from the stack.
        int offsetFromStackTop = out.slots.size();
        for (const SlotRange& r : ranges) {
            gen->builder()->copy_stack_to_slots(r, offsetFromStackTop);
            offsetFromStackTop -= r.count;
        }
        SkASSERT(offsetFromStackTop == 0);
    }

    return true;
}

static bool unsupported() {
    // If MakeRasterPipelineProgram returns false, set a breakpoint here for more information.
    return false;
}

void Generator::addDebugSlotInfoForGroup(const std::string& varName,
                                         const Type& type,
                                         Position pos,
                                         int* groupIndex,
                                         bool isFunctionReturnValue) {
    SkASSERT(fDebugTrace);
    switch (type.typeKind()) {
        case Type::TypeKind::kArray: {
            int nslots = type.columns();
            const Type& elemType = type.componentType();
            for (int slot = 0; slot < nslots; ++slot) {
                this->addDebugSlotInfoForGroup(varName + "[" + std::to_string(slot) + "]", elemType,
                                               pos, groupIndex, isFunctionReturnValue);
            }
            break;
        }
        case Type::TypeKind::kStruct: {
            for (const Type::Field& field : type.fields()) {
                this->addDebugSlotInfoForGroup(varName + "." + std::string(field.fName),
                                               *field.fType, pos, groupIndex,
                                               isFunctionReturnValue);
            }
            break;
        }
        default:
            SkASSERTF(0, "unsupported slot type %d", (int)type.typeKind());
            [[fallthrough]];

        case Type::TypeKind::kScalar:
        case Type::TypeKind::kVector:
        case Type::TypeKind::kMatrix: {
            Type::NumberKind numberKind = type.componentType().numberKind();
            int nslots = type.slotCount();

            for (int slot = 0; slot < nslots; ++slot) {
                SlotDebugInfo slotInfo;
                slotInfo.name = varName;
                slotInfo.columns = type.columns();
                slotInfo.rows = type.rows();
                slotInfo.componentIndex = slot;
                slotInfo.groupIndex = (*groupIndex)++;
                slotInfo.numberKind = numberKind;
                slotInfo.pos = pos;
                slotInfo.fnReturnValue = isFunctionReturnValue ? 1 : -1;
                fDebugTrace->fSlotInfo.push_back(std::move(slotInfo));
            }
            break;
        }
    }
}

void Generator::addDebugSlotInfo(const std::string& varName,
                                 const Type& type,
                                 Position pos,
                                 bool isFunctionReturnValue) {
    int groupIndex = 0;
    this->addDebugSlotInfoForGroup(varName, type, pos, &groupIndex, isFunctionReturnValue);
    SkASSERT((size_t)groupIndex == type.slotCount());
}

SlotRange Generator::createSlots(int slots) {
    SlotRange range = {fSlotCount, slots};
    fSlotCount += slots;
    return range;
}

SlotRange Generator::createSlots(std::string name,
                                 const Type& type,
                                 Position pos,
                                 bool isFunctionReturnValue) {
    size_t nslots = type.slotCount();
    if (nslots == 0) {
        return {};
    }
    if (fDebugTrace) {
        // Our debug slot-info table should have the same length as the actual slot table.
        SkASSERT(fDebugTrace->fSlotInfo.size() == (size_t)fSlotCount);

        // Append slot names and types to our debug slot-info table.
        fDebugTrace->fSlotInfo.reserve(fSlotCount + nslots);
        this->addDebugSlotInfo(name, type, pos, isFunctionReturnValue);

        // Confirm that we added the expected number of slots.
        SkASSERT(fDebugTrace->fSlotInfo.size() == (size_t)(fSlotCount + nslots));
    }

    return this->createSlots(nslots);
}

SlotRange Generator::getSlots(const Variable& v) {
    SlotRange* entry = fSlotMap.find(&v);
    if (entry != nullptr) {
        return *entry;
    }
    SlotRange range = this->createSlots(std::string(v.name()),
                                        v.type(),
                                        v.fPosition,
                                        /*isFunctionReturnValue=*/false);
    fSlotMap.set(&v, range);
    return range;
}

SlotRange Generator::getFunctionSlots(const IRNode& callSite, const FunctionDeclaration& f) {
    SlotRange* entry = fSlotMap.find(&callSite);
    if (entry != nullptr) {
        return *entry;
    }
    SlotRange range = this->createSlots("[" + std::string(f.name()) + "].result",
                                        f.returnType(),
                                        f.fPosition,
                                        /*isFunctionReturnValue=*/true);
    fSlotMap.set(&callSite, range);
    return range;
}

int Generator::getDebugFunctionInfo(const FunctionDeclaration& decl) {
    SkASSERT(fDebugTrace);

    std::string name = decl.description();

    // When generating the debug trace, we typically mark every function as `noinline`. This makes
    // the trace more confusing, since this isn't in the source program, so remove it.
    static constexpr std::string_view kNoInline = "noinline ";
    if (skstd::starts_with(name, kNoInline)) {
        name = name.substr(kNoInline.size());
    }

    // Look for a matching FunctionDebugInfo slot.
    for (size_t index = 0; index < fDebugTrace->fFuncInfo.size(); ++index) {
        if (fDebugTrace->fFuncInfo[index].name == name) {
            return index;
        }
    }

    // We've never called this function before; create a new slot to hold its information.
    int slot = (int)fDebugTrace->fFuncInfo.size();
    fDebugTrace->fFuncInfo.push_back(FunctionDebugInfo{std::move(name)});
    return slot;
}

std::optional<SlotRange> Generator::writeFunction(const IRNode& callSite,
                                                  const FunctionDefinition& function,
                                                  SkSpan<const SlotRange> args) {
    [[maybe_unused]] int funcIndex = -1;
    if (fDebugTrace) {
        funcIndex = this->getDebugFunctionInfo(function.declaration());
        SkASSERT(funcIndex >= 0);
        // TODO(debugger): add trace for function-enter
    }

    fFunctionStack.push_back(this->getFunctionSlots(callSite, function.declaration()));

    if (!this->writeStatement(*function.body())) {
        return std::nullopt;
    }

    SlotRange functionResult = fFunctionStack.back();
    fFunctionStack.pop_back();

    if (fDebugTrace) {
        // TODO(debugger): add trace for function-exit
    }

    return functionResult;
}

bool Generator::writeGlobals() {
    for (const ProgramElement* e : fProgram.elements()) {
        if (e->is<GlobalVarDeclaration>()) {
            const GlobalVarDeclaration& gvd = e->as<GlobalVarDeclaration>();
            const VarDeclaration& decl = gvd.varDeclaration();
            const Variable* var = decl.var();

            if (var->type().isEffectChild()) {
                // TODO(skia:13676): handle child effects
                return unsupported();
            }

            // Opaque types include child processors and GL objects (samplers, textures, etc).
            // Of those, only child processors are legal variables.
            SkASSERT(!var->type().isVoid());
            SkASSERT(!var->type().isOpaque());
            [[maybe_unused]] SlotRange r = this->getSlots(*var);

            // builtin variables are system-defined, with special semantics. The only builtin
            // variable exposed to runtime effects is sk_FragCoord.
            if (int builtin = var->modifiers().fLayout.fBuiltin; builtin >= 0) {
                switch (builtin) {
                    case SK_FRAGCOORD_BUILTIN:
                        SkASSERT(r.count == 4);
                        // TODO: populate slots with device coordinates xy01
                        return unsupported();

                    default:
                        SkDEBUGFAILF("Unsupported builtin %d", builtin);
                        return unsupported();
                }
            }

            if (var->modifiers().fFlags & Modifiers::kUniform_Flag) {
                return unsupported();
            }

            // Other globals are treated as normal variable declarations.
            if (!this->writeVarDeclaration(decl)) {
                return unsupported();
            }
        }
    }

    return true;
}

bool Generator::writeStatement(const Statement& s) {
    switch (s.kind()) {
        case Statement::Kind::kBlock:
            return this->writeBlock(s.as<Block>());

        case Statement::Kind::kBreak:
            return this->writeBreakStatement(s.as<BreakStatement>());

        case Statement::Kind::kContinue:
            return this->writeContinueStatement(s.as<ContinueStatement>());

        case Statement::Kind::kDo:
            return this->writeDoStatement(s.as<DoStatement>());

        case Statement::Kind::kExpression:
            return this->writeExpressionStatement(s.as<ExpressionStatement>());

        case Statement::Kind::kIf:
            return this->writeIfStatement(s.as<IfStatement>());

        case Statement::Kind::kNop:
            return true;

        case Statement::Kind::kReturn:
            return this->writeReturnStatement(s.as<ReturnStatement>());

        case Statement::Kind::kVarDeclaration:
            return this->writeVarDeclaration(s.as<VarDeclaration>());

        default:
            return unsupported();
    }
}

bool Generator::writeBlock(const Block& b) {
    for (const std::unique_ptr<Statement>& stmt : b.children()) {
        if (!this->writeStatement(*stmt)) {
            return unsupported();
        }
    }
    return true;
}

bool Generator::writeBreakStatement(const BreakStatement&) {
    fBuilder.mask_off_loop_mask();
    return true;
}

bool Generator::writeContinueStatement(const ContinueStatement&) {
    // This could be written as one hand-tuned RasterPipeline op, but for now, we reuse existing ops
    // to assemble a continue op.

    // Set any currently-executing lanes in the continue-mask to true via push-pop.
    SkASSERT(fCurrentContinueMask.count == 1);
    fBuilder.push_literal_i(~0);
    this->popToSlotRange(fCurrentContinueMask);

    // Disable any currently-executing lanes from the loop mask.
    fBuilder.mask_off_loop_mask();
    return true;
}

bool Generator::writeDoStatement(const DoStatement& d) {
    // Save off the original loop mask.
    fBuilder.push_loop_mask();

    // Create a dedicated slot for continue-mask storage.
    SlotRange previousContinueMask = fCurrentContinueMask;
    fCurrentContinueMask = this->createSlots(/*slots=*/1);

    // Write the do-loop body.
    int labelID = fBuilder.nextLabelID();
    fBuilder.label(labelID);

    fBuilder.zero_slots_unmasked(fCurrentContinueMask);
    if (!this->writeStatement(*d.statement())) {
        return false;
    }
    fBuilder.reenable_loop_mask(fCurrentContinueMask);

    // Emit the test-expression, in order to combine it with the loop mask.
    if (!this->pushExpression(*d.test())) {
        return false;
    }

    // Mask off any lanes in the loop mask where the test-expression is false; this breaks the loop.
    // We don't use the test expression for anything else, so jettison it.
    fBuilder.merge_loop_mask();
    this->discardExpression(/*slots=*/1);

    // If any lanes are still running, go back to the top and run the loop body again.
    fBuilder.branch_if_any_active_lanes(labelID);

    // Restore the loop and continue masks.
    fBuilder.pop_loop_mask();
    fCurrentContinueMask = previousContinueMask;

    return true;
}

bool Generator::writeExpressionStatement(const ExpressionStatement& e) {
    if (!this->pushExpression(*e.expression())) {
        return unsupported();
    }
    this->discardExpression(e.expression()->type().slotCount());
    return true;
}

bool Generator::writeIfStatement(const IfStatement& i) {
    // Save the current condition-mask.
    fBuilder.push_condition_mask();

    // Push the test condition mask.
    if (!this->pushExpression(*i.test())) {
        return unsupported();
    }

    // Merge the current condition-mask with the test condition, then run the if-true branch.
    fBuilder.merge_condition_mask();
    if (!this->writeStatement(*i.ifTrue())) {
        return unsupported();
    }

    if (i.ifFalse()) {
        // Negate the test-condition, then reapply it to the condition-mask.
        // Then, run the if-false branch.
        fBuilder.unary_op(BuilderOp::bitwise_not, /*slots=*/1);
        fBuilder.merge_condition_mask();
        if (!this->writeStatement(*i.ifFalse())) {
            return unsupported();
        }
    }

    // Jettison the test-expression, and restore the the condition-mask.
    this->discardExpression(/*slots=*/1);
    fBuilder.pop_condition_mask();
    return true;
}

bool Generator::writeReturnStatement(const ReturnStatement& r) {
    if (r.expression()) {
        if (!this->pushExpression(*r.expression())) {
            return unsupported();
        }
        this->popToSlotRange(fFunctionStack.back());
    }
    fBuilder.mask_off_return_mask();
    return true;
}

bool Generator::writeVarDeclaration(const VarDeclaration& v) {
    if (v.value()) {
        if (!this->pushExpression(*v.value())) {
            return unsupported();
        }
        this->popToSlotRangeUnmasked(this->getSlots(*v.var()));
    } else {
        this->zeroSlotRangeUnmasked(this->getSlots(*v.var()));
    }
    return true;
}

bool Generator::pushExpression(const Expression& e) {
    switch (e.kind()) {
        case Expression::Kind::kBinary:
            return this->pushBinaryExpression(e.as<BinaryExpression>());

        case Expression::Kind::kConstructorCompound:
            return this->pushConstructorCompound(e.as<ConstructorCompound>());

        case Expression::Kind::kConstructorCompoundCast:
        case Expression::Kind::kConstructorScalarCast:
            return this->pushConstructorCast(e.asAnyConstructor());

        case Expression::Kind::kConstructorSplat:
            return this->pushConstructorSplat(e.as<ConstructorSplat>());

        case Expression::Kind::kFunctionCall:
            return this->pushFunctionCall(e.as<FunctionCall>());

        case Expression::Kind::kLiteral:
            return this->pushLiteral(e.as<Literal>());

        case Expression::Kind::kPrefix:
            return this->pushPrefixExpression(e.as<PrefixExpression>());

        case Expression::Kind::kSwizzle:
            return this->pushSwizzle(e.as<Swizzle>());

        case Expression::Kind::kTernary:
            return this->pushTernaryExpression(e.as<TernaryExpression>());

        case Expression::Kind::kVariableReference:
            return this->pushVariableReference(e.as<VariableReference>());

        default:
            return unsupported();
    }
}

bool Generator::binaryOp(SkSL::Type::NumberKind numberKind, int slots, const BinaryOps& ops) {
    BuilderOp op = BuilderOp::unsupported;
    switch (numberKind) {
        case Type::NumberKind::kFloat:    op = ops.fFloatOp;    break;
        case Type::NumberKind::kSigned:   op = ops.fSignedOp;   break;
        case Type::NumberKind::kUnsigned: op = ops.fUnsignedOp; break;
        case Type::NumberKind::kBoolean:  op = ops.fBooleanOp;  break;
        default:                          SkUNREACHABLE;
    }
    if (op == BuilderOp::unsupported) {
        return unsupported();
    }
    fBuilder.binary_op(op, slots);
    return true;
}

bool Generator::assign(const Expression& e) {
    std::unique_ptr<LValue> lvalue = LValue::Make(e);
    return lvalue && lvalue->store(this);
}

void Generator::foldWithMultiOp(BuilderOp op, int elements) {
    // Fold the top N elements on the stack using an op that supports multiple slots, e.g.:
    // (A + B + C + D) -> add_2_floats $0..1 += $2..3
    //                    add_float    $0    += $1
    for (; elements >= 8; elements -= 4) {
        fBuilder.binary_op(op, /*slots=*/4);
    }
    for (; elements >= 6; elements -= 3) {
        fBuilder.binary_op(op, /*slots=*/3);
    }
    for (; elements >= 4; elements -= 2) {
        fBuilder.binary_op(op, /*slots=*/2);
    }
    this->foldWithOp(op, elements);
}

void Generator::foldWithOp(BuilderOp op, int elements) {
    // Fold the top N elements on the stack using an single-slot-only op, e.g.:
    // (A && B && C) -> bitwise_and   $1 &= $2
    //                  bitwise_and   $0 &= $1
    for (; elements >= 2; elements -= 1) {
        fBuilder.binary_op(op, /*slots=*/1);
    }
}

bool Generator::pushBinaryExpression(const BinaryExpression& e) {
    return this->pushBinaryExpression(*e.left(), e.getOperator(), *e.right());
}

bool Generator::pushBinaryExpression(const Expression& left, Operator op, const Expression& right) {
    const Type& type = left.type();

    // Handle binary expressions with mismatched types.
    if (!type.matches(right.type())) {
        if (type.componentType().numberKind() != right.type().componentType().numberKind()) {
            return unsupported();
        }

        if (left.type().isScalar() && right.type().isVector()) {
            // SxV becomes VxV via an implicit splat.
            ConstructorSplat leftAsVector(left.fPosition, right.type(), left.clone());
            return this->pushBinaryExpression(leftAsVector, op, right);
        }

        if (left.type().isVector() && right.type().isScalar()) {
            // VxS becomes VxV via an implicit splat.
            ConstructorSplat rightAsVector(right.fPosition, left.type(), right.clone());
            return this->pushBinaryExpression(left, op, rightAsVector);
        }

        // TODO: add support for other non-matching types (matrix-vector and matrix-matrix ops)
        return unsupported();
    }

    // Handle simple assignment (`var = expr`).
    if (op.kind() == OperatorKind::EQ) {
        return this->pushExpression(right) &&
               this->assign(left);
    }

    Type::NumberKind numberKind = type.componentType().numberKind();
    Operator basicOp = op.removeAssignment();

    // Handle binary ops which require short-circuiting.
    switch (basicOp.kind()) {
        case OperatorKind::LOGICALAND:
            if (Analysis::HasSideEffects(right)) {
                // If the RHS has side effects, we rewrite `a && b` as `a ? b : false`. This
                // generates pretty solid code and gives us the required short-circuit behavior.
                SkASSERT(!op.isAssignment());
                SkASSERT(numberKind == Type::NumberKind::kBoolean);
                Literal falseLiteral{Position{}, 0.0, &right.type()};
                return this->pushTernaryExpression(left, right, falseLiteral);
            }
            break;

        case OperatorKind::LOGICALOR:
            if (Analysis::HasSideEffects(right)) {
                // If the RHS has side effects, we rewrite `a || b` as `a ? true : b`.
                SkASSERT(!op.isAssignment());
                SkASSERT(numberKind == Type::NumberKind::kBoolean);
                Literal trueLiteral{Position{}, 1.0, &right.type()};
                return this->pushTernaryExpression(left, trueLiteral, right);
            }
            break;

        default:
            break;
    }

    // Push both expressions on the stack.
    switch (basicOp.kind()) {
        case OperatorKind::GT:
        case OperatorKind::GTEQ:
            // We replace `x > y` with `y < x`, and `x >= y` with `y <= x`.
            if (!this->pushExpression(right) ||
                !this->pushExpression(left)) {
                return false;
            }
            break;

        default:
            if (!this->pushExpression(left) ||
                !this->pushExpression(right)) {
                return false;
            }
            break;
    }

    switch (basicOp.kind()) {
        case OperatorKind::PLUS: {
            static constexpr auto kAdd = BinaryOps{BuilderOp::add_n_floats,
                                                   BuilderOp::add_n_ints,
                                                   BuilderOp::add_n_ints,
                                                   BuilderOp::unsupported};
            if (!this->binaryOp(numberKind, type.slotCount(), kAdd)) {
                return unsupported();
            }
            break;
        }
        case OperatorKind::MINUS: {
            static constexpr auto kSubtract = BinaryOps{BuilderOp::sub_n_floats,
                                                        BuilderOp::sub_n_ints,
                                                        BuilderOp::sub_n_ints,
                                                        BuilderOp::unsupported};
            if (!this->binaryOp(numberKind, type.slotCount(), kSubtract)) {
                return unsupported();
            }
            break;
        }
        case OperatorKind::STAR: {
            // TODO(skia:13676): add support for unsigned *
            static constexpr auto kMultiply = BinaryOps{BuilderOp::mul_n_floats,
                                                        BuilderOp::mul_n_ints,
                                                        BuilderOp::unsupported,
                                                        BuilderOp::unsupported};
            if (!this->binaryOp(numberKind, type.slotCount(), kMultiply)) {
                return unsupported();
            }
            break;
        }
        case OperatorKind::SLASH: {
            // TODO(skia:13676): add support for unsigned /
            static constexpr auto kDivide = BinaryOps{BuilderOp::div_n_floats,
                                                      BuilderOp::div_n_ints,
                                                      BuilderOp::unsupported,
                                                      BuilderOp::unsupported};
            if (!this->binaryOp(numberKind, type.slotCount(), kDivide)) {
                return unsupported();
            }
            break;
        }
        case OperatorKind::LT:
        case OperatorKind::GT: {
            // TODO(skia:13676): add support for unsigned <
            static constexpr auto kLessThan = BinaryOps{BuilderOp::cmplt_n_floats,
                                                        BuilderOp::cmplt_n_ints,
                                                        BuilderOp::unsupported,
                                                        BuilderOp::unsupported};
            if (!this->binaryOp(numberKind, type.slotCount(), kLessThan)) {
                return unsupported();
            }
            SkASSERT(type.slotCount() == 1);  // operator< only works with scalar types
            break;
        }
        case OperatorKind::LTEQ:
        case OperatorKind::GTEQ: {
            // TODO(skia:13676): add support for unsigned <=
            static constexpr auto kLessThanEquals = BinaryOps{BuilderOp::cmple_n_floats,
                                                              BuilderOp::cmple_n_ints,
                                                              BuilderOp::unsupported,
                                                              BuilderOp::unsupported};
            if (!this->binaryOp(numberKind, type.slotCount(), kLessThanEquals)) {
                return unsupported();
            }
            SkASSERT(type.slotCount() == 1);  // operator<= only works with scalar types
            break;
        }
        case OperatorKind::EQEQ: {
            static constexpr auto kEquals = BinaryOps{BuilderOp::cmpeq_n_floats,
                                                      BuilderOp::cmpeq_n_ints,
                                                      BuilderOp::cmpeq_n_ints,
                                                      BuilderOp::cmpeq_n_ints};
            if (!this->binaryOp(numberKind, type.slotCount(), kEquals)) {
                return unsupported();
            }
            this->foldWithOp(BuilderOp::bitwise_and, type.slotCount());  // fold vector result
            break;
        }
        case OperatorKind::NEQ: {
            static constexpr auto kNotEquals = BinaryOps{BuilderOp::cmpne_n_floats,
                                                         BuilderOp::cmpne_n_ints,
                                                         BuilderOp::cmpne_n_ints,
                                                         BuilderOp::cmpne_n_ints};
            if (!this->binaryOp(numberKind, type.slotCount(), kNotEquals)) {
                return unsupported();
            }
            this->foldWithOp(BuilderOp::bitwise_or, type.slotCount());  // fold vector result
            break;
        }
        case OperatorKind::LOGICALAND:
            // We verified above that the RHS does not have side effects, so we don't need to worry
            // about short-circuiting side effects.
            SkASSERT(numberKind == Type::NumberKind::kBoolean);
            SkASSERT(type.slotCount() == 1);  // operator&& only works with scalar types
            fBuilder.binary_op(BuilderOp::bitwise_and, /*slots=*/1);
            break;

        case OperatorKind::LOGICALOR:
            // We verified above that the RHS does not have side effects.
            SkASSERT(numberKind == Type::NumberKind::kBoolean);
            SkASSERT(type.slotCount() == 1);  // operator|| only works with scalar types
            fBuilder.binary_op(BuilderOp::bitwise_or, /*slots=*/1);
            break;

        default:
            return unsupported();
    }

    // Handle compound assignment (`var *= expr`).
    if (op.isAssignment()) {
        return this->assign(left);
    }

    return true;
}

bool Generator::pushConstructorCompound(const ConstructorCompound& c) {
    for (const std::unique_ptr<Expression> &arg : c.arguments()) {
        if (!this->pushExpression(*arg)) {
            return unsupported();
        }
    }
    return true;
}

bool Generator::pushConstructorCast(const AnyConstructor& c) {
    SkASSERT(c.argumentSpan().size() == 1);
    const Expression& inner = *c.argumentSpan().front();

    if (!this->pushExpression(inner)) {
        return unsupported();
    }
    if (inner.type().componentType().numberKind() == c.type().componentType().numberKind()) {
        // Since we ignore type precision, this cast is effectively a no-op.
        return true;
    }

    // TODO: add RP op to convert values on stack from the inner type to the outer type
    return unsupported();
}

bool Generator::pushConstructorSplat(const ConstructorSplat& c) {
    if (!this->pushExpression(*c.argument())) {
        return unsupported();
    }
    fBuilder.duplicate(c.type().slotCount() - 1);
    return true;
}

bool Generator::pushFunctionCall(const FunctionCall& c) {
    if (c.function().isIntrinsic()) {
        return this->pushIntrinsic(c);
    }
    return unsupported();
}

bool Generator::pushIntrinsic(const FunctionCall& c) {
    const ExpressionArray& args = c.arguments();

    switch (c.function().intrinsicKind()) {
        case IntrinsicKind::k_dot_IntrinsicKind:
            SkASSERT(args.size() == 2);
            SkASSERT(args[0]->type().matches(args[1]->type()));

            if (!this->pushExpression(*args[0]) ||
                !this->pushExpression(*args[1])) {
                return unsupported();
            }
            fBuilder.binary_op(BuilderOp::mul_n_floats, args[0]->type().slotCount());
            this->foldWithMultiOp(BuilderOp::add_n_floats, args[0]->type().slotCount());
            return true;

        case IntrinsicKind::k_not_IntrinsicKind:
            SkASSERT(args.size() == 1);
            return this->pushPrefixExpression(OperatorKind::LOGICALNOT, *args[0]);

        default:
            break;
    }
    return unsupported();
}

bool Generator::pushLiteral(const Literal& l) {
    switch (l.type().numberKind()) {
        case Type::NumberKind::kFloat:
            fBuilder.push_literal_f(l.floatValue());
            return true;

        case Type::NumberKind::kSigned:
            fBuilder.push_literal_i(l.intValue());
            return true;

        case Type::NumberKind::kUnsigned:
            fBuilder.push_literal_u(l.intValue());
            return true;

        case Type::NumberKind::kBoolean:
            fBuilder.push_literal_i(l.boolValue() ? ~0 : 0);
            return true;

        default:
            SkUNREACHABLE;
    }
}

bool Generator::pushPrefixExpression(const PrefixExpression& p) {
    return this->pushPrefixExpression(p.getOperator(), *p.operand());
}

bool Generator::pushPrefixExpression(Operator op, const Expression& expr) {
    switch (op.kind()) {
        case OperatorKind::BITWISENOT:
        case OperatorKind::LOGICALNOT:
            // Handle operators ! and ~.
            if (!this->pushExpression(expr)) {
                return false;
            }
            fBuilder.unary_op(BuilderOp::bitwise_not, expr.type().slotCount());
            return true;

        default:
            break;
    }

    return unsupported();
}

bool Generator::pushSwizzle(const Swizzle& s) {
    // Push the base expression.
    if (!this->pushExpression(*s.base())) {
        return false;
    }
    // Perform the swizzle.
    fBuilder.swizzle(s.base()->type().slotCount(), s.components());
    return true;
}

bool Generator::pushTernaryExpression(const TernaryExpression& t) {
    return this->pushTernaryExpression(*t.test(), *t.ifTrue(), *t.ifFalse());
}

bool Generator::pushTernaryExpression(const Expression& test,
                                      const Expression& ifTrue,
                                      const Expression& ifFalse) {
    // First, push the current condition-mask and the test-expression into a separate stack.
    this->nextTempStack();
    fBuilder.push_condition_mask();
    if (!this->pushExpression(test)) {
        return unsupported();
    }
    this->previousTempStack();

    // We can take some shortcuts with condition-mask handling if the false-expression is entirely
    // side-effect free. (We can evaluate it without masking off its effects.) We always handle the
    // condition mask properly for the test-expression and true-expression properly.
    if (!Analysis::HasSideEffects(ifFalse)) {
        // Push the false-expression onto the primary stack.
        int cleanupLabelID = fBuilder.nextLabelID();
        if (!this->pushExpression(ifFalse)) {
            return unsupported();
        }

        // Next, merge the condition mask (on the separate stack) with the test expression.
        this->nextTempStack();
        fBuilder.merge_condition_mask();
        this->previousTempStack();

        // If no lanes are active, we can skip the true-expression entirely. This isn't super likely
        // to happen, so it's probably only a win for non-trivial true-expressions.
        if (!Analysis::IsTrivialExpression(ifTrue)) {
            fBuilder.branch_if_no_active_lanes(cleanupLabelID);
        }

        // Push the true-expression onto the primary stack, immediately after the false-expression.
        if (!this->pushExpression(ifTrue)) {
            return unsupported();
        }

        // Use a select to conditionally mask-merge the true-expression and false-expression lanes.
        fBuilder.select(/*slots=*/ifTrue.type().slotCount());
        fBuilder.label(cleanupLabelID);
    } else {
        // Merge the condition mask (on the separate stack) with the test expression.
        this->nextTempStack();
        fBuilder.merge_condition_mask();
        this->previousTempStack();

        // Push the true-expression onto the primary stack.
        if (!this->pushExpression(ifTrue)) {
            return unsupported();
        }

        // Switch back to the test-expression stack temporarily, and negate the test condition.
        this->nextTempStack();
        fBuilder.unary_op(BuilderOp::bitwise_not, /*slots=*/1);
        fBuilder.merge_condition_mask();
        this->previousTempStack();

        // Push the false-expression onto the primary stack, immediately after the true-expression.
        if (!this->pushExpression(ifFalse)) {
            return unsupported();
        }

        // Use a select to conditionally mask-merge the true-expression and false-expression lanes;
        // the mask is already set up for this.
        fBuilder.select(/*slots=*/ifTrue.type().slotCount());
    }

    // Restore the condition-mask to its original state and jettison the test-expression.
    this->nextTempStack();
    this->discardExpression(/*slots=*/1);
    fBuilder.pop_condition_mask();
    this->previousTempStack();

    return true;
}

bool Generator::pushVariableReference(const VariableReference& v) {
<<<<<<< HEAD
    fBuilder.push_slots(this->getSlots(*v.variable()));
=======
    const Variable& var = *v.variable();
    if (IsUniform(var)) {
        SlotRange r = this->getUniformSlots(var);
        SkASSERT(r.count == (int)var.type().slotCount());
        fBuilder.push_uniform(r);
        return true;
    }
    fBuilder.push_slots(this->getVariableSlots(var));
>>>>>>> 03b8d7d9
    return true;
}

bool Generator::writeProgram(const FunctionDefinition& function) {
    if (fDebugTrace) {
        // Copy the program source into the debug info so that it will be written in the trace file.
        fDebugTrace->setSource(*fProgram.fSource);
    }
    // Assign slots to the parameters of main; copy src and dst into those slots as appropriate.
    SkSTArray<2, SlotRange> args;
    for (const SkSL::Variable* param : function.declaration().parameters()) {
        switch (param->modifiers().fLayout.fBuiltin) {
            case SK_MAIN_COORDS_BUILTIN: {
                // Coordinates are passed via RG.
                SlotRange fragCoord = this->getSlots(*param);
                SkASSERT(fragCoord.count == 2);
                fBuilder.store_src_rg(fragCoord);
                args.push_back(fragCoord);
                break;
            }
            case SK_INPUT_COLOR_BUILTIN: {
                // Input colors are passed via RGBA.
                SlotRange srcColor = this->getSlots(*param);
                SkASSERT(srcColor.count == 4);
                fBuilder.store_src(srcColor);
                args.push_back(srcColor);
                break;
            }
            case SK_DEST_COLOR_BUILTIN: {
                // Dest colors are passed via dRGBA.
                SlotRange destColor = this->getSlots(*param);
                SkASSERT(destColor.count == 4);
                fBuilder.store_dst(destColor);
                args.push_back(destColor);
                break;
            }
            default: {
                SkDEBUGFAIL("Invalid parameter to main()");
                return unsupported();
            }
        }
    }

    // Initialize the program.
    fBuilder.init_lane_masks();

    // Emit global variables.
    if (!this->writeGlobals()) {
        return unsupported();
    }

    // Invoke main().
    std::optional<SlotRange> mainResult = this->writeFunction(function, function, args);
    if (!mainResult.has_value()) {
        return unsupported();
    }

    // Move the result of main() from slots into RGBA. Allow dRGBA to remain in a trashed state.
    SkASSERT(mainResult->count == 4);
    fBuilder.load_src(*mainResult);
    return true;
}

<<<<<<< HEAD
=======
std::unique_ptr<RP::Program> Generator::finish() {
    return fBuilder.finish(fProgramSlots.slotCount(), fUniformSlots.slotCount(), fDebugTrace);
}

>>>>>>> 03b8d7d9
}  // namespace RP

std::unique_ptr<RP::Program> MakeRasterPipelineProgram(const SkSL::Program& program,
                                                       const FunctionDefinition& function,
                                                       SkRPDebugTrace* debugTrace) {
    // TODO(skia:13676): add mechanism for uniform passing
    RP::Generator generator(program, debugTrace);
    if (!generator.writeProgram(function)) {
        return nullptr;
    }
    return generator.builder()->finish(generator.slotCount(), debugTrace);
}

}  // namespace SkSL<|MERGE_RESOLUTION|>--- conflicted
+++ resolved
@@ -61,14 +61,62 @@
 namespace SkSL {
 namespace RP {
 
+class SlotManager {
+public:
+    SlotManager(std::vector<SlotDebugInfo>* i) : fSlotDebugInfo(i) {}
+
+    /** Used by `create` to add this variable to SlotDebugInfo inside SkRPDebugTrace. */
+    void addSlotDebugInfoForGroup(const std::string& varName,
+                                  const Type& type,
+                                  Position pos,
+                                  int* groupIndex,
+                                  bool isFunctionReturnValue);
+    void addSlotDebugInfo(const std::string& varName,
+                          const Type& type,
+                          Position pos,
+                          bool isFunctionReturnValue);
+
+    /** Implements low-level slot creation; slots will not be known to the debugger. */
+    SlotRange createSlots(int slots);
+
+    /** Creates slots associated with an SkSL variable or return value. */
+    SlotRange createSlots(std::string name,
+                          const Type& type,
+                          Position pos,
+                          bool isFunctionReturnValue);
+
+    /** Looks up the slots associated with an SkSL variable; creates the slot if necessary. */
+    SlotRange getVariableSlots(const Variable& v);
+
+    /**
+     * Looks up the slots associated with an SkSL function's return value; creates the range if
+     * necessary. Note that recursion is never supported, so we don't need to maintain return values
+     * in a stack; we can just statically allocate one slot per function call-site.
+     */
+    SlotRange getFunctionSlots(const IRNode& callSite, const FunctionDeclaration& f);
+
+    /** Returns the total number of slots consumed. */
+    int slotCount() const { return fSlotCount; }
+
+private:
+    SkTHashMap<const IRNode*, SlotRange> fSlotMap;
+    int fSlotCount = 0;
+    std::vector<SlotDebugInfo>* fSlotDebugInfo;
+};
+
 class Generator {
 public:
     Generator(const SkSL::Program& program, SkRPDebugTrace* debugTrace)
             : fProgram(program)
-            , fDebugTrace(debugTrace) {}
+            , fDebugTrace(debugTrace)
+            , fProgramSlots(debugTrace ? &debugTrace->fSlotInfo : nullptr)
+            , fUniformSlots(debugTrace ? &debugTrace->fUniformInfo : nullptr) {}
 
     /** Converts the SkSL main() function into a set of Instructions. */
     bool writeProgram(const FunctionDefinition& function);
+
+    /** Returns the generated program. */
+    std::unique_ptr<RP::Program> finish();
 
     /**
      * Converts an SkSL function into a set of Instructions. Returns nullopt if the function
@@ -78,43 +126,32 @@
                                            const FunctionDefinition& function,
                                            SkSpan<const SlotRange> args);
 
-    /** Used by `createSlots` to add this variable to SlotDebugInfo inside SkRPDebugTrace. */
-    void addDebugSlotInfoForGroup(const std::string& varName,
-                                  const Type& type,
-                                  Position pos,
-                                  int* groupIndex,
-                                  bool isFunctionReturnValue);
-    void addDebugSlotInfo(const std::string& varName,
-                          const Type& type,
-                          Position pos,
-                          bool isFunctionReturnValue);
     /**
      * Returns the slot index of this function inside the FunctionDebugInfo array in SkRPDebugTrace.
      * The FunctionDebugInfo slot will be created if it doesn't already exist.
      */
-    int getDebugFunctionInfo(const FunctionDeclaration& decl);
-
-    /** Implements low-level slot creation; slots will not be known to the debugger. */
-    SlotRange createSlots(int slots);
-
-    /** Creates slots associated with an SkSL variable or return value. */
-    SlotRange createSlots(std::string name,
-                          const Type& type,
-                          Position pos,
-                          bool isFunctionReturnValue);
+    int getFunctionDebugInfo(const FunctionDeclaration& decl);
 
     /** Looks up the slots associated with an SkSL variable; creates the slot if necessary. */
-    SlotRange getSlots(const Variable& v);
-
-    /** Returns the number of slots needed by the program. */
-    int slotCount() const { return fSlotCount; }
+    SlotRange getVariableSlots(const Variable& v) {
+        SkASSERT(!IsUniform(v));
+        return fProgramSlots.getVariableSlots(v);
+    }
+
+    /** Looks up the slots associated with an SkSL uniform; creates the slot if necessary. */
+    SlotRange getUniformSlots(const Variable& v) {
+        SkASSERT(IsUniform(v));
+        return fUniformSlots.getVariableSlots(v);
+    }
 
     /**
      * Looks up the slots associated with an SkSL function's return value; creates the range if
      * necessary. Note that recursion is never supported, so we don't need to maintain return values
      * in a stack; we can just statically allocate one slot per function call-site.
      */
-    SlotRange getFunctionSlots(const IRNode& callSite, const FunctionDeclaration& f);
+    SlotRange getFunctionSlots(const IRNode& callSite, const FunctionDeclaration& f) {
+        return fProgramSlots.getFunctionSlots(callSite, f);
+    }
 
     /** The Builder stitches our instructions together into Raster Pipeline code. */
     Builder* builder() { return &fBuilder; }
@@ -181,14 +218,17 @@
     void previousTempStack() {
         fBuilder.set_current_stack(--fCurrentTempStack);
     }
+    static bool IsUniform(const Variable& var) {
+       return var.modifiers().fFlags & Modifiers::kUniform_Flag;
+    }
 
 private:
     const SkSL::Program& fProgram;
     Builder fBuilder;
     SkRPDebugTrace* fDebugTrace = nullptr;
 
-    SkTHashMap<const IRNode*, SlotRange> fSlotMap;
-    int fSlotCount = 0;
+    SlotManager fProgramSlots;
+    SlotManager fUniformSlots;
 
     SkTArray<SlotRange> fFunctionStack;
     SlotRange fCurrentContinueMask;
@@ -223,7 +263,7 @@
     SlotMap getSlotMap(Generator* gen) override {
         // Map every slot in the variable, in consecutive order, e.g. a half4 at slot 5 = {5,6,7,8}.
         SlotMap out;
-        SlotRange range = gen->getSlots(*fVariable);
+        SlotRange range = gen->getVariableSlots(*fVariable);
         out.slots.resize(range.count);
         std::iota(out.slots.begin(), out.slots.end(), range.index);
         return out;
@@ -303,25 +343,25 @@
     return false;
 }
 
-void Generator::addDebugSlotInfoForGroup(const std::string& varName,
-                                         const Type& type,
-                                         Position pos,
-                                         int* groupIndex,
-                                         bool isFunctionReturnValue) {
-    SkASSERT(fDebugTrace);
+void SlotManager::addSlotDebugInfoForGroup(const std::string& varName,
+                                           const Type& type,
+                                           Position pos,
+                                           int* groupIndex,
+                                           bool isFunctionReturnValue) {
+    SkASSERT(fSlotDebugInfo);
     switch (type.typeKind()) {
         case Type::TypeKind::kArray: {
             int nslots = type.columns();
             const Type& elemType = type.componentType();
             for (int slot = 0; slot < nslots; ++slot) {
-                this->addDebugSlotInfoForGroup(varName + "[" + std::to_string(slot) + "]", elemType,
+                this->addSlotDebugInfoForGroup(varName + "[" + std::to_string(slot) + "]", elemType,
                                                pos, groupIndex, isFunctionReturnValue);
             }
             break;
         }
         case Type::TypeKind::kStruct: {
             for (const Type::Field& field : type.fields()) {
-                this->addDebugSlotInfoForGroup(varName + "." + std::string(field.fName),
+                this->addSlotDebugInfoForGroup(varName + "." + std::string(field.fName),
                                                *field.fType, pos, groupIndex,
                                                isFunctionReturnValue);
             }
@@ -347,52 +387,52 @@
                 slotInfo.numberKind = numberKind;
                 slotInfo.pos = pos;
                 slotInfo.fnReturnValue = isFunctionReturnValue ? 1 : -1;
-                fDebugTrace->fSlotInfo.push_back(std::move(slotInfo));
-            }
-            break;
-        }
-    }
-}
-
-void Generator::addDebugSlotInfo(const std::string& varName,
-                                 const Type& type,
-                                 Position pos,
-                                 bool isFunctionReturnValue) {
+                fSlotDebugInfo->push_back(std::move(slotInfo));
+            }
+            break;
+        }
+    }
+}
+
+void SlotManager::addSlotDebugInfo(const std::string& varName,
+                                   const Type& type,
+                                   Position pos,
+                                   bool isFunctionReturnValue) {
     int groupIndex = 0;
-    this->addDebugSlotInfoForGroup(varName, type, pos, &groupIndex, isFunctionReturnValue);
+    this->addSlotDebugInfoForGroup(varName, type, pos, &groupIndex, isFunctionReturnValue);
     SkASSERT((size_t)groupIndex == type.slotCount());
 }
 
-SlotRange Generator::createSlots(int slots) {
+SlotRange SlotManager::createSlots(int slots) {
     SlotRange range = {fSlotCount, slots};
     fSlotCount += slots;
     return range;
 }
 
-SlotRange Generator::createSlots(std::string name,
-                                 const Type& type,
-                                 Position pos,
-                                 bool isFunctionReturnValue) {
+SlotRange SlotManager::createSlots(std::string name,
+                                   const Type& type,
+                                   Position pos,
+                                   bool isFunctionReturnValue) {
     size_t nslots = type.slotCount();
     if (nslots == 0) {
         return {};
     }
-    if (fDebugTrace) {
+    if (fSlotDebugInfo) {
         // Our debug slot-info table should have the same length as the actual slot table.
-        SkASSERT(fDebugTrace->fSlotInfo.size() == (size_t)fSlotCount);
+        SkASSERT(fSlotDebugInfo->size() == (size_t)fSlotCount);
 
         // Append slot names and types to our debug slot-info table.
-        fDebugTrace->fSlotInfo.reserve(fSlotCount + nslots);
-        this->addDebugSlotInfo(name, type, pos, isFunctionReturnValue);
+        fSlotDebugInfo->reserve(fSlotCount + nslots);
+        this->addSlotDebugInfo(name, type, pos, isFunctionReturnValue);
 
         // Confirm that we added the expected number of slots.
-        SkASSERT(fDebugTrace->fSlotInfo.size() == (size_t)(fSlotCount + nslots));
+        SkASSERT(fSlotDebugInfo->size() == (size_t)(fSlotCount + nslots));
     }
 
     return this->createSlots(nslots);
 }
 
-SlotRange Generator::getSlots(const Variable& v) {
+SlotRange SlotManager::getVariableSlots(const Variable& v) {
     SlotRange* entry = fSlotMap.find(&v);
     if (entry != nullptr) {
         return *entry;
@@ -405,7 +445,7 @@
     return range;
 }
 
-SlotRange Generator::getFunctionSlots(const IRNode& callSite, const FunctionDeclaration& f) {
+SlotRange SlotManager::getFunctionSlots(const IRNode& callSite, const FunctionDeclaration& f) {
     SlotRange* entry = fSlotMap.find(&callSite);
     if (entry != nullptr) {
         return *entry;
@@ -418,7 +458,7 @@
     return range;
 }
 
-int Generator::getDebugFunctionInfo(const FunctionDeclaration& decl) {
+int Generator::getFunctionDebugInfo(const FunctionDeclaration& decl) {
     SkASSERT(fDebugTrace);
 
     std::string name = decl.description();
@@ -448,7 +488,7 @@
                                                   SkSpan<const SlotRange> args) {
     [[maybe_unused]] int funcIndex = -1;
     if (fDebugTrace) {
-        funcIndex = this->getDebugFunctionInfo(function.declaration());
+        funcIndex = this->getFunctionDebugInfo(function.declaration());
         SkASSERT(funcIndex >= 0);
         // TODO(debugger): add trace for function-enter
     }
@@ -485,14 +525,12 @@
             // Of those, only child processors are legal variables.
             SkASSERT(!var->type().isVoid());
             SkASSERT(!var->type().isOpaque());
-            [[maybe_unused]] SlotRange r = this->getSlots(*var);
 
             // builtin variables are system-defined, with special semantics. The only builtin
             // variable exposed to runtime effects is sk_FragCoord.
             if (int builtin = var->modifiers().fLayout.fBuiltin; builtin >= 0) {
                 switch (builtin) {
                     case SK_FRAGCOORD_BUILTIN:
-                        SkASSERT(r.count == 4);
                         // TODO: populate slots with device coordinates xy01
                         return unsupported();
 
@@ -502,8 +540,10 @@
                 }
             }
 
-            if (var->modifiers().fFlags & Modifiers::kUniform_Flag) {
-                return unsupported();
+            if (IsUniform(*var)) {
+                // Create the uniform slot map in first-to-last order.
+                (void)this->getUniformSlots(*var);
+                continue;
             }
 
             // Other globals are treated as normal variable declarations.
@@ -584,7 +624,7 @@
 
     // Create a dedicated slot for continue-mask storage.
     SlotRange previousContinueMask = fCurrentContinueMask;
-    fCurrentContinueMask = this->createSlots(/*slots=*/1);
+    fCurrentContinueMask = fProgramSlots.createSlots(/*slots=*/1);
 
     // Write the do-loop body.
     int labelID = fBuilder.nextLabelID();
@@ -671,9 +711,9 @@
         if (!this->pushExpression(*v.value())) {
             return unsupported();
         }
-        this->popToSlotRangeUnmasked(this->getSlots(*v.var()));
+        this->popToSlotRangeUnmasked(this->getVariableSlots(*v.var()));
     } else {
-        this->zeroSlotRangeUnmasked(this->getSlots(*v.var()));
+        this->zeroSlotRangeUnmasked(this->getVariableSlots(*v.var()));
     }
     return true;
 }
@@ -1166,9 +1206,6 @@
 }
 
 bool Generator::pushVariableReference(const VariableReference& v) {
-<<<<<<< HEAD
-    fBuilder.push_slots(this->getSlots(*v.variable()));
-=======
     const Variable& var = *v.variable();
     if (IsUniform(var)) {
         SlotRange r = this->getUniformSlots(var);
@@ -1177,7 +1214,6 @@
         return true;
     }
     fBuilder.push_slots(this->getVariableSlots(var));
->>>>>>> 03b8d7d9
     return true;
 }
 
@@ -1192,7 +1228,7 @@
         switch (param->modifiers().fLayout.fBuiltin) {
             case SK_MAIN_COORDS_BUILTIN: {
                 // Coordinates are passed via RG.
-                SlotRange fragCoord = this->getSlots(*param);
+                SlotRange fragCoord = this->getVariableSlots(*param);
                 SkASSERT(fragCoord.count == 2);
                 fBuilder.store_src_rg(fragCoord);
                 args.push_back(fragCoord);
@@ -1200,7 +1236,7 @@
             }
             case SK_INPUT_COLOR_BUILTIN: {
                 // Input colors are passed via RGBA.
-                SlotRange srcColor = this->getSlots(*param);
+                SlotRange srcColor = this->getVariableSlots(*param);
                 SkASSERT(srcColor.count == 4);
                 fBuilder.store_src(srcColor);
                 args.push_back(srcColor);
@@ -1208,7 +1244,7 @@
             }
             case SK_DEST_COLOR_BUILTIN: {
                 // Dest colors are passed via dRGBA.
-                SlotRange destColor = this->getSlots(*param);
+                SlotRange destColor = this->getVariableSlots(*param);
                 SkASSERT(destColor.count == 4);
                 fBuilder.store_dst(destColor);
                 args.push_back(destColor);
@@ -1241,13 +1277,10 @@
     return true;
 }
 
-<<<<<<< HEAD
-=======
 std::unique_ptr<RP::Program> Generator::finish() {
     return fBuilder.finish(fProgramSlots.slotCount(), fUniformSlots.slotCount(), fDebugTrace);
 }
 
->>>>>>> 03b8d7d9
 }  // namespace RP
 
 std::unique_ptr<RP::Program> MakeRasterPipelineProgram(const SkSL::Program& program,
@@ -1258,7 +1291,7 @@
     if (!generator.writeProgram(function)) {
         return nullptr;
     }
-    return generator.builder()->finish(generator.slotCount(), debugTrace);
+    return generator.finish();
 }
 
 }  // namespace SkSL