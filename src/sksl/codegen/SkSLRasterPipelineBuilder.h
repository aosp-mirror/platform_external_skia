/*
 * Copyright 2022 Google Inc.
 *
 * Use of this source code is governed by a BSD-style license that can be
 * found in the LICENSE file.
 */

#include "include/core/SkSpan.h"
#include "include/core/SkTypes.h"
#include "include/private/SkTArray.h"
#include "include/private/SkTHash.h"
#include "src/core/SkRasterPipeline.h"
#include "src/core/SkUtils.h"

#include <cstdint>
#include <initializer_list>
#include <iterator>
#include <memory>

class SkArenaAlloc;
class SkWStream;

namespace SkSL {

class SkRPDebugTrace;

namespace RP {

// A single scalar in our program consumes one slot.
using Slot = int;
constexpr Slot NA = -1;

// Scalars, vectors, and matrices can be represented as a range of slot indices.
struct SlotRange {
    Slot index = 0;
    int count = 0;
};

// Ops that the builder will contextually rewrite into different RasterPipeline stages.
enum class BuilderOp {
    // We support all the native Raster Pipeline stages.
    #define M(stage) stage,
        SK_RASTER_PIPELINE_STAGES_ALL(M)
    #undef M
    // We also support Builder-specific ops; these are converted into real RP stages during
    // `appendStages`.
    push_literal_f,
    push_slots,
    push_uniform,
    copy_stack_to_slots,
    copy_stack_to_slots_unmasked,
    discard_stack,
    duplicate,
    select,
    push_condition_mask,
    pop_condition_mask,
    push_loop_mask,
    pop_loop_mask,
    push_return_mask,
    pop_return_mask,
    set_current_stack,
    label,
    unsupported
};

// Represents a single raster-pipeline SkSL instruction.
struct Instruction {
    Instruction(BuilderOp op, std::initializer_list<Slot> slots, int a = 0, int b = 0)
            : fOp(op), fImmA(a), fImmB(b) {
        auto iter = slots.begin();
        if (iter != slots.end()) { fSlotA = *iter++; }
        if (iter != slots.end()) { fSlotB = *iter++; }
        if (iter != slots.end()) { fSlotC = *iter++; }
        SkASSERT(iter == slots.end());
    }

    BuilderOp fOp;
    Slot      fSlotA = NA;
    Slot      fSlotB = NA;
    Slot      fSlotC = NA;
    int       fImmA = 0;
    int       fImmB = 0;
};

class Program {
public:
    Program(SkTArray<Instruction> instrs,
            int numValueSlots,
            int numUniformSlots,
            int numLabels,
            int numBranches,
            SkRPDebugTrace* debugTrace);

    void appendStages(SkRasterPipeline* pipeline,
                      SkArenaAlloc* alloc,
                      SkSpan<const float> uniforms);
    void dump(SkWStream* s);

private:
    using StackDepthMap = SkTHashMap<int, int>; // <stack index, depth of stack>

<<<<<<< HEAD
    float* allocateSlotData(SkArenaAlloc* alloc);
    void appendStages(SkRasterPipeline* pipeline, SkArenaAlloc* alloc, float* slotPtr);
=======
    struct SlotData {
        SkSpan<float> values;
        SkSpan<float> stack;
    };
    SlotData allocateSlotData(SkArenaAlloc* alloc);
    void appendStages(SkRasterPipeline* pipeline,
                      SkArenaAlloc* alloc,
                      SkSpan<const float> uniforms,
                      const SlotData& slots);
>>>>>>> 03b8d7d9
    void optimize();
    StackDepthMap tempStackMaxDepths();

<<<<<<< HEAD
=======
    // These methods currently wrap SkRasterPipeline directly. TODO: add a layer of abstraction;
    // we should assemble our own list of program stages and contexts, instead of immediately
    // pushing stages into the SkRasterPipeline.
    void append(SkRasterPipeline* pipeline, SkRasterPipeline::Stage stage, void* ctx = nullptr);
    void rewindPipeline(SkRasterPipeline* pipeline);
    int getNumPipelineStages(SkRasterPipeline* pipeline);

    // These methods are used to split up large multi-slot operations into multiple ops as needed.
    void appendCopy(SkRasterPipeline* pipeline, SkArenaAlloc* alloc,
                    SkRasterPipeline::Stage baseStage,
                    float* dst, int dstStride, const float* src, int srcStride, int numSlots);
    void appendCopySlotsUnmasked(SkRasterPipeline* pipeline, SkArenaAlloc* alloc,
                                 float* dst, const float* src, int numSlots);
    void appendCopySlotsMasked(SkRasterPipeline* pipeline, SkArenaAlloc* alloc,
                               float* dst, const float* src, int numSlots);
    void appendCopyConstants(SkRasterPipeline* pipeline, SkArenaAlloc* alloc,
                             float* dst, const float* src, int numSlots);

    // Appends a math operation with two inputs (dst op src) and one output (dst) to the pipeline.
    // `src` must be _immediately_ after `dst` in memory.
    void appendAdjacentSingleSlotBinaryOp(SkRasterPipeline* pipeline, SkRasterPipeline::Stage stage,
                                          float* dst, const float* src);

    // Appends a multi-slot two-input math operation to the pipeline. `src` must be _immediately_
    // after `dst` in memory. `baseStage` must refer to an unbounded "apply_to_n_slots" stage, which
    // must be immediately followed by specializations for 1-4 slots. For instance, {`add_n_floats`,
    // `add_float`, `add_2_floats`, `add_3_floats`, `add_4_floats`} must be contiguous ops in the
    // stage list, listed in that order; pass `add_n_floats` and we pick the appropriate op based on
    // `numSlots`.
    void appendAdjacentMultiSlotBinaryOp(SkRasterPipeline* pipeline, SkArenaAlloc* alloc,
                                         SkRasterPipeline::Stage baseStage,
                                         float* dst, const float* src, int numSlots);

    // Appends a multi-slot single-input math operation to the pipeline. `baseStage` must refer to
    // an single-slot "apply_op" stage, which must be immediately followed by specializations for
    // 2-4 slots. For instance, {`zero_slot`, `zero_2_slots`, `zero_3_slots`, `zero_4_slots`}
    // must be contiguous ops in the stage list, listed in that order; pass `zero_slot` and we
    // pick the appropriate op based on `numSlots`.
    void appendMultiSlotUnaryOp(SkRasterPipeline* pipeline, SkRasterPipeline::Stage baseStage,
                                float* dst, int numSlots);

>>>>>>> 03b8d7d9
    SkTArray<Instruction> fInstructions;
    int fNumValueSlots = 0;
    int fNumUniformSlots = 0;
    int fNumTempStackSlots = 0;
    int fNumLabels = 0;
    int fNumBranches = 0;
    SkTHashMap<int, int> fTempStackMaxDepths;
    SkRPDebugTrace* fDebugTrace = nullptr;
};

class Builder {
public:
    /** Finalizes and optimizes the program. */
    std::unique_ptr<Program> finish(int numValueSlots,
                                    int numUniformSlots,
                                    SkRPDebugTrace* debugTrace = nullptr);
    /**
     * Peels off a label ID for use in the program. Set the label's position in the program with
     * the `label` instruction. Actually branch to the target with an instruction like
     * `branch_if_any_active_lanes` or `jump`.
     */
    int nextLabelID() {
        return fNumLabels++;
    }

    /** Assemble a program from the Raster Pipeline instructions below. */
    void init_lane_masks() {
        fInstructions.push_back({BuilderOp::init_lane_masks, {}});
    }

    void store_src_rg(SlotRange slots) {
        SkASSERT(slots.count == 2);
        fInstructions.push_back({BuilderOp::store_src_rg, {slots.index}});
    }

    void store_src(SlotRange slots) {
        SkASSERT(slots.count == 4);
        fInstructions.push_back({BuilderOp::store_src, {slots.index}});
    }

    void store_dst(SlotRange slots) {
        SkASSERT(slots.count == 4);
        fInstructions.push_back({BuilderOp::store_dst, {slots.index}});
    }

    void load_src(SlotRange slots) {
        SkASSERT(slots.count == 4);
        fInstructions.push_back({BuilderOp::load_src, {slots.index}});
    }

    void load_dst(SlotRange slots) {
        SkASSERT(slots.count == 4);
        fInstructions.push_back({BuilderOp::load_dst, {slots.index}});
    }

    void set_current_stack(int stackIdx) {
        fInstructions.push_back({BuilderOp::set_current_stack, {}, stackIdx});
    }

    void label(int labelID) {
        SkASSERT(labelID >= 0 && labelID < fNumLabels);
        fInstructions.push_back({BuilderOp::label, {}, labelID});
    }

    void jump(int labelID) {
        SkASSERT(labelID >= 0 && labelID < fNumLabels);
        fInstructions.push_back({BuilderOp::jump, {}, labelID});
        ++fNumBranches;
    }

    void branch_if_any_active_lanes(int labelID) {
        SkASSERT(labelID >= 0 && labelID < fNumLabels);
        fInstructions.push_back({BuilderOp::branch_if_any_active_lanes, {}, labelID});
        ++fNumBranches;
    }

    void branch_if_no_active_lanes(int labelID) {
        SkASSERT(labelID >= 0 && labelID < fNumLabels);
        fInstructions.push_back({BuilderOp::branch_if_no_active_lanes, {}, labelID});
        ++fNumBranches;
    }

    // We use the same SkRasterPipeline op regardless of the literal type, and bitcast the value.
    void immediate_f(float val) {
        fInstructions.push_back({BuilderOp::immediate_f, {}, sk_bit_cast<int32_t>(val)});
    }

    void immediate_i(int32_t val) {
        fInstructions.push_back({BuilderOp::immediate_f, {}, val});
    }

    void immediate_u(uint32_t val) {
        fInstructions.push_back({BuilderOp::immediate_f, {}, sk_bit_cast<int32_t>(val)});
    }

    void push_literal_f(float val) {
        fInstructions.push_back({BuilderOp::push_literal_f, {}, sk_bit_cast<int32_t>(val)});
    }

    void push_literal_i(int32_t val) {
        fInstructions.push_back({BuilderOp::push_literal_f, {}, val});
    }

    void push_literal_u(uint32_t val) {
        fInstructions.push_back({BuilderOp::push_literal_f, {}, sk_bit_cast<int32_t>(val)});
    }

    void push_uniform(SlotRange src) {
        // Translates into copy_constants (from uniforms into temp stack) in Raster Pipeline.
        fInstructions.push_back({BuilderOp::push_uniform, {src.index}, src.count});
    }

    void push_slots(SlotRange src) {
        // Translates into copy_slots_unmasked (from values into temp stack) in Raster Pipeline.
        fInstructions.push_back({BuilderOp::push_slots, {src.index}, src.count});
    }

    void copy_stack_to_slots(SlotRange dst) {
        this->copy_stack_to_slots(dst, /*offsetFromStackTop=*/dst.count);
    }

    void copy_stack_to_slots(SlotRange dst, int offsetFromStackTop) {
        // Translates into copy_slots_masked (from temp stack to values) in Raster Pipeline.
        // Does not discard any values on the temp stack.
        fInstructions.push_back({BuilderOp::copy_stack_to_slots, {dst.index},
                                 dst.count, offsetFromStackTop});
    }

    void copy_stack_to_slots_unmasked(SlotRange dst) {
        this->copy_stack_to_slots_unmasked(dst, /*offsetFromStackTop=*/dst.count);
    }

    void copy_stack_to_slots_unmasked(SlotRange dst, int offsetFromStackTop) {
        // Translates into copy_slots_unmasked (from temp stack to values) in Raster Pipeline.
        // Does not discard any values on the temp stack.
        fInstructions.push_back({BuilderOp::copy_stack_to_slots_unmasked, {dst.index},
                                 dst.count, offsetFromStackTop});
    }

    // Performs a unary op (like `bitwise_not`), given a slot count of `slots`. The stack top is
    // replaced with the result.
    void unary_op(BuilderOp op, int32_t slots);

    // Performs a binary op (like `add_n_floats` or `cmpeq_n_ints`), given a slot count of
    // `slots`. Both input values are consumed, and the result is pushed onto the stack.
    void binary_op(BuilderOp op, int32_t slots);

    void discard_stack(int32_t count = 1) {
        // Shrinks the temp stack, discarding values on top.
        fInstructions.push_back({BuilderOp::discard_stack, {}, count});
    }

    void pop_slots(SlotRange dst) {
        // The opposite of push_slots; copies values from the temp stack into value slots, then
        // shrinks the temp stack.
        this->copy_stack_to_slots(dst);
        this->discard_stack(dst.count);
    }

    void duplicate(int count) {
        // Creates duplicates of the top item on the temp stack.
        SkASSERT(count >= 0);
        for (; count >= 3; count -= 3) {
            this->swizzle(/*inputSlots=*/1, {0, 0, 0, 0});
        }
        switch (count) {
            case 2:  this->swizzle(/*inputSlots=*/1, {0, 0, 0}); break;
            case 1:  this->swizzle(/*inputSlots=*/1, {0, 0});    break;
            default: break;
        }
    }

    void select(int slots) {
        // Overlays the top two entries on the stack, making one hybrid entry. The execution mask
        // is used to select which lanes are preserved.
        SkASSERT(slots > 0);
        fInstructions.push_back({BuilderOp::select, {}, slots});
    }

    void pop_slots_unmasked(SlotRange dst) {
        // The opposite of push_slots; copies values from the temp stack into value slots, then
        // shrinks the temp stack.
        this->copy_stack_to_slots_unmasked(dst);
        this->discard_stack(dst.count);
    }

    void load_unmasked(Slot slot) {
        fInstructions.push_back({BuilderOp::load_unmasked, {slot}});
    }

    void store_unmasked(Slot slot) {
        fInstructions.push_back({BuilderOp::store_unmasked, {slot}});
    }

    void store_masked(Slot slot) {
        fInstructions.push_back({BuilderOp::store_masked, {slot}});
    }

    void copy_slots_masked(SlotRange dst, SlotRange src) {
        SkASSERT(dst.count == src.count);
        fInstructions.push_back({BuilderOp::copy_slot_masked, {dst.index, src.index}, dst.count});
    }

    void copy_slots_unmasked(SlotRange dst, SlotRange src) {
        SkASSERT(dst.count == src.count);
        fInstructions.push_back({BuilderOp::copy_slot_unmasked, {dst.index, src.index}, dst.count});
    }

    void zero_slots_unmasked(SlotRange dst) {
        fInstructions.push_back({BuilderOp::zero_slot_unmasked, {dst.index}, dst.count});
    }

    void swizzle(int inputSlots, SkSpan<const int8_t> components) {
        // Consumes `inputSlots` elements on the stack, then generates `components.size()` elements.
        SkASSERT(components.size() >= 1 && components.size() <= 4);
        // Squash .xwww into 0x3330, or .zyx into 0x012. (Packed nybbles, in reverse order.)
        int componentBits = 0;
        for (auto iter = components.rbegin(); iter != components.rend(); ++iter) {
            SkASSERT(*iter >= 0 && *iter < inputSlots);
            componentBits <<= 4;
            componentBits |= *iter;
        }

        int op = (int)BuilderOp::swizzle_1 + components.size() - 1;
        fInstructions.push_back({(BuilderOp)op, {}, inputSlots, componentBits});
    }

    void push_condition_mask() {
        fInstructions.push_back({BuilderOp::push_condition_mask, {}});
    }

    void pop_condition_mask() {
        fInstructions.push_back({BuilderOp::pop_condition_mask, {}});
    }

    void merge_condition_mask() {
        fInstructions.push_back({BuilderOp::merge_condition_mask, {}});
    }

    void push_loop_mask() {
        fInstructions.push_back({BuilderOp::push_loop_mask, {}});
    }

    void pop_loop_mask() {
        fInstructions.push_back({BuilderOp::pop_loop_mask, {}});
    }

    void mask_off_loop_mask() {
        fInstructions.push_back({BuilderOp::mask_off_loop_mask, {}});
    }

    void reenable_loop_mask(SlotRange src) {
        SkASSERT(src.count == 1);
        fInstructions.push_back({BuilderOp::reenable_loop_mask, {src.index}});
    }

    void merge_loop_mask() {
        fInstructions.push_back({BuilderOp::merge_loop_mask, {}});
    }

    void push_return_mask() {
        fInstructions.push_back({BuilderOp::push_return_mask, {}});
    }

    void pop_return_mask() {
        fInstructions.push_back({BuilderOp::pop_return_mask, {}});
    }

    void mask_off_return_mask() {
        fInstructions.push_back({BuilderOp::mask_off_return_mask, {}});
    }

private:
    SkTArray<Instruction> fInstructions;
    int fNumLabels = 0;
    int fNumBranches = 0;
};

}  // namespace RP
}  // namespace SkSL<|MERGE_RESOLUTION|>--- conflicted
+++ resolved
@@ -99,10 +99,6 @@
 private:
     using StackDepthMap = SkTHashMap<int, int>; // <stack index, depth of stack>
 
-<<<<<<< HEAD
-    float* allocateSlotData(SkArenaAlloc* alloc);
-    void appendStages(SkRasterPipeline* pipeline, SkArenaAlloc* alloc, float* slotPtr);
-=======
     struct SlotData {
         SkSpan<float> values;
         SkSpan<float> stack;
@@ -112,12 +108,9 @@
                       SkArenaAlloc* alloc,
                       SkSpan<const float> uniforms,
                       const SlotData& slots);
->>>>>>> 03b8d7d9
     void optimize();
     StackDepthMap tempStackMaxDepths();
 
-<<<<<<< HEAD
-=======
     // These methods currently wrap SkRasterPipeline directly. TODO: add a layer of abstraction;
     // we should assemble our own list of program stages and contexts, instead of immediately
     // pushing stages into the SkRasterPipeline.
@@ -159,7 +152,6 @@
     void appendMultiSlotUnaryOp(SkRasterPipeline* pipeline, SkRasterPipeline::Stage baseStage,
                                 float* dst, int numSlots);
 
->>>>>>> 03b8d7d9
     SkTArray<Instruction> fInstructions;
     int fNumValueSlots = 0;
     int fNumUniformSlots = 0;
