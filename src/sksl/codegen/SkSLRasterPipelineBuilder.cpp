--- conflicted
+++ resolved
@@ -11,7 +11,6 @@
 #include "include/private/SkTo.h"
 #include "src/core/SkArenaAlloc.h"
 #include "src/core/SkOpts.h"
-#include "src/core/SkRasterPipelineUtils.h"
 #include "src/sksl/codegen/SkSLRasterPipelineBuilder.h"
 #include "src/sksl/tracing/SkRPDebugTrace.h"
 #include "src/sksl/tracing/SkSLDebugInfo.h"
@@ -55,30 +54,6 @@
     case BuilderOp::cmpne_n_floats:     \
     case BuilderOp::cmpne_n_ints
 
-class BuilderUtils final : public SkRasterPipelineUtils_Base {
-public:
-    BuilderUtils(SkRasterPipeline* p) : fPipeline(p) {}
-
-#if !defined(SKSL_STANDALONE)
-    void append(SkRasterPipeline::Stage stage, void* ctx = nullptr) override {
-        fPipeline->append(stage, ctx);
-    }
-    void rewindPipeline() {
-        fPipeline->append_stack_rewind();
-    }
-    int getNumPipelineStages() {
-        return fPipeline->getNumStages();
-    }
-#else
-    void append(SkRasterPipeline::Stage stage, void* ctx = nullptr) override { (void)fPipeline; }
-    void rewindPipeline() {}
-    int getNumPipelineStages() { return 0; }
-#endif
-
-private:
-    SkRasterPipeline* fPipeline;
-};
-
 void Builder::unary_op(BuilderOp op, int32_t slots) {
     switch (op) {
         case ALL_MULTI_SLOT_UNARY_OP_CASES:
@@ -205,8 +180,6 @@
     (void)fNumUniformSlots;
 }
 
-<<<<<<< HEAD
-=======
 void Program::append(SkRasterPipeline* pipeline, SkRasterPipeline::Stage stage, void* ctx) {
 #if !defined(SKSL_STANDALONE)
     pipeline->append(stage, ctx);
@@ -329,7 +302,6 @@
     }
 }
 
->>>>>>> 03b8d7d9
 template <typename T>
 [[maybe_unused]] static void* context_bit_pun(T val) {
     static_assert(sizeof(T) <= sizeof(void*));
@@ -338,17 +310,19 @@
     return contextBits;
 }
 
-float* Program::allocateSlotData(SkArenaAlloc* alloc) {
-    float* slotPtr = nullptr;
-
-    // Allocate a contiguous slab of slot data.
+Program::SlotData Program::allocateSlotData(SkArenaAlloc* alloc) {
+    // Allocate a contiguous slab of slot data for values and stack entries.
     const int N = SkOpts::raster_pipeline_highp_stride;
     const int vectorWidth = N * sizeof(float);
     const int allocSize = vectorWidth * (fNumValueSlots + fNumTempStackSlots);
-    slotPtr = static_cast<float*>(alloc->makeBytesAlignedTo(allocSize, vectorWidth));
+    float* slotPtr = static_cast<float*>(alloc->makeBytesAlignedTo(allocSize, vectorWidth));
     sk_bzero(slotPtr, allocSize);
 
-    return slotPtr;
+    // Store the temp stack immediately after the values.
+    SlotData s;
+    s.values = SkSpan{slotPtr,        N * fNumValueSlots};
+    s.stack  = SkSpan{s.values.end(), N * fNumTempStackSlots};
+    return s;
 }
 
 void Program::appendStages(SkRasterPipeline* pipeline,
@@ -357,21 +331,13 @@
     this->appendStages(pipeline, alloc, uniforms, this->allocateSlotData(alloc));
 }
 
-<<<<<<< HEAD
-void Program::appendStages(SkRasterPipeline* pipeline, SkArenaAlloc* alloc, float* slotPtr) {
-    // Store the temp stack immediately after the values.
-=======
 void Program::appendStages(SkRasterPipeline* pipeline,
                            SkArenaAlloc* alloc,
                            SkSpan<const float> uniforms,
                            const SlotData& slots) {
     SkASSERT(fNumUniformSlots == SkToInt(uniforms.size()));
 
->>>>>>> 03b8d7d9
     const int N = SkOpts::raster_pipeline_highp_stride;
-    float* slotPtrEnd = slotPtr + (N * fNumValueSlots);
-    float* tempStackBase = slotPtrEnd;
-    [[maybe_unused]] float* tempStackEnd = tempStackBase + (N * fNumTempStackSlots);
     StackDepthMap tempStackDepth;
     int currentStack = 0;
 
@@ -389,22 +355,18 @@
     int pos = 0;
     SkTHashMap<int, float*> tempStackMap;
     for (auto& [idx, depth] : fTempStackMaxDepths) {
-        tempStackMap[idx] = tempStackBase + (pos * N);
+        tempStackMap[idx] = slots.stack.begin() + (pos * N);
         pos += depth;
     }
 
+    // We can reuse constants from our arena by placing them in this map.
+    SkTHashMap<int, int*> constantLookupMap; // <constant value, pointer into arena>
+
     // Write each BuilderOp to the pipeline.
-    BuilderUtils builderUtils(pipeline);
-
     for (const Instruction& inst : fInstructions) {
-<<<<<<< HEAD
-        auto SlotA = [&]() { return &slotPtr[N * inst.fSlotA]; };
-        auto SlotB = [&]() { return &slotPtr[N * inst.fSlotB]; };
-=======
         auto SlotA    = [&]() { return &slots.values[N * inst.fSlotA]; };
         auto SlotB    = [&]() { return &slots.values[N * inst.fSlotB]; };
         auto UniformA = [&]() { return &uniforms[inst.fSlotA]; };
->>>>>>> 03b8d7d9
         float*& tempStackPtr = tempStackMap[currentStack];
 
         switch (inst.fOp) {
@@ -412,7 +374,7 @@
                 // Write the absolute pipeline position into the label offset list. We will go over
                 // the branch targets at the end and fix them up.
                 SkASSERT(inst.fImmA >= 0 && inst.fImmA < fNumLabels);
-                labelOffsets[inst.fImmA] = builderUtils.getNumPipelineStages();
+                labelOffsets[inst.fImmA] = this->getNumPipelineStages(pipeline);
                 break;
 
             case BuilderOp::jump:
@@ -422,7 +384,7 @@
                 // backwards branch. Add a stack-rewind immediately before the branch to ensure that
                 // long-running loops don't use an unbounded amount of stack space.
                 if (labelOffsets[inst.fImmA] >= 0) {
-                    builderUtils.rewindPipeline();
+                    this->rewindPipeline(pipeline);
                 }
 
                 // Write the absolute pipeline position into the branch targets, because the
@@ -430,106 +392,87 @@
                 // targets at the end and fix them up.
                 SkASSERT(inst.fImmA >= 0 && inst.fImmA < fNumLabels);
                 SkASSERT(currentBranchOp >= 0 && currentBranchOp < fNumBranches);
-                branchTargets[currentBranchOp] = builderUtils.getNumPipelineStages();
+                branchTargets[currentBranchOp] = this->getNumPipelineStages(pipeline);
                 branchGoesToLabel[currentBranchOp] = inst.fImmA;
-                builderUtils.append((SkRP::Stage)inst.fOp, &branchTargets[currentBranchOp]);
+                this->append(pipeline, (SkRP::Stage)inst.fOp, &branchTargets[currentBranchOp]);
                 ++currentBranchOp;
                 break;
 
             case BuilderOp::init_lane_masks:
-                builderUtils.append(SkRP::init_lane_masks);
+                this->append(pipeline, SkRP::init_lane_masks);
                 break;
 
             case BuilderOp::store_src_rg:
-                builderUtils.append(SkRP::store_src_rg, SlotA());
+                this->append(pipeline, SkRP::store_src_rg, SlotA());
                 break;
 
             case BuilderOp::store_src:
-                builderUtils.append(SkRP::store_src, SlotA());
+                this->append(pipeline, SkRP::store_src, SlotA());
                 break;
 
             case BuilderOp::store_dst:
-                builderUtils.append(SkRP::store_dst, SlotA());
+                this->append(pipeline, SkRP::store_dst, SlotA());
                 break;
 
             case BuilderOp::load_src:
-                builderUtils.append(SkRP::load_src, SlotA());
+                this->append(pipeline, SkRP::load_src, SlotA());
                 break;
 
             case BuilderOp::load_dst:
-                builderUtils.append(SkRP::load_dst, SlotA());
+                this->append(pipeline, SkRP::load_dst, SlotA());
                 break;
 
             case BuilderOp::immediate_f: {
-                builderUtils.append(SkRP::immediate_f, context_bit_pun(inst.fImmA));
+                this->append(pipeline, SkRP::immediate_f, context_bit_pun(inst.fImmA));
                 break;
             }
             case BuilderOp::load_unmasked:
-                builderUtils.append(SkRP::load_unmasked, SlotA());
+                this->append(pipeline, SkRP::load_unmasked, SlotA());
                 break;
 
             case BuilderOp::store_unmasked:
-                builderUtils.append(SkRP::store_unmasked, SlotA());
+                this->append(pipeline, SkRP::store_unmasked, SlotA());
                 break;
 
             case BuilderOp::store_masked:
-                builderUtils.append(SkRP::store_masked, SlotA());
-                break;
-
-<<<<<<< HEAD
-            case ALL_SINGLE_SLOT_UNARY_OP_CASES: {
-                float* dst = tempStackPtr - (1 * N);
-                builderUtils.append((SkRP::Stage)inst.fOp, dst);
-=======
+                this->append(pipeline, SkRP::store_masked, SlotA());
+                break;
+
             case ALL_MULTI_SLOT_UNARY_OP_CASES: {
                 float* dst = tempStackPtr - (inst.fImmA * N);
                 this->appendMultiSlotUnaryOp(pipeline, (SkRP::Stage)inst.fOp, dst, inst.fImmA);
->>>>>>> 03b8d7d9
                 break;
             }
             case ALL_SINGLE_SLOT_BINARY_OP_CASES: {
                 float* src = tempStackPtr - (1 * N);
                 float* dst = tempStackPtr - (2 * N);
-<<<<<<< HEAD
-                builderUtils.appendAdjacentSingleSlotOp((SkRP::Stage)inst.fOp, dst, src);
-=======
                 this->appendAdjacentSingleSlotBinaryOp(pipeline, (SkRP::Stage)inst.fOp, dst, src);
->>>>>>> 03b8d7d9
                 break;
             }
             case ALL_MULTI_SLOT_BINARY_OP_CASES: {
                 float* src = tempStackPtr - (inst.fImmA * N);
                 float* dst = tempStackPtr - (inst.fImmA * 2 * N);
-<<<<<<< HEAD
-                builderUtils.appendAdjacentMultiSlotOp(alloc, (SkRP::Stage)inst.fOp,
-                                                       dst, src, inst.fImmA);
-=======
                 this->appendAdjacentMultiSlotBinaryOp(pipeline, alloc, (SkRP::Stage)inst.fOp,
                                                       dst, src, inst.fImmA);
->>>>>>> 03b8d7d9
                 break;
             }
             case BuilderOp::select: {
                 float* src = tempStackPtr - (inst.fImmA * N);
                 float* dst = tempStackPtr - (inst.fImmA * 2 * N);
-                builderUtils.appendCopySlotsMasked(alloc, dst, src, inst.fImmA);
+                this->appendCopySlotsMasked(pipeline, alloc, dst, src, inst.fImmA);
                 break;
             }
             case BuilderOp::copy_slot_masked:
-                builderUtils.appendCopySlotsMasked(alloc, SlotA(), SlotB(), inst.fImmA);
+                this->appendCopySlotsMasked(pipeline, alloc, SlotA(), SlotB(), inst.fImmA);
                 break;
 
             case BuilderOp::copy_slot_unmasked:
-                builderUtils.appendCopySlotsUnmasked(alloc, SlotA(), SlotB(), inst.fImmA);
+                this->appendCopySlotsUnmasked(pipeline, alloc, SlotA(), SlotB(), inst.fImmA);
                 break;
 
             case BuilderOp::zero_slot_unmasked:
-<<<<<<< HEAD
-                builderUtils.appendZeroSlotsUnmasked(SlotA(), inst.fImmA);
-=======
                 this->appendMultiSlotUnaryOp(pipeline, SkRP::zero_slot_unmasked,
                                              SlotA(), inst.fImmA);
->>>>>>> 03b8d7d9
                 break;
 
             case BuilderOp::swizzle_1:
@@ -544,12 +487,12 @@
                     ctx->offsets[index] = (components & 3) * N * sizeof(float);
                     components >>= 4;
                 }
-                builderUtils.append((SkRP::Stage)inst.fOp, ctx);
+                this->append(pipeline, (SkRP::Stage)inst.fOp, ctx);
                 break;
             }
             case BuilderOp::push_slots: {
                 float* dst = tempStackPtr;
-                builderUtils.appendCopySlotsUnmasked(alloc, dst, SlotA(), inst.fImmA);
+                this->appendCopySlotsUnmasked(pipeline, alloc, dst, SlotA(), inst.fImmA);
                 break;
             }
             case BuilderOp::push_uniform: {
@@ -559,83 +502,81 @@
             }
             case BuilderOp::push_condition_mask: {
                 float* dst = tempStackPtr;
-                builderUtils.append(SkRP::store_condition_mask, dst);
+                this->append(pipeline, SkRP::store_condition_mask, dst);
                 break;
             }
             case BuilderOp::pop_condition_mask: {
                 float* src = tempStackPtr - (1 * N);
-                builderUtils.append(SkRP::load_condition_mask, src);
+                this->append(pipeline, SkRP::load_condition_mask, src);
                 break;
             }
             case BuilderOp::merge_condition_mask: {
                 float* ptr = tempStackPtr - (2 * N);
-                builderUtils.append(SkRP::merge_condition_mask, ptr);
+                this->append(pipeline, SkRP::merge_condition_mask, ptr);
                 break;
             }
             case BuilderOp::push_loop_mask: {
                 float* dst = tempStackPtr;
-                builderUtils.append(SkRP::store_loop_mask, dst);
+                this->append(pipeline, SkRP::store_loop_mask, dst);
                 break;
             }
             case BuilderOp::pop_loop_mask: {
                 float* src = tempStackPtr - (1 * N);
-                builderUtils.append(SkRP::load_loop_mask, src);
+                this->append(pipeline, SkRP::load_loop_mask, src);
                 break;
             }
             case BuilderOp::mask_off_loop_mask:
-                builderUtils.append(SkRP::mask_off_loop_mask);
+                this->append(pipeline, SkRP::mask_off_loop_mask);
                 break;
 
             case BuilderOp::reenable_loop_mask:
-                builderUtils.append(SkRP::reenable_loop_mask, SlotA());
+                this->append(pipeline, SkRP::reenable_loop_mask, SlotA());
                 break;
 
             case BuilderOp::merge_loop_mask: {
                 float* src = tempStackPtr - (1 * N);
-                builderUtils.append(SkRP::merge_loop_mask, src);
+                this->append(pipeline, SkRP::merge_loop_mask, src);
                 break;
             }
             case BuilderOp::push_return_mask: {
                 float* dst = tempStackPtr;
-                builderUtils.append(SkRP::store_return_mask, dst);
+                this->append(pipeline, SkRP::store_return_mask, dst);
                 break;
             }
             case BuilderOp::pop_return_mask: {
                 float* src = tempStackPtr - (1 * N);
-                builderUtils.append(SkRP::load_return_mask, src);
+                this->append(pipeline, SkRP::load_return_mask, src);
                 break;
             }
             case BuilderOp::mask_off_return_mask:
-                builderUtils.append(SkRP::mask_off_return_mask);
+                this->append(pipeline, SkRP::mask_off_return_mask);
                 break;
 
             case BuilderOp::push_literal_f: {
                 float* dst = tempStackPtr;
                 if (inst.fImmA == 0) {
-<<<<<<< HEAD
-                    builderUtils.appendZeroSlotsUnmasked(dst, /*numSlots=*/1);
-=======
                     this->append(pipeline, SkRP::zero_slot_unmasked, dst);
                     break;
                 }
                 int* constantPtr;
                 if (int** lookup = constantLookupMap.find(inst.fImmA)) {
                     constantPtr = *lookup;
->>>>>>> 03b8d7d9
                 } else {
-                    builderUtils.append(SkRP::immediate_f, context_bit_pun(inst.fImmA));
-                    builderUtils.append(SkRP::store_unmasked, dst);
+                    constantPtr = alloc->make<int>(inst.fImmA);
+                    constantLookupMap[inst.fImmA] = constantPtr;
                 }
+                SkASSERT(constantPtr);
+                this->appendCopyConstants(pipeline, alloc, dst, (float*)constantPtr,/*numSlots=*/1);
                 break;
             }
             case BuilderOp::copy_stack_to_slots: {
                 float* src = tempStackPtr - (inst.fImmB * N);
-                builderUtils.appendCopySlotsMasked(alloc, SlotA(), src, inst.fImmA);
+                this->appendCopySlotsMasked(pipeline, alloc, SlotA(), src, inst.fImmA);
                 break;
             }
             case BuilderOp::copy_stack_to_slots_unmasked: {
                 float* src = tempStackPtr - (inst.fImmB * N);
-                builderUtils.appendCopySlotsUnmasked(alloc, SlotA(), src, inst.fImmA);
+                this->appendCopySlotsUnmasked(pipeline, alloc, SlotA(), src, inst.fImmA);
                 break;
             }
             case BuilderOp::discard_stack:
@@ -651,8 +592,8 @@
         }
 
         tempStackPtr += stack_usage(inst) * N;
-        SkASSERT(tempStackPtr >= tempStackBase);
-        SkASSERT(tempStackPtr <= tempStackEnd);
+        SkASSERT(tempStackPtr >= slots.stack.begin());
+        SkASSERT(tempStackPtr <= slots.stack.end());
     }
 
     // Fix up every branch target.
@@ -673,16 +614,6 @@
     // errors if those pointers are pointing at unallocated memory.
     SkArenaAlloc alloc(/*firstHeapAllocation=*/1000);
     const int N = SkOpts::raster_pipeline_highp_stride;
-<<<<<<< HEAD
-    float* slotBase = this->allocateSlotData(&alloc);
-    const float* slotEnd = slotBase + (N * fNumValueSlots);
-    const float* tempStackBase = slotEnd;
-    const float* tempStackEnd = tempStackBase + (N * fNumTempStackSlots);
-
-    // Instantiate this program.
-    SkRasterPipeline pipeline(&alloc);
-    this->appendStages(&pipeline, &alloc, slotBase);
-=======
     SlotData slots = this->allocateSlotData(&alloc);
     float* uniformPtr = alloc.makeArray<float>(fNumUniformSlots);
     SkSpan<float> uniforms = SkSpan(uniformPtr, fNumUniformSlots);
@@ -690,7 +621,6 @@
     // Instantiate this program.
     SkRasterPipeline pipeline(&alloc);
     this->appendStages(&pipeline, &alloc, uniforms, slots);
->>>>>>> 03b8d7d9
     const SkRP::StageList* st = pipeline.getStageList();
 
     // The stage list is in reverse order, so let's flip it.
@@ -709,21 +639,19 @@
         const Stage& stage = stages[index];
 
         // Interpret the context value as a branch offset.
-        auto BranchOffset = [&](void* ctx) -> std::string {
-            int *ctxAsInt = static_cast<int*>(ctx);
+        auto BranchOffset = [&](const void* ctx) -> std::string {
+            const int *ctxAsInt = static_cast<const int*>(ctx);
             return SkSL::String::printf("%+d (#%d)", *ctxAsInt, *ctxAsInt + index + 1);
         };
 
-        // Interpret the context value as a 32-bit immediate value of unknown type (int/float).
-        auto ImmCtx = [&](void* ctx) -> std::string {
+        // Print a 32-bit immediate value of unknown type (int/float).
+        auto Imm = [&](float immFloat) -> std::string {
             // Start with `0x3F800000` as a baseline.
             uint32_t immUnsigned;
-            memcpy(&immUnsigned, &ctx, sizeof(uint32_t));
+            memcpy(&immUnsigned, &immFloat, sizeof(uint32_t));
             auto text = SkSL::String::printf("0x%08X", immUnsigned);
 
             // Extend it to `0x3F800000 (1.0)` for finite floating point values.
-            float immFloat;
-            memcpy(&immFloat, &ctx, sizeof(float));
             if (std::isfinite(immFloat)) {
                 text += " (";
                 text += skstd::to_string(immFloat);
@@ -732,8 +660,6 @@
             return text;
         };
 
-<<<<<<< HEAD
-=======
         // Interpret the context pointer as a 32-bit immediate value of unknown type (int/float).
         auto ImmCtx = [&](const void* ctx) -> std::string {
             float f;
@@ -741,7 +667,6 @@
             return Imm(f);
         };
 
->>>>>>> 03b8d7d9
         // Print `1` for single slots and `1..3` for ranges of slots.
         auto AsRange = [](int first, int count) -> std::string {
             std::string text = std::to_string(first);
@@ -751,15 +676,6 @@
             return text;
         };
 
-<<<<<<< HEAD
-        // Interpret the context value as a pointer, most likely to a slot range.
-        auto PtrCtx = [&](void* ctx, int numSlots) -> std::string {
-            float *ctxAsSlot = static_cast<float*>(ctx);
-            if (fDebugTrace) {
-                // Handle pointers to named slots.
-                if (ctxAsSlot >= slotBase && ctxAsSlot < slotEnd) {
-                    int slotIdx = ctxAsSlot - slotBase;
-=======
         // Attempts to interpret the passed-in pointer as a uniform range.
         auto UniformPtrCtx = [&](const float* ptr, int numSlots) -> std::string {
             if (fDebugTrace) {
@@ -794,7 +710,6 @@
                 // Handle pointers to named value slots.
                 if (ptr >= slots.values.begin() && ptr < slots.values.end()) {
                     int slotIdx = ptr - slots.values.begin();
->>>>>>> 03b8d7d9
                     SkASSERT((slotIdx % N) == 0);
                     slotIdx /= N;
                     if (slotIdx < (int)fDebugTrace->fSlotInfo.size()) {
@@ -812,13 +727,8 @@
                 }
             }
             // Handle pointers to value slots (when no debug info exists).
-<<<<<<< HEAD
-            if (ctxAsSlot >= slotBase && ctxAsSlot < slotEnd) {
-                int valueIdx = ctxAsSlot - slotBase;
-=======
             if (ptr >= slots.values.begin() && ptr < slots.values.end()) {
                 int valueIdx = ptr - slots.values.begin();
->>>>>>> 03b8d7d9
                 SkASSERT((valueIdx % N) == 0);
                 return "v" + AsRange(valueIdx / N, numSlots);
             }
@@ -856,8 +766,8 @@
                 return value;
             }
             // Handle pointers to temporary stack slots.
-            if (ctxAsSlot >= tempStackBase && ctxAsSlot < tempStackEnd) {
-                int stackIdx = ctxAsSlot - tempStackBase;
+            if (ctxAsSlot >= slots.stack.begin() && ctxAsSlot < slots.stack.end()) {
+                int stackIdx = ctxAsSlot - slots.stack.begin();
                 SkASSERT((stackIdx % N) == 0);
                 return "$" + AsRange(stackIdx / N, numSlots);
             }
@@ -866,22 +776,32 @@
         };
 
         // Interpret the context value as a pointer to two adjacent values.
-        auto AdjacentPtrCtx = [&](void* ctx, int numSlots) -> std::tuple<std::string, std::string> {
-            float *ctxAsSlot = static_cast<float*>(ctx);
+        auto AdjacentPtrCtx = [&](const void* ctx,
+                                  int numSlots) -> std::tuple<std::string, std::string> {
+            const float *ctxAsSlot = static_cast<const float*>(ctx);
             return std::make_tuple(PtrCtx(ctxAsSlot, numSlots),
                                    PtrCtx(ctxAsSlot + (N * numSlots), numSlots));
         };
 
-        // Interpret the context value as a CopySlots structure.
-        auto CopySlotsCtx = [&](void* v, int numSlots) -> std::tuple<std::string, std::string> {
-            auto *ctx = static_cast<SkRasterPipeline_CopySlotsCtx*>(v);
+        // Interpret the context value as a CopySlots structure for copy_n_slots.
+        auto CopySlotsCtx = [&](const void* v,
+                                int numSlots) -> std::tuple<std::string, std::string> {
+            const auto *ctx = static_cast<const SkRasterPipeline_CopySlotsCtx*>(v);
             return std::make_tuple(PtrCtx(ctx->dst, numSlots),
                                    PtrCtx(ctx->src, numSlots));
         };
 
+        // Interpret the context value as a CopySlots structure for copy_n_constants.
+        auto CopyConstantCtx = [&](const void* v,
+                                   int numSlots) -> std::tuple<std::string, std::string> {
+            const auto *ctx = static_cast<const SkRasterPipeline_CopySlotsCtx*>(v);
+            return std::make_tuple(PtrCtx(ctx->dst, numSlots),
+                                   MultiImmCtx(ctx->src, numSlots));
+        };
+
         // Interpret the context value as a CopySlots structure.
-        auto AdjacentCopySlotsCtx = [&](void* v) -> std::tuple<std::string, std::string> {
-            auto *ctx = static_cast<SkRasterPipeline_CopySlotsCtx*>(v);
+        auto AdjacentCopySlotsCtx = [&](const void* v) -> std::tuple<std::string, std::string> {
+            const auto *ctx = static_cast<const SkRasterPipeline_CopySlotsCtx*>(v);
             int numSlots = ctx->src - ctx->dst;
             return std::make_tuple(PtrCtx(ctx->dst, numSlots),
                                    PtrCtx(ctx->src, numSlots));
@@ -890,8 +810,9 @@
         // Interpret the context value as a Swizzle structure. Note that the slot-width of the
         // source expression is not preserved in the instruction encoding, so we need to do our best
         // using the data we have. (e.g., myFloat4.y would be indistinguishable from myFloat2.y.)
-        auto SwizzleCtx = [&](SkRP::Stage op, void* v) -> std::tuple<std::string, std::string> {
-            auto* ctx = static_cast<SkRasterPipeline_SwizzleCtx*>(v);
+        auto SwizzleCtx = [&](SkRP::Stage op,
+                              const void* v) -> std::tuple<std::string, std::string> {
+            const auto* ctx = static_cast<const SkRasterPipeline_SwizzleCtx*>(v);
 
             int destSlots = (int)op - (int)SkRP::swizzle_1 + 1;
             int highestComponent =
@@ -967,6 +888,22 @@
                 opArg1 = PtrCtx(stage.ctx, 4);
                 break;
 
+            case SkRP::copy_constant:
+                std::tie(opArg1, opArg2) = CopyConstantCtx(stage.ctx, 1);
+                break;
+
+            case SkRP::copy_2_constants:
+                std::tie(opArg1, opArg2) = CopyConstantCtx(stage.ctx, 2);
+                break;
+
+            case SkRP::copy_3_constants:
+                std::tie(opArg1, opArg2) = CopyConstantCtx(stage.ctx, 3);
+                break;
+
+            case SkRP::copy_4_constants:
+                std::tie(opArg1, opArg2) = CopyConstantCtx(stage.ctx, 4);
+                break;
+
             case SkRP::copy_slot_masked:
             case SkRP::copy_slot_unmasked:
                 std::tie(opArg1, opArg2) = CopySlotsCtx(stage.ctx, 1);
@@ -1162,6 +1099,8 @@
                 opText = opArg1 + " = Mask(" + opArg2 + ")";
                 break;
 
+            case SkRP::copy_constant:         case SkRP::copy_2_constants:
+            case SkRP::copy_3_constants:      case SkRP::copy_4_constants:
             case SkRP::copy_slot_unmasked:    case SkRP::copy_2_slots_unmasked:
             case SkRP::copy_3_slots_unmasked: case SkRP::copy_4_slots_unmasked:
             case SkRP::swizzle_1:             case SkRP::swizzle_2:
