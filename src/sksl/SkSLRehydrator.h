--- conflicted
+++ resolved
@@ -12,24 +12,20 @@
 #include "include/private/SkSLModifiers.h"
 #include "include/private/SkSLSymbol.h"
 #include "src/sksl/SkSLContext.h"
+#include "src/sksl/ir/SkSLProgram.h"
 
 #include <vector>
 
 namespace SkSL {
 
+class Compiler;
 class Context;
 class ErrorReporter;
 class Expression;
-class IRGenerator;
 class ProgramElement;
 class Statement;
 class SymbolTable;
 class Type;
-
-union FloatIntUnion {
-    float   fFloat;
-    int32_t fInt;
-};
 
 /**
  * Interprets a simple bytecode format that encodes the structure of an SkSL IR tree. This is used
@@ -38,20 +34,18 @@
  */
 class Rehydrator {
 public:
+    static constexpr uint16_t kVersion = 8;
+
+    // see binary_format.md for a description of the command data
     enum Command {
-        // uint16 id, Type componentType, uint8 count
         kArrayType_Command,
-        // Expression left, uint8 op, Expression right, Type type
         kBinary_Command,
-        // SymbolTable symbolTable, uint8 statementCount, Statement[] statements, bool isScope
         kBlock_Command,
-        // bool value
         kBoolLiteral_Command,
         kBreak_Command,
-        // int16 builtin
         kBuiltinLayout_Command,
-        // (All constructors) Type type, uint8 argCount, Expression[] arguments
         kConstructorArray_Command,
+        kConstructorArrayCast_Command,
         kConstructorCompound_Command,
         kConstructorCompoundCast_Command,
         kConstructorDiagonalMatrix_Command,
@@ -63,110 +57,73 @@
         kDefaultLayout_Command,
         kDefaultModifiers_Command,
         kDiscard_Command,
-        // Statement stmt, Expression test
         kDo_Command,
-        // ProgramElement[] elements (reads until command `kElementsComplete_Command` is found)
         kElements_Command,
-        // no arguments--indicates end of Elements list
         kElementsComplete_Command,
-        // String typeName, SymbolTable symbols, int32[] values
-        kEnum_Command,
-        // uint16 id, String name
-        kEnumType_Command,
-        // Expression expression
         kExpressionStatement_Command,
-        // uint16 ownerId, uint8 index
         kField_Command,
-        // Expression base, uint8 index, uint8 ownerKind
         kFieldAccess_Command,
-        // float value
         kFloatLiteral_Command,
-        // Statement initializer, Expression test, Expression next, Statement body,
-        // SymbolTable symbols
         kFor_Command,
-        // Type type, uint16 function, uint8 argCount, Expression[] arguments
         kFunctionCall_Command,
-        // uint16 declaration, Statement body, uint8 refCount, uint16[] referencedIntrinsics
+        kFunctionDeclaration_Command,
         kFunctionDefinition_Command,
-        // uint16 id, Modifiers modifiers, String name, uint8 parameterCount, uint16[] parameterIds,
-        // Type returnType
-        kFunctionDeclaration_Command,
-        // bool isStatic, Expression test, Statement ifTrue, Statement ifFalse
+        kFunctionPrototype_Command,
+        kGlobalVar_Command,
         kIf_Command,
-        // Expression base, Expression index
         kIndex_Command,
-        // FunctionDeclaration function
         kInlineMarker_Command,
-        // Variable* var, String typeName, String instanceName, uint8 sizeCount, Expression[] sizes
         kInterfaceBlock_Command,
-        // int32 value
         kIntLiteral_Command,
-        // int32 flags, int8 location, int8 offset, int8 binding, int8 index, int8 set,
-        // int16 builtin, int8 inputAttachmentIndex, int8 format, int8 primitive, int8 maxVertices,
-        // int8 invocations, String marker, String when, int8 key, int8 ctype
         kLayout_Command,
-        // Layout layout, uint8 flags
         kModifiers8Bit_Command,
-        // Layout layout, uint32 flags
         kModifiers_Command,
-        // uint8 op, Expression operand
+        kNop_Command,
         kPostfix_Command,
-        // uint8 op, Expression operand
         kPrefix_Command,
-        // Expression value
+        kProgram_Command,
         kReturn_Command,
-        // String name, Expression value
         kSetting_Command,
-        // uint16 id, Type structType
+        kSharedFunction_Command,
         kStructDefinition_Command,
-        // uint16 id, String name, uint8 fieldCount, (Modifiers, String, Type)[] fields
         kStructType_Command,
-        // bool isStatic, SymbolTable symbols, Expression value, uint8 caseCount,
-        // (Expression value, uint8 statementCount, Statement[] statements)[] cases
         kSwitch_Command,
-        // Expression base, uint8 componentCount, uint8[] components
         kSwizzle_Command,
-        // uint16 id
         kSymbolRef_Command,
-        // String name, uint16 origSymbolId
-        kSymbolAlias_Command,
-        // uint16 owned symbol count, Symbol[] ownedSymbols, uint16 symbol count,
-        // (String, uint16/*index*/)[].
         kSymbolTable_Command,
-        // uint16 id, String name
-        kSystemType_Command,
-        // Expression test, Expression ifTrue, Expression ifFalse
         kTernary_Command,
-        // uint16 id, FunctionDeclaration[] functions
         kUnresolvedFunction_Command,
-        // uint16 id, Modifiers modifiers, String name, Type type, uint8 storage
         kVariable_Command,
-        // uint16 varId, uint8 sizeCount, Expression[] sizes, Expression? value
         kVarDeclaration_Command,
-        // Type baseType, uint8 varCount, VarDeclaration vars
-        kVarDeclarations_Command,
-        // uint16 varId, uint8 refKind
         kVariableReference_Command,
         kVoid_Command,
     };
 
     // src must remain in memory as long as the objects created from it do
-    Rehydrator(const Context* context, std::shared_ptr<SymbolTable> symbolTable,
-               const uint8_t* src, size_t length);
-
+    Rehydrator(Compiler& compiler, const uint8_t* src, size_t length,
+            std::shared_ptr<SymbolTable> base = nullptr);
+
+#ifdef SK_DEBUG
+    ~Rehydrator();
+#endif
+
+    // Reads a symbol table and makes it current (inheriting from the previous current table)
+    std::shared_ptr<SymbolTable> symbolTable();
+
+    // Reads a collection of program elements and returns it
     std::vector<std::unique_ptr<ProgramElement>> elements();
 
-<<<<<<< HEAD
-    std::shared_ptr<SymbolTable> symbolTable(bool inherit = true);
-=======
     // Reads an entire program.
     //
     // NOTE: The program is initialized using a new ProgramConfig that may differ from the one that
     // was assigned to the context of the Compiler this Rehydrator was constructed with.
     std::unique_ptr<Program> program();
->>>>>>> 75106ff1
 
 private:
+    // If this ID appears in place of a symbol ID, it means the corresponding symbol isn't actually
+    // present in the file as it's a builtin. The string name of the symbol follows.
+    static constexpr uint16_t kBuiltin_Symbol = 65535;
+
     int8_t readS8() {
         SkASSERT(fIP < fEnd);
         return *(fIP++);
@@ -198,11 +155,11 @@
         return this->readS32();
     }
 
-    StringFragment readString() {
+    std::string_view readString() {
         uint16_t offset = this->readU16();
-        uint8_t length = *(uint8_t*) (fStart + offset);
-        const char* chars = (const char*) fStart + offset + 1;
-        return StringFragment(chars, length);
+        uint8_t length = *(uint8_t*) (fStringStart + offset);
+        const char* chars = (const char*) fStringStart + offset + 1;
+        return std::string_view(chars, length);
     }
 
     void addSymbol(int id, const Symbol* symbol) {
@@ -219,6 +176,24 @@
         return (T*) fSymbols[result];
     }
 
+    /**
+     * Reads either a symbol belonging to this program, or a named reference to a builtin symbol.
+     * This has to be a separate method from symbolRef() because builtin symbols can be const, and
+     * thus this method must have a const return, but there is at least one case in which we
+     * specifically require a non-const return value.
+     */
+    const Symbol* possiblyBuiltinSymbolRef() {
+        uint16_t id = this->readU16();
+        if (id == kBuiltin_Symbol) {
+            std::string_view name = this->readString();
+            const Symbol* result = (*fSymbolTable)[name];
+            SkASSERTF(result, "symbol '%s' not found", std::string(name).c_str());
+            return result;
+        }
+        SkASSERT(fSymbols.size() > id);
+        return fSymbols[id];
+    }
+
     Layout layout();
 
     Modifiers modifiers();
@@ -235,19 +210,22 @@
 
     const Type* type();
 
-    ErrorReporter* errorReporter() { return &fContext.fErrors; }
-
-    ModifiersPool& modifiersPool() const { return *fContext.fModifiersPool; }
-
-    const Context& fContext;
+    Context& context() const;
+
+    ErrorReporter* errorReporter() const { return this->context().fErrors; }
+
+    ModifiersPool& modifiersPool() const { return *this->context().fModifiersPool; }
+
+    Compiler& fCompiler;
     std::shared_ptr<SymbolTable> fSymbolTable;
     std::vector<const Symbol*> fSymbols;
 
-    const uint8_t* fStart;
+    const uint8_t* fStringStart;
     const uint8_t* fIP;
     SkDEBUGCODE(const uint8_t* fEnd;)
 
     friend class AutoRehydratorSymbolTable;
+    friend class Dehydrator;
 };
 
 }  // namespace SkSL
