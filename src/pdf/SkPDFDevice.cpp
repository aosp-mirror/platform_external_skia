/*
 * Copyright 2011 Google Inc.
 *
 * Use of this source code is governed by a BSD-style license that can be
 * found in the LICENSE file.
 */

#include "SkPDFDevice.h"

#include "SkAnnotation.h"
#include "SkColor.h"
#include "SkClipStack.h"
#include "SkData.h"
#include "SkDraw.h"
#include "SkFontHost.h"
#include "SkGlyphCache.h"
#include "SkPaint.h"
#include "SkPath.h"
#include "SkPathOps.h"
#include "SkPDFFont.h"
#include "SkPDFFormXObject.h"
#include "SkPDFGraphicState.h"
#include "SkPDFImage.h"
#include "SkPDFResourceDict.h"
#include "SkPDFShader.h"
#include "SkPDFStream.h"
#include "SkPDFTypes.h"
#include "SkPDFUtils.h"
#include "SkRect.h"
#include "SkRRect.h"
#include "SkString.h"
#include "SkTextFormatParams.h"
#include "SkTemplates.h"
#include "SkTypefacePriv.h"
#include "SkTSet.h"

#ifdef SK_BUILD_FOR_ANDROID
#include "SkTypeface_android.h"

struct TypefaceFallbackData {
    SkTypeface* typeface;
    int lowerBounds;
    int upperBounds;

    bool operator==(const TypefaceFallbackData& b) const {
        return typeface == b.typeface &&
               lowerBounds == b.lowerBounds &&
               upperBounds == b.upperBounds;
    }
};
#endif

#define DPI_FOR_RASTER_SCALE_ONE 72

// Utility functions

static void emit_pdf_color(SkColor color, SkWStream* result) {
    SkASSERT(SkColorGetA(color) == 0xFF);  // We handle alpha elsewhere.
    SkScalar colorMax = SkIntToScalar(0xFF);
    SkPDFScalar::Append(
            SkScalarDiv(SkIntToScalar(SkColorGetR(color)), colorMax), result);
    result->writeText(" ");
    SkPDFScalar::Append(
            SkScalarDiv(SkIntToScalar(SkColorGetG(color)), colorMax), result);
    result->writeText(" ");
    SkPDFScalar::Append(
            SkScalarDiv(SkIntToScalar(SkColorGetB(color)), colorMax), result);
    result->writeText(" ");
}

static SkPaint calculate_text_paint(const SkPaint& paint) {
    SkPaint result = paint;
    if (result.isFakeBoldText()) {
        SkScalar fakeBoldScale = SkScalarInterpFunc(result.getTextSize(),
                                                    kStdFakeBoldInterpKeys,
                                                    kStdFakeBoldInterpValues,
                                                    kStdFakeBoldInterpLength);
        SkScalar width = SkScalarMul(result.getTextSize(), fakeBoldScale);
        if (result.getStyle() == SkPaint::kFill_Style) {
            result.setStyle(SkPaint::kStrokeAndFill_Style);
        } else {
            width += result.getStrokeWidth();
        }
        result.setStrokeWidth(width);
    }
    return result;
}

// Stolen from measure_text in SkDraw.cpp and then tweaked.
static void align_text(SkDrawCacheProc glyphCacheProc, const SkPaint& paint,
                       const uint16_t* glyphs, size_t len,
                       SkScalar* x, SkScalar* y) {
    if (paint.getTextAlign() == SkPaint::kLeft_Align) {
        return;
    }

    SkMatrix ident;
    ident.reset();
    SkAutoGlyphCache autoCache(paint, NULL, &ident);
    SkGlyphCache* cache = autoCache.getCache();

    const char* start = reinterpret_cast<const char*>(glyphs);
    const char* stop = reinterpret_cast<const char*>(glyphs + len);
    SkFixed xAdv = 0, yAdv = 0;

    // TODO(vandebo): This probably needs to take kerning into account.
    while (start < stop) {
        const SkGlyph& glyph = glyphCacheProc(cache, &start, 0, 0);
        xAdv += glyph.fAdvanceX;
        yAdv += glyph.fAdvanceY;
    };
    if (paint.getTextAlign() == SkPaint::kLeft_Align) {
        return;
    }

    SkScalar xAdj = SkFixedToScalar(xAdv);
    SkScalar yAdj = SkFixedToScalar(yAdv);
    if (paint.getTextAlign() == SkPaint::kCenter_Align) {
        xAdj = SkScalarHalf(xAdj);
        yAdj = SkScalarHalf(yAdj);
    }
    *x = *x - xAdj;
    *y = *y - yAdj;
}

static int max_glyphid_for_typeface(SkTypeface* typeface) {
    SkAutoResolveDefaultTypeface autoResolve(typeface);
    typeface = autoResolve.get();
    return typeface->countGlyphs() - 1;
}

typedef SkAutoSTMalloc<128, uint16_t> SkGlyphStorage;

static size_t force_glyph_encoding(const SkPaint& paint, const void* text,
                                   size_t len, SkGlyphStorage* storage,
                                   uint16_t** glyphIDs) {
    // Make sure we have a glyph id encoding.
    if (paint.getTextEncoding() != SkPaint::kGlyphID_TextEncoding) {
        size_t numGlyphs = paint.textToGlyphs(text, len, NULL);
        storage->reset(numGlyphs);
        paint.textToGlyphs(text, len, storage->get());
        *glyphIDs = storage->get();
        return numGlyphs;
    }

    // For user supplied glyph ids we need to validate them.
    SkASSERT((len & 1) == 0);
    size_t numGlyphs = len / 2;
    const uint16_t* input =
        reinterpret_cast<uint16_t*>(const_cast<void*>((text)));

    int maxGlyphID = max_glyphid_for_typeface(paint.getTypeface());
    size_t validated;
    for (validated = 0; validated < numGlyphs; ++validated) {
        if (input[validated] > maxGlyphID) {
            break;
        }
    }
    if (validated >= numGlyphs) {
        *glyphIDs = reinterpret_cast<uint16_t*>(const_cast<void*>((text)));
        return numGlyphs;
    }

    // Silently drop anything out of range.
    storage->reset(numGlyphs);
    if (validated > 0) {
        memcpy(storage->get(), input, validated * sizeof(uint16_t));
    }

    for (size_t i = validated; i < numGlyphs; ++i) {
        storage->get()[i] = input[i];
        if (input[i] > maxGlyphID) {
            storage->get()[i] = 0;
        }
    }
    *glyphIDs = storage->get();
    return numGlyphs;
}

static void set_text_transform(SkScalar x, SkScalar y, SkScalar textSkewX,
                               SkWStream* content) {
    // Flip the text about the x-axis to account for origin swap and include
    // the passed parameters.
    content->writeText("1 0 ");
    SkPDFScalar::Append(0 - textSkewX, content);
    content->writeText(" -1 ");
    SkPDFScalar::Append(x, content);
    content->writeText(" ");
    SkPDFScalar::Append(y, content);
    content->writeText(" Tm\n");
}

// It is important to not confuse GraphicStateEntry with SkPDFGraphicState, the
// later being our representation of an object in the PDF file.
struct GraphicStateEntry {
    GraphicStateEntry();

    // Compare the fields we care about when setting up a new content entry.
    bool compareInitialState(const GraphicStateEntry& b);

    SkMatrix fMatrix;
    // We can't do set operations on Paths, though PDF natively supports
    // intersect.  If the clip stack does anything other than intersect,
    // we have to fall back to the region.  Treat fClipStack as authoritative.
    // See http://code.google.com/p/skia/issues/detail?id=221
    SkClipStack fClipStack;
    SkRegion fClipRegion;

    // When emitting the content entry, we will ensure the graphic state
    // is set to these values first.
    SkColor fColor;
    SkScalar fTextScaleX;  // Zero means we don't care what the value is.
    SkPaint::Style fTextFill;  // Only if TextScaleX is non-zero.
    int fShaderIndex;
    int fGraphicStateIndex;

    // We may change the font (i.e. for Type1 support) within a
    // ContentEntry.  This is the one currently in effect, or NULL if none.
    SkPDFFont* fFont;
    // In PDF, text size has no default value. It is only valid if fFont is
    // not NULL.
    SkScalar fTextSize;
};

GraphicStateEntry::GraphicStateEntry() : fColor(SK_ColorBLACK),
                                         fTextScaleX(SK_Scalar1),
                                         fTextFill(SkPaint::kFill_Style),
                                         fShaderIndex(-1),
                                         fGraphicStateIndex(-1),
                                         fFont(NULL),
                                         fTextSize(SK_ScalarNaN) {
    fMatrix.reset();
}

bool GraphicStateEntry::compareInitialState(const GraphicStateEntry& b) {
    return fColor == b.fColor &&
           fShaderIndex == b.fShaderIndex &&
           fGraphicStateIndex == b.fGraphicStateIndex &&
           fMatrix == b.fMatrix &&
           fClipStack == b.fClipStack &&
               (fTextScaleX == 0 ||
                b.fTextScaleX == 0 ||
                (fTextScaleX == b.fTextScaleX && fTextFill == b.fTextFill));
}

class GraphicStackState {
public:
    GraphicStackState(const SkClipStack& existingClipStack,
                      const SkRegion& existingClipRegion,
                      SkWStream* contentStream)
            : fStackDepth(0),
              fContentStream(contentStream) {
        fEntries[0].fClipStack = existingClipStack;
        fEntries[0].fClipRegion = existingClipRegion;
    }

    void updateClip(const SkClipStack& clipStack, const SkRegion& clipRegion,
                    const SkPoint& translation);
    void updateMatrix(const SkMatrix& matrix);
    void updateDrawingState(const GraphicStateEntry& state);

    void drainStack();

private:
    void push();
    void pop();
    GraphicStateEntry* currentEntry() { return &fEntries[fStackDepth]; }

    // Conservative limit on save depth, see impl. notes in PDF 1.4 spec.
    static const int kMaxStackDepth = 12;
    GraphicStateEntry fEntries[kMaxStackDepth + 1];
    int fStackDepth;
    SkWStream* fContentStream;
};

void GraphicStackState::drainStack() {
    while (fStackDepth) {
        pop();
    }
}

void GraphicStackState::push() {
    SkASSERT(fStackDepth < kMaxStackDepth);
    fContentStream->writeText("q\n");
    fStackDepth++;
    fEntries[fStackDepth] = fEntries[fStackDepth - 1];
}

void GraphicStackState::pop() {
    SkASSERT(fStackDepth > 0);
    fContentStream->writeText("Q\n");
    fStackDepth--;
}

// This function initializes iter to be an iterator on the "stack" argument
// and then skips over the leading entries as specified in prefix.  It requires
// and asserts that "prefix" will be a prefix to "stack."
static void skip_clip_stack_prefix(const SkClipStack& prefix,
                                   const SkClipStack& stack,
                                   SkClipStack::Iter* iter) {
    SkClipStack::B2TIter prefixIter(prefix);
    iter->reset(stack, SkClipStack::Iter::kBottom_IterStart);

    const SkClipStack::Element* prefixEntry;
    const SkClipStack::Element* iterEntry;

    for (prefixEntry = prefixIter.next(); prefixEntry;
            prefixEntry = prefixIter.next()) {
        iterEntry = iter->next();
        SkASSERT(iterEntry);
        // Because of SkClipStack does internal intersection, the last clip
        // entry may differ.
        if (*prefixEntry != *iterEntry) {
            SkASSERT(prefixEntry->getOp() == SkRegion::kIntersect_Op);
            SkASSERT(iterEntry->getOp() == SkRegion::kIntersect_Op);
            SkASSERT(iterEntry->getType() == prefixEntry->getType());
            // back up the iterator by one
            iter->prev();
            prefixEntry = prefixIter.next();
            break;
        }
    }

    SkASSERT(prefixEntry == NULL);
}

static void emit_clip(SkPath* clipPath, SkRect* clipRect,
                      SkWStream* contentStream) {
    SkASSERT(clipPath || clipRect);

    SkPath::FillType clipFill;
    if (clipPath) {
        SkPDFUtils::EmitPath(*clipPath, SkPaint::kFill_Style, contentStream);
        clipFill = clipPath->getFillType();
    } else {
        SkPDFUtils::AppendRectangle(*clipRect, contentStream);
        clipFill = SkPath::kWinding_FillType;
    }

    NOT_IMPLEMENTED(clipFill == SkPath::kInverseEvenOdd_FillType, false);
    NOT_IMPLEMENTED(clipFill == SkPath::kInverseWinding_FillType, false);
    if (clipFill == SkPath::kEvenOdd_FillType) {
        contentStream->writeText("W* n\n");
    } else {
        contentStream->writeText("W n\n");
    }
}

#ifdef SK_PDF_USE_PATHOPS
/* Calculate an inverted path's equivalent non-inverted path, given the
 * canvas bounds.
 * outPath may alias with invPath (since this is supported by PathOps).
 */
static bool calculate_inverse_path(const SkRect& bounds, const SkPath& invPath,
                                   SkPath* outPath) {
    SkASSERT(invPath.isInverseFillType());

    SkPath clipPath;
    clipPath.addRect(bounds);

    return Op(clipPath, invPath, kIntersect_PathOp, outPath);
}

// Sanity check the numerical values of the SkRegion ops and PathOps ops
// enums so region_op_to_pathops_op can do a straight passthrough cast.
// If these are failing, it may be necessary to make region_op_to_pathops_op
// do more.
SK_COMPILE_ASSERT(SkRegion::kDifference_Op == (int)kDifference_PathOp,
                  region_pathop_mismatch);
SK_COMPILE_ASSERT(SkRegion::kIntersect_Op == (int)kIntersect_PathOp,
                  region_pathop_mismatch);
SK_COMPILE_ASSERT(SkRegion::kUnion_Op == (int)kUnion_PathOp,
                  region_pathop_mismatch);
SK_COMPILE_ASSERT(SkRegion::kXOR_Op == (int)kXOR_PathOp,
                  region_pathop_mismatch);
SK_COMPILE_ASSERT(SkRegion::kReverseDifference_Op ==
                  (int)kReverseDifference_PathOp,
                  region_pathop_mismatch);

static SkPathOp region_op_to_pathops_op(SkRegion::Op op) {
    SkASSERT(op >= 0);
    SkASSERT(op <= SkRegion::kReverseDifference_Op);
    return (SkPathOp)op;
}

/* Uses Path Ops to calculate a vector SkPath clip from a clip stack.
 * Returns true if successful, or false if not successful.
 * If successful, the resulting clip is stored in outClipPath.
 * If not successful, outClipPath is undefined, and a fallback method
 * should be used.
 */
static bool get_clip_stack_path(const SkMatrix& transform,
                                const SkClipStack& clipStack,
                                const SkRegion& clipRegion,
                                SkPath* outClipPath) {
    outClipPath->reset();
    outClipPath->setFillType(SkPath::kInverseWinding_FillType);

    const SkClipStack::Element* clipEntry;
    SkClipStack::Iter iter;
    iter.reset(clipStack, SkClipStack::Iter::kBottom_IterStart);
    for (clipEntry = iter.next(); clipEntry; clipEntry = iter.next()) {
        SkPath entryPath;
        if (SkClipStack::Element::kEmpty_Type == clipEntry->getType()) {
            outClipPath->reset();
            outClipPath->setFillType(SkPath::kInverseWinding_FillType);
            continue;
        } else if (SkClipStack::Element::kRect_Type == clipEntry->getType()) {
            entryPath.addRect(clipEntry->getRect());
        } else if (SkClipStack::Element::kPath_Type == clipEntry->getType()) {
            entryPath = clipEntry->getPath();
        }
        entryPath.transform(transform);

        if (SkRegion::kReplace_Op == clipEntry->getOp()) {
            *outClipPath = entryPath;
        } else {
            SkPathOp op = region_op_to_pathops_op(clipEntry->getOp());
            if (!Op(*outClipPath, entryPath, op, outClipPath)) {
                return false;
            }
        }
    }

    if (outClipPath->isInverseFillType()) {
        // The bounds are slightly outset to ensure this is correct in the
        // face of floating-point accuracy and possible SkRegion bitmap
        // approximations.
        SkRect clipBounds = SkRect::Make(clipRegion.getBounds());
        clipBounds.outset(SK_Scalar1, SK_Scalar1);
        if (!calculate_inverse_path(clipBounds, *outClipPath, outClipPath)) {
            return false;
        }
    }
    return true;
}
#endif

// TODO(vandebo): Take advantage of SkClipStack::getSaveCount(), the PDF
// graphic state stack, and the fact that we can know all the clips used
// on the page to optimize this.
void GraphicStackState::updateClip(const SkClipStack& clipStack,
                                   const SkRegion& clipRegion,
                                   const SkPoint& translation) {
    if (clipStack == currentEntry()->fClipStack) {
        return;
    }

    while (fStackDepth > 0) {
        pop();
        if (clipStack == currentEntry()->fClipStack) {
            return;
        }
    }
    push();

    currentEntry()->fClipStack = clipStack;
    currentEntry()->fClipRegion = clipRegion;

    SkMatrix transform;
    transform.setTranslate(translation.fX, translation.fY);

#ifdef SK_PDF_USE_PATHOPS
    SkPath clipPath;
    if (get_clip_stack_path(transform, clipStack, clipRegion, &clipPath)) {
        emit_clip(&clipPath, NULL, fContentStream);
        return;
    }
#endif
    // gsState->initialEntry()->fClipStack/Region specifies the clip that has
    // already been applied.  (If this is a top level device, then it specifies
    // a clip to the content area.  If this is a layer, then it specifies
    // the clip in effect when the layer was created.)  There's no need to
    // reapply that clip; SKCanvas's SkDrawIter will draw anything outside the
    // initial clip on the parent layer.  (This means there's a bug if the user
    // expands the clip and then uses any xfer mode that uses dst:
    // http://code.google.com/p/skia/issues/detail?id=228 )
    SkClipStack::Iter iter;
    skip_clip_stack_prefix(fEntries[0].fClipStack, clipStack, &iter);

    // If the clip stack does anything other than intersect or if it uses
    // an inverse fill type, we have to fall back to the clip region.
    bool needRegion = false;
    const SkClipStack::Element* clipEntry;
    for (clipEntry = iter.next(); clipEntry; clipEntry = iter.next()) {
        if (clipEntry->getOp() != SkRegion::kIntersect_Op ||
                clipEntry->isInverseFilled()) {
            needRegion = true;
            break;
        }
    }

    if (needRegion) {
        SkPath clipPath;
        SkAssertResult(clipRegion.getBoundaryPath(&clipPath));
        emit_clip(&clipPath, NULL, fContentStream);
    } else {
        skip_clip_stack_prefix(fEntries[0].fClipStack, clipStack, &iter);
        const SkClipStack::Element* clipEntry;
        for (clipEntry = iter.next(); clipEntry; clipEntry = iter.next()) {
            SkASSERT(clipEntry->getOp() == SkRegion::kIntersect_Op);
            switch (clipEntry->getType()) {
                case SkClipStack::Element::kRect_Type: {
                    SkRect translatedClip;
                    transform.mapRect(&translatedClip, clipEntry->getRect());
                    emit_clip(NULL, &translatedClip, fContentStream);
                    break;
                }
                case SkClipStack::Element::kPath_Type: {
                    SkPath translatedPath;
                    clipEntry->getPath().transform(transform, &translatedPath);
                    emit_clip(&translatedPath, NULL, fContentStream);
                    break;
                }
                default:
                    SkASSERT(false);
            }
        }
    }
}

void GraphicStackState::updateMatrix(const SkMatrix& matrix) {
    if (matrix == currentEntry()->fMatrix) {
        return;
    }

    if (currentEntry()->fMatrix.getType() != SkMatrix::kIdentity_Mask) {
        SkASSERT(fStackDepth > 0);
        SkASSERT(fEntries[fStackDepth].fClipStack ==
                 fEntries[fStackDepth -1].fClipStack);
        pop();

        SkASSERT(currentEntry()->fMatrix.getType() == SkMatrix::kIdentity_Mask);
    }
    if (matrix.getType() == SkMatrix::kIdentity_Mask) {
        return;
    }

    push();
    SkPDFUtils::AppendTransform(matrix, fContentStream);
    currentEntry()->fMatrix = matrix;
}

void GraphicStackState::updateDrawingState(const GraphicStateEntry& state) {
    // PDF treats a shader as a color, so we only set one or the other.
    if (state.fShaderIndex >= 0) {
        if (state.fShaderIndex != currentEntry()->fShaderIndex) {
            SkPDFUtils::ApplyPattern(state.fShaderIndex, fContentStream);
            currentEntry()->fShaderIndex = state.fShaderIndex;
        }
    } else {
        if (state.fColor != currentEntry()->fColor ||
                currentEntry()->fShaderIndex >= 0) {
            emit_pdf_color(state.fColor, fContentStream);
            fContentStream->writeText("RG ");
            emit_pdf_color(state.fColor, fContentStream);
            fContentStream->writeText("rg\n");
            currentEntry()->fColor = state.fColor;
            currentEntry()->fShaderIndex = -1;
        }
    }

    if (state.fGraphicStateIndex != currentEntry()->fGraphicStateIndex) {
        SkPDFUtils::ApplyGraphicState(state.fGraphicStateIndex, fContentStream);
        currentEntry()->fGraphicStateIndex = state.fGraphicStateIndex;
    }

    if (state.fTextScaleX) {
        if (state.fTextScaleX != currentEntry()->fTextScaleX) {
            SkScalar pdfScale = SkScalarMul(state.fTextScaleX,
                                            SkIntToScalar(100));
            SkPDFScalar::Append(pdfScale, fContentStream);
            fContentStream->writeText(" Tz\n");
            currentEntry()->fTextScaleX = state.fTextScaleX;
        }
        if (state.fTextFill != currentEntry()->fTextFill) {
            SK_COMPILE_ASSERT(SkPaint::kFill_Style == 0, enum_must_match_value);
            SK_COMPILE_ASSERT(SkPaint::kStroke_Style == 1,
                              enum_must_match_value);
            SK_COMPILE_ASSERT(SkPaint::kStrokeAndFill_Style == 2,
                              enum_must_match_value);
            fContentStream->writeDecAsText(state.fTextFill);
            fContentStream->writeText(" Tr\n");
            currentEntry()->fTextFill = state.fTextFill;
        }
    }
}

SkBaseDevice* SkPDFDevice::onCreateCompatibleDevice(SkBitmap::Config config,
                                                    int width, int height,
                                                    bool isOpaque,
                                                    Usage usage) {
    SkMatrix initialTransform;
    initialTransform.reset();
    SkISize size = SkISize::Make(width, height);
    return SkNEW_ARGS(SkPDFDevice, (size, size, initialTransform));
}


struct ContentEntry {
    GraphicStateEntry fState;
    SkDynamicMemoryWStream fContent;
    SkAutoTDelete<ContentEntry> fNext;

    // If the stack is too deep we could get Stack Overflow.
    // So we manually destruct the object.
    ~ContentEntry() {
        ContentEntry* val = fNext.detach();
        while (val != NULL) {
            ContentEntry* valNext = val->fNext.detach();
            // When the destructor is called, fNext is NULL and exits.
            delete val;
            val = valNext;
        }
    }
};

// A helper class to automatically finish a ContentEntry at the end of a
// drawing method and maintain the state needed between set up and finish.
class ScopedContentEntry {
public:
    ScopedContentEntry(SkPDFDevice* device, const SkDraw& draw,
                       const SkPaint& paint, bool hasText = false)
        : fDevice(device),
          fContentEntry(NULL),
          fXfermode(SkXfermode::kSrcOver_Mode),
          fDstFormXObject(NULL) {
        init(draw.fClipStack, *draw.fClip, *draw.fMatrix, paint, hasText);
    }
    ScopedContentEntry(SkPDFDevice* device, const SkClipStack* clipStack,
                       const SkRegion& clipRegion, const SkMatrix& matrix,
                       const SkPaint& paint, bool hasText = false)
        : fDevice(device),
          fContentEntry(NULL),
          fXfermode(SkXfermode::kSrcOver_Mode),
          fDstFormXObject(NULL) {
        init(clipStack, clipRegion, matrix, paint, hasText);
    }

    ~ScopedContentEntry() {
        if (fContentEntry) {
            SkPath* shape = &fShape;
            if (shape->isEmpty()) {
                shape = NULL;
            }
            fDevice->finishContentEntry(fXfermode, fDstFormXObject, shape);
        }
        SkSafeUnref(fDstFormXObject);
    }

    ContentEntry* entry() { return fContentEntry; }

    /* Returns true when we explicitly need the shape of the drawing. */
    bool needShape() {
        switch (fXfermode) {
            case SkXfermode::kClear_Mode:
            case SkXfermode::kSrc_Mode:
            case SkXfermode::kSrcIn_Mode:
            case SkXfermode::kSrcOut_Mode:
            case SkXfermode::kDstIn_Mode:
            case SkXfermode::kDstOut_Mode:
            case SkXfermode::kSrcATop_Mode:
            case SkXfermode::kDstATop_Mode:
            case SkXfermode::kModulate_Mode:
                return true;
            default:
                return false;
        }
    }

    /* Returns true unless we only need the shape of the drawing. */
    bool needSource() {
        if (fXfermode == SkXfermode::kClear_Mode) {
            return false;
        }
        return true;
    }

    /* If the shape is different than the alpha component of the content, then
     * setShape should be called with the shape.  In particular, images and
     * devices have rectangular shape.
     */
    void setShape(const SkPath& shape) {
        fShape = shape;
    }

private:
    SkPDFDevice* fDevice;
    ContentEntry* fContentEntry;
    SkXfermode::Mode fXfermode;
    SkPDFFormXObject* fDstFormXObject;
    SkPath fShape;

    void init(const SkClipStack* clipStack, const SkRegion& clipRegion,
              const SkMatrix& matrix, const SkPaint& paint, bool hasText) {
        // Shape has to be flatten before we get here.
        if (matrix.hasPerspective()) {
            NOT_IMPLEMENTED(!matrix.hasPerspective(), false);
            return;
        }
        if (paint.getXfermode()) {
            paint.getXfermode()->asMode(&fXfermode);
        }
        fContentEntry = fDevice->setUpContentEntry(clipStack, clipRegion,
                                                   matrix, paint, hasText,
                                                   &fDstFormXObject);
    }
};

////////////////////////////////////////////////////////////////////////////////

static inline SkBitmap makeContentBitmap(const SkISize& contentSize,
                                         const SkMatrix* initialTransform) {
    SkBitmap bitmap;
    if (initialTransform) {
        // Compute the size of the drawing area.
        SkVector drawingSize;
        SkMatrix inverse;
        drawingSize.set(SkIntToScalar(contentSize.fWidth),
                        SkIntToScalar(contentSize.fHeight));
        if (!initialTransform->invert(&inverse)) {
            // This shouldn't happen, initial transform should be invertible.
            SkASSERT(false);
            inverse.reset();
        }
        inverse.mapVectors(&drawingSize, 1);
        SkISize size = SkSize::Make(drawingSize.fX, drawingSize.fY).toRound();
        bitmap.setConfig(SkBitmap::kNo_Config, abs(size.fWidth),
                         abs(size.fHeight));
    } else {
        bitmap.setConfig(SkBitmap::kNo_Config, abs(contentSize.fWidth),
                         abs(contentSize.fHeight));
    }

    return bitmap;
}

// TODO(vandebo) change pageSize to SkSize.
SkPDFDevice::SkPDFDevice(const SkISize& pageSize, const SkISize& contentSize,
                         const SkMatrix& initialTransform)
    : SkBitmapDevice(makeContentBitmap(contentSize, &initialTransform)),
      fPageSize(pageSize),
      fContentSize(contentSize),
      fLastContentEntry(NULL),
      fLastMarginContentEntry(NULL),
      fClipStack(NULL),
      fEncoder(NULL),
      fRasterDpi(72.0f) {
    // Just report that PDF does not supports perspective in the
    // initial transform.
    NOT_IMPLEMENTED(initialTransform.hasPerspective(), true);

    // Skia generally uses the top left as the origin but PDF natively has the
    // origin at the bottom left. This matrix corrects for that.  But that only
    // needs to be done once, we don't do it when layering.
    fInitialTransform.setTranslate(0, SkIntToScalar(pageSize.fHeight));
    fInitialTransform.preScale(SK_Scalar1, -SK_Scalar1);
    fInitialTransform.preConcat(initialTransform);

    SkIRect existingClip = SkIRect::MakeWH(this->width(), this->height());
    fExistingClipRegion.setRect(existingClip);

    this->init();
}

// TODO(vandebo) change layerSize to SkSize.
SkPDFDevice::SkPDFDevice(const SkISize& layerSize,
                         const SkClipStack& existingClipStack,
                         const SkRegion& existingClipRegion)
    : SkBitmapDevice(makeContentBitmap(layerSize, NULL)),
      fPageSize(layerSize),
      fContentSize(layerSize),
      fExistingClipStack(existingClipStack),
      fExistingClipRegion(existingClipRegion),
      fLastContentEntry(NULL),
      fLastMarginContentEntry(NULL),
      fClipStack(NULL),
      fEncoder(NULL),
      fRasterDpi(72.0f) {
    fInitialTransform.reset();
    this->init();
}

SkPDFDevice::~SkPDFDevice() {
    this->cleanUp(true);
}

void SkPDFDevice::init() {
    fAnnotations = NULL;
    fResourceDict = NULL;
    fContentEntries.free();
    fLastContentEntry = NULL;
    fMarginContentEntries.free();
    fLastMarginContentEntry = NULL;
    fDrawingArea = kContent_DrawingArea;
    if (fFontGlyphUsage.get() == NULL) {
        fFontGlyphUsage.reset(new SkPDFGlyphSetMap());
    }
}

void SkPDFDevice::cleanUp(bool clearFontUsage) {
    fGraphicStateResources.unrefAll();
    fXObjectResources.unrefAll();
    fFontResources.unrefAll();
    fShaderResources.unrefAll();
    SkSafeUnref(fAnnotations);
    SkSafeUnref(fResourceDict);
    fNamedDestinations.deleteAll();

    if (clearFontUsage) {
        fFontGlyphUsage->reset();
    }
}

uint32_t SkPDFDevice::getDeviceCapabilities() {
    return kVector_Capability;
}

void SkPDFDevice::clear(SkColor color) {
    this->cleanUp(true);
    this->init();

    SkPaint paint;
    paint.setColor(color);
    paint.setStyle(SkPaint::kFill_Style);
    SkMatrix identity;
    identity.reset();
    ScopedContentEntry content(this, &fExistingClipStack, fExistingClipRegion,
                               identity, paint);
    internalDrawPaint(paint, content.entry());
}

void SkPDFDevice::drawPaint(const SkDraw& d, const SkPaint& paint) {
    SkPaint newPaint = paint;
    newPaint.setStyle(SkPaint::kFill_Style);
    ScopedContentEntry content(this, d, newPaint);
    internalDrawPaint(newPaint, content.entry());
}

void SkPDFDevice::internalDrawPaint(const SkPaint& paint,
                                    ContentEntry* contentEntry) {
    if (!contentEntry) {
        return;
    }
    SkRect bbox = SkRect::MakeWH(SkIntToScalar(this->width()),
                                 SkIntToScalar(this->height()));
    SkMatrix inverse;
    if (!contentEntry->fState.fMatrix.invert(&inverse)) {
        return;
    }
    inverse.mapRect(&bbox);

    SkPDFUtils::AppendRectangle(bbox, &contentEntry->fContent);
    SkPDFUtils::PaintPath(paint.getStyle(), SkPath::kWinding_FillType,
                          &contentEntry->fContent);
}

void SkPDFDevice::drawPoints(const SkDraw& d, SkCanvas::PointMode mode,
                             size_t count, const SkPoint* points,
                             const SkPaint& passedPaint) {
    if (count == 0) {
        return;
    }

    if (handlePointAnnotation(points, count, *d.fMatrix, passedPaint)) {
        return;
    }

    // SkDraw::drawPoints converts to multiple calls to fDevice->drawPath.
    // We only use this when there's a path effect because of the overhead
    // of multiple calls to setUpContentEntry it causes.
    if (passedPaint.getPathEffect()) {
        if (d.fClip->isEmpty()) {
            return;
        }
        SkDraw pointDraw(d);
        pointDraw.fDevice = this;
        pointDraw.drawPoints(mode, count, points, passedPaint, true);
        return;
    }

    const SkPaint* paint = &passedPaint;
    SkPaint modifiedPaint;

    if (mode == SkCanvas::kPoints_PointMode &&
            paint->getStrokeCap() != SkPaint::kRound_Cap) {
        modifiedPaint = *paint;
        paint = &modifiedPaint;
        if (paint->getStrokeWidth()) {
            // PDF won't draw a single point with square/butt caps because the
            // orientation is ambiguous.  Draw a rectangle instead.
            modifiedPaint.setStyle(SkPaint::kFill_Style);
            SkScalar strokeWidth = paint->getStrokeWidth();
            SkScalar halfStroke = SkScalarHalf(strokeWidth);
            for (size_t i = 0; i < count; i++) {
                SkRect r = SkRect::MakeXYWH(points[i].fX, points[i].fY, 0, 0);
                r.inset(-halfStroke, -halfStroke);
                drawRect(d, r, modifiedPaint);
            }
            return;
        } else {
            modifiedPaint.setStrokeCap(SkPaint::kRound_Cap);
        }
    }

    ScopedContentEntry content(this, d, *paint);
    if (!content.entry()) {
        return;
    }

    switch (mode) {
        case SkCanvas::kPolygon_PointMode:
            SkPDFUtils::MoveTo(points[0].fX, points[0].fY,
                               &content.entry()->fContent);
            for (size_t i = 1; i < count; i++) {
                SkPDFUtils::AppendLine(points[i].fX, points[i].fY,
                                       &content.entry()->fContent);
            }
            SkPDFUtils::StrokePath(&content.entry()->fContent);
            break;
        case SkCanvas::kLines_PointMode:
            for (size_t i = 0; i < count/2; i++) {
                SkPDFUtils::MoveTo(points[i * 2].fX, points[i * 2].fY,
                                   &content.entry()->fContent);
                SkPDFUtils::AppendLine(points[i * 2 + 1].fX,
                                       points[i * 2 + 1].fY,
                                       &content.entry()->fContent);
                SkPDFUtils::StrokePath(&content.entry()->fContent);
            }
            break;
        case SkCanvas::kPoints_PointMode:
            SkASSERT(paint->getStrokeCap() == SkPaint::kRound_Cap);
            for (size_t i = 0; i < count; i++) {
                SkPDFUtils::MoveTo(points[i].fX, points[i].fY,
                                   &content.entry()->fContent);
                SkPDFUtils::ClosePath(&content.entry()->fContent);
                SkPDFUtils::StrokePath(&content.entry()->fContent);
            }
            break;
        default:
            SkASSERT(false);
    }
}

void SkPDFDevice::drawRect(const SkDraw& d, const SkRect& rect,
                           const SkPaint& paint) {
    SkRect r = rect;
    r.sort();

    if (paint.getPathEffect()) {
        if (d.fClip->isEmpty()) {
            return;
        }
        SkPath path;
        path.addRect(r);
        drawPath(d, path, paint, NULL, true);
        return;
    }

    if (handleRectAnnotation(r, *d.fMatrix, paint)) {
        return;
    }

    ScopedContentEntry content(this, d, paint);
    if (!content.entry()) {
        return;
    }
    SkPDFUtils::AppendRectangle(r, &content.entry()->fContent);
    SkPDFUtils::PaintPath(paint.getStyle(), SkPath::kWinding_FillType,
                          &content.entry()->fContent);
}

void SkPDFDevice::drawRRect(const SkDraw& draw, const SkRRect& rrect,
                            const SkPaint& paint) {
<<<<<<< HEAD
    SkPath path;
=======
    SkPath  path;
>>>>>>> b065aca4
    path.addRRect(rrect);
    this->drawPath(draw, path, paint, NULL, true);
}

void SkPDFDevice::drawPath(const SkDraw& d, const SkPath& origPath,
                           const SkPaint& paint, const SkMatrix* prePathMatrix,
                           bool pathIsMutable) {
    SkPath modifiedPath;
    SkPath* pathPtr = const_cast<SkPath*>(&origPath);

    SkMatrix matrix = *d.fMatrix;
    if (prePathMatrix) {
        if (paint.getPathEffect() || paint.getStyle() != SkPaint::kFill_Style) {
            if (!pathIsMutable) {
                pathPtr = &modifiedPath;
                pathIsMutable = true;
            }
            origPath.transform(*prePathMatrix, pathPtr);
        } else {
            if (!matrix.preConcat(*prePathMatrix)) {
                // TODO(edisonn): report somehow why we failed?
                return;
            }
        }
    }

    if (paint.getPathEffect()) {
        if (d.fClip->isEmpty()) {
            return;
        }
        if (!pathIsMutable) {
            pathPtr = &modifiedPath;
            pathIsMutable = true;
        }
        bool fill = paint.getFillPath(origPath, pathPtr);

        SkPaint noEffectPaint(paint);
        noEffectPaint.setPathEffect(NULL);
        if (fill) {
            noEffectPaint.setStyle(SkPaint::kFill_Style);
        } else {
            noEffectPaint.setStyle(SkPaint::kStroke_Style);
            noEffectPaint.setStrokeWidth(0);
        }
        drawPath(d, *pathPtr, noEffectPaint, NULL, true);
        return;
    }

#ifdef SK_PDF_USE_PATHOPS
    if (handleInversePath(d, origPath, paint, pathIsMutable, prePathMatrix)) {
        return;
    }
#endif

    if (handleRectAnnotation(pathPtr->getBounds(), matrix, paint)) {
        return;
    }

    ScopedContentEntry content(this, d.fClipStack, *d.fClip, matrix, paint);
    if (!content.entry()) {
        return;
    }
    SkPDFUtils::EmitPath(*pathPtr, paint.getStyle(),
                         &content.entry()->fContent);
    SkPDFUtils::PaintPath(paint.getStyle(), pathPtr->getFillType(),
                          &content.entry()->fContent);
}

void SkPDFDevice::drawBitmapRect(const SkDraw& draw, const SkBitmap& bitmap,
                                 const SkRect* src, const SkRect& dst,
                                 const SkPaint& paint,
                                 SkCanvas::DrawBitmapRectFlags flags) {
    // TODO: this code path must be updated to respect the flags parameter
    SkMatrix    matrix;
    SkRect      bitmapBounds, tmpSrc, tmpDst;
    SkBitmap    tmpBitmap;

    bitmapBounds.isetWH(bitmap.width(), bitmap.height());

    // Compute matrix from the two rectangles
    if (src) {
        tmpSrc = *src;
    } else {
        tmpSrc = bitmapBounds;
    }
    matrix.setRectToRect(tmpSrc, dst, SkMatrix::kFill_ScaleToFit);

    const SkBitmap* bitmapPtr = &bitmap;

    // clip the tmpSrc to the bounds of the bitmap, and recompute dstRect if
    // needed (if the src was clipped). No check needed if src==null.
    if (src) {
        if (!bitmapBounds.contains(*src)) {
            if (!tmpSrc.intersect(bitmapBounds)) {
                return; // nothing to draw
            }
            // recompute dst, based on the smaller tmpSrc
            matrix.mapRect(&tmpDst, tmpSrc);
        }

        // since we may need to clamp to the borders of the src rect within
        // the bitmap, we extract a subset.
        // TODO: make sure this is handled in drawBitmap and remove from here.
        SkIRect srcIR;
        tmpSrc.roundOut(&srcIR);
        if (!bitmap.extractSubset(&tmpBitmap, srcIR)) {
            return;
        }
        bitmapPtr = &tmpBitmap;

        // Since we did an extract, we need to adjust the matrix accordingly
        SkScalar dx = 0, dy = 0;
        if (srcIR.fLeft > 0) {
            dx = SkIntToScalar(srcIR.fLeft);
        }
        if (srcIR.fTop > 0) {
            dy = SkIntToScalar(srcIR.fTop);
        }
        if (dx || dy) {
            matrix.preTranslate(dx, dy);
        }
    }
    this->drawBitmap(draw, *bitmapPtr, matrix, paint);
}

void SkPDFDevice::drawBitmap(const SkDraw& d, const SkBitmap& bitmap,
                             const SkMatrix& matrix, const SkPaint& paint) {
    if (d.fClip->isEmpty()) {
        return;
    }

    SkMatrix transform = matrix;
    transform.postConcat(*d.fMatrix);
    this->internalDrawBitmap(transform, d.fClipStack, *d.fClip, bitmap, NULL,
                             paint);
}

void SkPDFDevice::drawSprite(const SkDraw& d, const SkBitmap& bitmap,
                             int x, int y, const SkPaint& paint) {
    if (d.fClip->isEmpty()) {
        return;
    }

    SkMatrix matrix;
    matrix.setTranslate(SkIntToScalar(x), SkIntToScalar(y));
    this->internalDrawBitmap(matrix, d.fClipStack, *d.fClip, bitmap, NULL,
                             paint);
}

void SkPDFDevice::drawText(const SkDraw& d, const void* text, size_t len,
                           SkScalar x, SkScalar y, const SkPaint& paint) {
    NOT_IMPLEMENTED(paint.getMaskFilter() != NULL, false);
    if (paint.getMaskFilter() != NULL) {
        // Don't pretend we support drawing MaskFilters, it makes for artifacts
        // making text unreadable (e.g. same text twice when using CSS shadows).
        return;
    }
    SkPaint textPaint = calculate_text_paint(paint);
    ScopedContentEntry content(this, d, textPaint, true);
    if (!content.entry()) {
        return;
    }

    SkGlyphStorage storage(0);
    uint16_t* glyphIDs = NULL;
    size_t numGlyphs = force_glyph_encoding(paint, text, len, &storage,
                                            &glyphIDs);
    textPaint.setTextEncoding(SkPaint::kGlyphID_TextEncoding);

    SkDrawCacheProc glyphCacheProc = textPaint.getDrawCacheProc();
    align_text(glyphCacheProc, textPaint, glyphIDs, numGlyphs, &x, &y);
    content.entry()->fContent.writeText("BT\n");
    set_text_transform(x, y, textPaint.getTextSkewX(),
                       &content.entry()->fContent);
    size_t consumedGlyphCount = 0;
    while (numGlyphs > consumedGlyphCount) {
        updateFont(textPaint, glyphIDs[consumedGlyphCount], content.entry());
        SkPDFFont* font = content.entry()->fState.fFont;
        size_t availableGlyphs =
            font->glyphsToPDFFontEncoding(glyphIDs + consumedGlyphCount,
                                          numGlyphs - consumedGlyphCount);
        fFontGlyphUsage->noteGlyphUsage(font, glyphIDs + consumedGlyphCount,
                                        availableGlyphs);
        SkString encodedString =
            SkPDFString::FormatString(glyphIDs + consumedGlyphCount,
                                      availableGlyphs, font->multiByteGlyphs());
        content.entry()->fContent.writeText(encodedString.c_str());
        consumedGlyphCount += availableGlyphs;
        content.entry()->fContent.writeText(" Tj\n");
    }
    content.entry()->fContent.writeText("ET\n");
}

void SkPDFDevice::drawPosText(const SkDraw& d, const void* text, size_t len,
                              const SkScalar pos[], SkScalar constY,
                              int scalarsPerPos, const SkPaint& paint) {
    NOT_IMPLEMENTED(paint.getMaskFilter() != NULL, false);
    if (paint.getMaskFilter() != NULL) {
        // Don't pretend we support drawing MaskFilters, it makes for artifacts
        // making text unreadable (e.g. same text twice when using CSS shadows).
        return;
    }
    SkASSERT(1 == scalarsPerPos || 2 == scalarsPerPos);
    SkPaint textPaint = calculate_text_paint(paint);
    ScopedContentEntry content(this, d, textPaint, true);
    if (!content.entry()) {
        return;
    }

#ifdef SK_BUILD_FOR_ANDROID
    /*
     * In the case that we have enabled fallback fonts on Android we need to
     * take the following steps to ensure that the PDF draws all characters,
     * regardless of their underlying font file, correctly.
     *
     * 1. Convert input into GlyphID encoding if it currently is not
     * 2. Iterate over the glyphIDs and identify the actual typeface that each
     *    glyph resolves to
     * 3. Iterate over those typefaces and recursively call this function with
     *    only the glyphs (and their positions) that the typeface is capable of
     *    resolving.
     */
    if (paint.getPaintOptionsAndroid().isUsingFontFallbacks()) {
        uint16_t* glyphIDs = NULL;
        SkGlyphStorage tmpStorage(0);
        size_t numGlyphs = 0;

        // convert to glyphIDs
        if (paint.getTextEncoding() == SkPaint::kGlyphID_TextEncoding) {
            numGlyphs = len / 2;
            glyphIDs = reinterpret_cast<uint16_t*>(const_cast<void*>(text));
        } else {
            numGlyphs = paint.textToGlyphs(text, len, NULL);
            tmpStorage.reset(numGlyphs);
            paint.textToGlyphs(text, len, tmpStorage.get());
            glyphIDs = tmpStorage.get();
        }

        // if no typeface is provided in the paint get the default
        SkAutoTUnref<SkTypeface> origFace(SkSafeRef(paint.getTypeface()));
        if (NULL == origFace.get()) {
            origFace.reset(SkTypeface::RefDefault());
        }
        const uint16_t origGlyphCount = origFace->countGlyphs();

        // keep a list of the already visited typefaces and some data about them
        SkTDArray<TypefaceFallbackData> visitedTypefaces;

        // find all the typefaces needed to resolve this run of text
        bool usesOriginalTypeface = false;
        for (uint16_t x = 0; x < numGlyphs; ++x) {
            // optimization that checks to see if original typeface can resolve
            // the glyph
            if (glyphIDs[x] < origGlyphCount) {
                usesOriginalTypeface = true;
                continue;
            }

            // find the fallback typeface that supports this glyph
            TypefaceFallbackData data;
            data.typeface =
                    SkGetTypefaceForGlyphID(glyphIDs[x], origFace.get(),
                                            paint.getPaintOptionsAndroid(),
                                            &data.lowerBounds,
                                            &data.upperBounds);
            // add the typeface and its data if we don't have it
            if (data.typeface && !visitedTypefaces.contains(data)) {
                visitedTypefaces.push(data);
            }
        }

        // if the original font was used then add it to the list as well
        if (usesOriginalTypeface) {
            TypefaceFallbackData* data = visitedTypefaces.push();
            data->typeface = origFace.get();
            data->lowerBounds = 0;
            data->upperBounds = origGlyphCount;
        }

        // keep a scratch glyph and pos storage
        SkAutoTMalloc<SkScalar> posStorage(len * scalarsPerPos);
        SkScalar* tmpPos = posStorage.get();
        SkGlyphStorage glyphStorage(numGlyphs);
        uint16_t* tmpGlyphIDs = glyphStorage.get();

        // loop through all the valid typefaces, trim the glyphs to only those
        // resolved by the typeface, and then draw that run of glyphs
        for (int x = 0; x < visitedTypefaces.count(); ++x) {
            const TypefaceFallbackData& data = visitedTypefaces[x];

            int tmpGlyphCount = 0;
            for (uint16_t y = 0; y < numGlyphs; ++y) {
                if (glyphIDs[y] >= data.lowerBounds &&
                        glyphIDs[y] < data.upperBounds) {
                    tmpGlyphIDs[tmpGlyphCount] = glyphIDs[y] - data.lowerBounds;
                    memcpy(&(tmpPos[tmpGlyphCount * scalarsPerPos]),
                           &(pos[y * scalarsPerPos]),
                           scalarsPerPos * sizeof(SkScalar));
                    tmpGlyphCount++;
                }
            }

            // recursively call this function with the right typeface
            SkPaint tmpPaint = paint;
            tmpPaint.setTypeface(data.typeface);
            tmpPaint.setTextEncoding(SkPaint::kGlyphID_TextEncoding);

            // turn off fallback chaining
            SkPaintOptionsAndroid paintOpts = tmpPaint.getPaintOptionsAndroid();
            paintOpts.setUseFontFallbacks(false);
            tmpPaint.setPaintOptionsAndroid(paintOpts);

            this->drawPosText(d, tmpGlyphIDs, tmpGlyphCount * 2, tmpPos, constY,
                              scalarsPerPos, tmpPaint);
        }
        return;
    }
#endif

    SkGlyphStorage storage(0);
    uint16_t* glyphIDs = NULL;
    size_t numGlyphs = force_glyph_encoding(paint, text, len, &storage,
                                            &glyphIDs);
    textPaint.setTextEncoding(SkPaint::kGlyphID_TextEncoding);

    SkDrawCacheProc glyphCacheProc = textPaint.getDrawCacheProc();
    content.entry()->fContent.writeText("BT\n");
    updateFont(textPaint, glyphIDs[0], content.entry());
    for (size_t i = 0; i < numGlyphs; i++) {
        SkPDFFont* font = content.entry()->fState.fFont;
        uint16_t encodedValue = glyphIDs[i];
        if (font->glyphsToPDFFontEncoding(&encodedValue, 1) != 1) {
            updateFont(textPaint, glyphIDs[i], content.entry());
            i--;
            continue;
        }
        fFontGlyphUsage->noteGlyphUsage(font, &encodedValue, 1);
        SkScalar x = pos[i * scalarsPerPos];
        SkScalar y = scalarsPerPos == 1 ? constY : pos[i * scalarsPerPos + 1];
        align_text(glyphCacheProc, textPaint, glyphIDs + i, 1, &x, &y);
        set_text_transform(x, y, textPaint.getTextSkewX(),
                           &content.entry()->fContent);
        SkString encodedString =
            SkPDFString::FormatString(&encodedValue, 1,
                                      font->multiByteGlyphs());
        content.entry()->fContent.writeText(encodedString.c_str());
        content.entry()->fContent.writeText(" Tj\n");
    }
    content.entry()->fContent.writeText("ET\n");
}

void SkPDFDevice::drawTextOnPath(const SkDraw& d, const void* text, size_t len,
                                 const SkPath& path, const SkMatrix* matrix,
                                 const SkPaint& paint) {
    if (d.fClip->isEmpty()) {
        return;
    }
    d.drawTextOnPath((const char*)text, len, path, matrix, paint);
}

void SkPDFDevice::drawVertices(const SkDraw& d, SkCanvas::VertexMode,
                               int vertexCount, const SkPoint verts[],
                               const SkPoint texs[], const SkColor colors[],
                               SkXfermode* xmode, const uint16_t indices[],
                               int indexCount, const SkPaint& paint) {
    if (d.fClip->isEmpty()) {
        return;
    }
    NOT_IMPLEMENTED("drawVerticies", true);
}

void SkPDFDevice::drawDevice(const SkDraw& d, SkBaseDevice* device,
                             int x, int y, const SkPaint& paint) {
    if ((device->getDeviceCapabilities() & kVector_Capability) == 0) {
        // If we somehow get a raster device, do what our parent would do.
        INHERITED::drawDevice(d, device, x, y, paint);
        return;
    }

    // Assume that a vector capable device means that it's a PDF Device.
    SkPDFDevice* pdfDevice = static_cast<SkPDFDevice*>(device);
    if (pdfDevice->isContentEmpty()) {
        return;
    }

    SkMatrix matrix;
    matrix.setTranslate(SkIntToScalar(x), SkIntToScalar(y));
    ScopedContentEntry content(this, d.fClipStack, *d.fClip, matrix, paint);
    if (!content.entry()) {
        return;
    }
    if (content.needShape()) {
        SkPath shape;
        shape.addRect(SkRect::MakeXYWH(SkIntToScalar(x), SkIntToScalar(y),
                                       SkIntToScalar(device->width()),
                                       SkIntToScalar(device->height())));
        content.setShape(shape);
    }
    if (!content.needSource()) {
        return;
    }

    SkAutoTUnref<SkPDFFormXObject> xObject(new SkPDFFormXObject(pdfDevice));
    SkPDFUtils::DrawFormXObject(this->addXObjectResource(xObject.get()),
                                &content.entry()->fContent);

    // Merge glyph sets from the drawn device.
    fFontGlyphUsage->merge(pdfDevice->getFontGlyphUsage());
}

void SkPDFDevice::onAttachToCanvas(SkCanvas* canvas) {
    INHERITED::onAttachToCanvas(canvas);

    // Canvas promises that this ptr is valid until onDetachFromCanvas is called
    fClipStack = canvas->getClipStack();
}

void SkPDFDevice::onDetachFromCanvas() {
    INHERITED::onDetachFromCanvas();

    fClipStack = NULL;
}

ContentEntry* SkPDFDevice::getLastContentEntry() {
    if (fDrawingArea == kContent_DrawingArea) {
        return fLastContentEntry;
    } else {
        return fLastMarginContentEntry;
    }
}

SkAutoTDelete<ContentEntry>* SkPDFDevice::getContentEntries() {
    if (fDrawingArea == kContent_DrawingArea) {
        return &fContentEntries;
    } else {
        return &fMarginContentEntries;
    }
}

void SkPDFDevice::setLastContentEntry(ContentEntry* contentEntry) {
    if (fDrawingArea == kContent_DrawingArea) {
        fLastContentEntry = contentEntry;
    } else {
        fLastMarginContentEntry = contentEntry;
    }
}

void SkPDFDevice::setDrawingArea(DrawingArea drawingArea) {
    // A ScopedContentEntry only exists during the course of a draw call, so
    // this can't be called while a ScopedContentEntry exists.
    fDrawingArea = drawingArea;
}

SkPDFResourceDict* SkPDFDevice::getResourceDict() {
    if (NULL == fResourceDict) {
        fResourceDict = SkNEW(SkPDFResourceDict);

        if (fGraphicStateResources.count()) {
            for (int i = 0; i < fGraphicStateResources.count(); i++) {
                fResourceDict->insertResourceAsReference(
                        SkPDFResourceDict::kExtGState_ResourceType,
                        i, fGraphicStateResources[i]);
            }
        }

        if (fXObjectResources.count()) {
            for (int i = 0; i < fXObjectResources.count(); i++) {
                fResourceDict->insertResourceAsReference(
                        SkPDFResourceDict::kXObject_ResourceType,
                        i, fXObjectResources[i]);
            }
        }

        if (fFontResources.count()) {
            for (int i = 0; i < fFontResources.count(); i++) {
                fResourceDict->insertResourceAsReference(
                        SkPDFResourceDict::kFont_ResourceType,
                        i, fFontResources[i]);
            }
        }

        if (fShaderResources.count()) {
            SkAutoTUnref<SkPDFDict> patterns(new SkPDFDict());
            for (int i = 0; i < fShaderResources.count(); i++) {
                fResourceDict->insertResourceAsReference(
                        SkPDFResourceDict::kPattern_ResourceType,
                        i, fShaderResources[i]);
            }
        }
    }
    return fResourceDict;
}

const SkTDArray<SkPDFFont*>& SkPDFDevice::getFontResources() const {
    return fFontResources;
}

SkPDFArray* SkPDFDevice::copyMediaBox() const {
    // should this be a singleton?
    SkAutoTUnref<SkPDFInt> zero(SkNEW_ARGS(SkPDFInt, (0)));

    SkPDFArray* mediaBox = SkNEW(SkPDFArray);
    mediaBox->reserve(4);
    mediaBox->append(zero.get());
    mediaBox->append(zero.get());
    mediaBox->appendInt(fPageSize.fWidth);
    mediaBox->appendInt(fPageSize.fHeight);
    return mediaBox;
}

SkStream* SkPDFDevice::content() const {
    SkMemoryStream* result = new SkMemoryStream;
    result->setData(this->copyContentToData())->unref();
    return result;
}

void SkPDFDevice::copyContentEntriesToData(ContentEntry* entry,
        SkWStream* data) const {
    // TODO(ctguil): For margins, I'm not sure fExistingClipStack/Region is the
    // right thing to pass here.
    GraphicStackState gsState(fExistingClipStack, fExistingClipRegion, data);
    while (entry != NULL) {
        SkPoint translation;
        translation.iset(this->getOrigin());
        translation.negate();
        gsState.updateClip(entry->fState.fClipStack, entry->fState.fClipRegion,
                           translation);
        gsState.updateMatrix(entry->fState.fMatrix);
        gsState.updateDrawingState(entry->fState);

        SkAutoDataUnref copy(entry->fContent.copyToData());
        data->write(copy->data(), copy->size());
        entry = entry->fNext.get();
    }
    gsState.drainStack();
}

SkData* SkPDFDevice::copyContentToData() const {
    SkDynamicMemoryWStream data;
    if (fInitialTransform.getType() != SkMatrix::kIdentity_Mask) {
        SkPDFUtils::AppendTransform(fInitialTransform, &data);
    }

    // TODO(aayushkumar): Apply clip along the margins.  Currently, webkit
    // colors the contentArea white before it starts drawing into it and
    // that currently acts as our clip.
    // Also, think about adding a transform here (or assume that the values
    // sent across account for that)
    SkPDFDevice::copyContentEntriesToData(fMarginContentEntries.get(), &data);

    // If the content area is the entire page, then we don't need to clip
    // the content area (PDF area clips to the page size).  Otherwise,
    // we have to clip to the content area; we've already applied the
    // initial transform, so just clip to the device size.
    if (fPageSize != fContentSize) {
        SkRect r = SkRect::MakeWH(SkIntToScalar(this->width()),
                                  SkIntToScalar(this->height()));
        emit_clip(NULL, &r, &data);
    }

    SkPDFDevice::copyContentEntriesToData(fContentEntries.get(), &data);

    // potentially we could cache this SkData, and only rebuild it if we
    // see that our state has changed.
    return data.copyToData();
}

#ifdef SK_PDF_USE_PATHOPS
/* Draws an inverse filled path by using Path Ops to compute the positive
 * inverse using the current clip as the inverse bounds.
 * Return true if this was an inverse path and was properly handled,
 * otherwise returns false and the normal drawing routine should continue,
 * either as a (incorrect) fallback or because the path was not inverse
 * in the first place.
 */
bool SkPDFDevice::handleInversePath(const SkDraw& d, const SkPath& origPath,
                                    const SkPaint& paint, bool pathIsMutable,
                                    const SkMatrix* prePathMatrix) {
    if (!origPath.isInverseFillType()) {
        return false;
    }

    if (d.fClip->isEmpty()) {
        return false;
    }

    SkPath modifiedPath;
    SkPath* pathPtr = const_cast<SkPath*>(&origPath);
    SkPaint noInversePaint(paint);

    // Merge stroking operations into final path.
    if (SkPaint::kStroke_Style == paint.getStyle() ||
        SkPaint::kStrokeAndFill_Style == paint.getStyle()) {
        bool doFillPath = paint.getFillPath(origPath, &modifiedPath);
        if (doFillPath) {
            noInversePaint.setStyle(SkPaint::kFill_Style);
            noInversePaint.setStrokeWidth(0);
            pathPtr = &modifiedPath;
        } else {
            // To be consistent with the raster output, hairline strokes
            // are rendered as non-inverted.
            modifiedPath.toggleInverseFillType();
            drawPath(d, modifiedPath, paint, NULL, true);
            return true;
        }
    }

    // Get bounds of clip in current transform space
    // (clip bounds are given in device space).
    SkRect bounds;
    SkMatrix transformInverse;
    SkMatrix totalMatrix = *d.fMatrix;
    if (prePathMatrix) {
        totalMatrix.preConcat(*prePathMatrix);
    }
    if (!totalMatrix.invert(&transformInverse)) {
        return false;
    }
    bounds.set(d.fClip->getBounds());
    transformInverse.mapRect(&bounds);

    // Extend the bounds by the line width (plus some padding)
    // so the edge doesn't cause a visible stroke.
    bounds.outset(paint.getStrokeWidth() + SK_Scalar1,
                  paint.getStrokeWidth() + SK_Scalar1);

    if (!calculate_inverse_path(bounds, *pathPtr, &modifiedPath)) {
        return false;
    }

    drawPath(d, modifiedPath, noInversePaint, prePathMatrix, true);
    return true;
}
#endif

bool SkPDFDevice::handleRectAnnotation(const SkRect& r, const SkMatrix& matrix,
                                       const SkPaint& p) {
    SkAnnotation* annotationInfo = p.getAnnotation();
    if (!annotationInfo) {
        return false;
    }
    SkData* urlData = annotationInfo->find(SkAnnotationKeys::URL_Key());
    if (urlData) {
        handleLinkToURL(urlData, r, matrix);
        return p.getAnnotation() != NULL;
    }
    SkData* linkToName = annotationInfo->find(
            SkAnnotationKeys::Link_Named_Dest_Key());
    if (linkToName) {
        handleLinkToNamedDest(linkToName, r, matrix);
        return p.getAnnotation() != NULL;
    }
    return false;
}

bool SkPDFDevice::handlePointAnnotation(const SkPoint* points, size_t count,
                                        const SkMatrix& matrix,
                                        const SkPaint& paint) {
    SkAnnotation* annotationInfo = paint.getAnnotation();
    if (!annotationInfo) {
        return false;
    }
    SkData* nameData = annotationInfo->find(
            SkAnnotationKeys::Define_Named_Dest_Key());
    if (nameData) {
        for (size_t i = 0; i < count; i++) {
            defineNamedDestination(nameData, points[i], matrix);
        }
        return paint.getAnnotation() != NULL;
    }
    return false;
}

SkPDFDict* SkPDFDevice::createLinkAnnotation(const SkRect& r,
                                             const SkMatrix& matrix) {
    SkMatrix transform = matrix;
    transform.postConcat(fInitialTransform);
    SkRect translatedRect;
    transform.mapRect(&translatedRect, r);

    if (NULL == fAnnotations) {
        fAnnotations = SkNEW(SkPDFArray);
    }
    SkPDFDict* annotation(SkNEW_ARGS(SkPDFDict, ("Annot")));
    annotation->insertName("Subtype", "Link");
    fAnnotations->append(annotation);

    SkAutoTUnref<SkPDFArray> border(SkNEW(SkPDFArray));
    border->reserve(3);
    border->appendInt(0);  // Horizontal corner radius.
    border->appendInt(0);  // Vertical corner radius.
    border->appendInt(0);  // Width, 0 = no border.
    annotation->insert("Border", border.get());

    SkAutoTUnref<SkPDFArray> rect(SkNEW(SkPDFArray));
    rect->reserve(4);
    rect->appendScalar(translatedRect.fLeft);
    rect->appendScalar(translatedRect.fTop);
    rect->appendScalar(translatedRect.fRight);
    rect->appendScalar(translatedRect.fBottom);
    annotation->insert("Rect", rect.get());

    return annotation;
}

void SkPDFDevice::handleLinkToURL(SkData* urlData, const SkRect& r,
                                  const SkMatrix& matrix) {
    SkAutoTUnref<SkPDFDict> annotation(createLinkAnnotation(r, matrix));

    SkString url(static_cast<const char *>(urlData->data()),
                 urlData->size() - 1);
    SkAutoTUnref<SkPDFDict> action(SkNEW_ARGS(SkPDFDict, ("Action")));
    action->insertName("S", "URI");
    action->insert("URI", SkNEW_ARGS(SkPDFString, (url)))->unref();
    annotation->insert("A", action.get());
}

void SkPDFDevice::handleLinkToNamedDest(SkData* nameData, const SkRect& r,
                                        const SkMatrix& matrix) {
    SkAutoTUnref<SkPDFDict> annotation(createLinkAnnotation(r, matrix));
    SkString name(static_cast<const char *>(nameData->data()),
                  nameData->size() - 1);
    annotation->insert("Dest", SkNEW_ARGS(SkPDFName, (name)))->unref();
}

struct NamedDestination {
    const SkData* nameData;
    SkPoint point;

    NamedDestination(const SkData* nameData, const SkPoint& point)
        : nameData(nameData), point(point) {
        nameData->ref();
    }

    ~NamedDestination() {
        nameData->unref();
    }
};

void SkPDFDevice::defineNamedDestination(SkData* nameData, const SkPoint& point,
                                         const SkMatrix& matrix) {
    SkMatrix transform = matrix;
    transform.postConcat(fInitialTransform);
    SkPoint translatedPoint;
    transform.mapXY(point.x(), point.y(), &translatedPoint);
    fNamedDestinations.push(
        SkNEW_ARGS(NamedDestination, (nameData, translatedPoint)));
}

void SkPDFDevice::appendDestinations(SkPDFDict* dict, SkPDFObject* page) {
    int nDest = fNamedDestinations.count();
    for (int i = 0; i < nDest; i++) {
        NamedDestination* dest = fNamedDestinations[i];
        SkAutoTUnref<SkPDFArray> pdfDest(SkNEW(SkPDFArray));
        pdfDest->reserve(5);
        pdfDest->append(SkNEW_ARGS(SkPDFObjRef, (page)))->unref();
        pdfDest->appendName("XYZ");
        pdfDest->appendScalar(dest->point.x());
        pdfDest->appendScalar(dest->point.y());
        pdfDest->appendInt(0);  // Leave zoom unchanged
        dict->insert(static_cast<const char *>(dest->nameData->data()),
                     pdfDest);
    }
}

SkPDFFormXObject* SkPDFDevice::createFormXObjectFromDevice() {
    SkPDFFormXObject* xobject = SkNEW_ARGS(SkPDFFormXObject, (this));
    // We always draw the form xobjects that we create back into the device, so
    // we simply preserve the font usage instead of pulling it out and merging
    // it back in later.
    cleanUp(false);  // Reset this device to have no content.
    init();
    return xobject;
}

void SkPDFDevice::drawFormXObjectWithMask(int xObjectIndex,
                                          SkPDFFormXObject* mask,
                                          const SkClipStack* clipStack,
                                          const SkRegion& clipRegion,
                                          SkXfermode::Mode mode,
                                          bool invertClip) {
    if (clipRegion.isEmpty() && !invertClip) {
        return;
    }

    SkAutoTUnref<SkPDFGraphicState> sMaskGS(
        SkPDFGraphicState::GetSMaskGraphicState(
            mask, invertClip, SkPDFGraphicState::kAlpha_SMaskMode));

    SkMatrix identity;
    identity.reset();
    SkPaint paint;
    paint.setXfermodeMode(mode);
    ScopedContentEntry content(this, clipStack, clipRegion, identity, paint);
    if (!content.entry()) {
        return;
    }
    SkPDFUtils::ApplyGraphicState(addGraphicStateResource(sMaskGS.get()),
                                  &content.entry()->fContent);
    SkPDFUtils::DrawFormXObject(xObjectIndex, &content.entry()->fContent);

    sMaskGS.reset(SkPDFGraphicState::GetNoSMaskGraphicState());
    SkPDFUtils::ApplyGraphicState(addGraphicStateResource(sMaskGS.get()),
                                  &content.entry()->fContent);
}

ContentEntry* SkPDFDevice::setUpContentEntry(const SkClipStack* clipStack,
                                             const SkRegion& clipRegion,
                                             const SkMatrix& matrix,
                                             const SkPaint& paint,
                                             bool hasText,
                                             SkPDFFormXObject** dst) {
    *dst = NULL;
    if (clipRegion.isEmpty()) {
        return NULL;
    }

    // The clip stack can come from an SkDraw where it is technically optional.
    SkClipStack synthesizedClipStack;
    if (clipStack == NULL) {
        if (clipRegion == fExistingClipRegion) {
            clipStack = &fExistingClipStack;
        } else {
            // GraphicStackState::updateClip expects the clip stack to have
            // fExistingClip as a prefix, so start there, then set the clip
            // to the passed region.
            synthesizedClipStack = fExistingClipStack;
            SkPath clipPath;
            clipRegion.getBoundaryPath(&clipPath);
            synthesizedClipStack.clipDevPath(clipPath, SkRegion::kReplace_Op,
                                             false);
            clipStack = &synthesizedClipStack;
        }
    }

    SkXfermode::Mode xfermode = SkXfermode::kSrcOver_Mode;
    if (paint.getXfermode()) {
        paint.getXfermode()->asMode(&xfermode);
    }

    // For the following modes, we want to handle source and destination
    // separately, so make an object of what's already there.
    if (xfermode == SkXfermode::kClear_Mode       ||
            xfermode == SkXfermode::kSrc_Mode     ||
            xfermode == SkXfermode::kSrcIn_Mode   ||
            xfermode == SkXfermode::kDstIn_Mode   ||
            xfermode == SkXfermode::kSrcOut_Mode  ||
            xfermode == SkXfermode::kDstOut_Mode  ||
            xfermode == SkXfermode::kSrcATop_Mode ||
            xfermode == SkXfermode::kDstATop_Mode ||
            xfermode == SkXfermode::kModulate_Mode) {
        if (!isContentEmpty()) {
            *dst = createFormXObjectFromDevice();
            SkASSERT(isContentEmpty());
        } else if (xfermode != SkXfermode::kSrc_Mode &&
                   xfermode != SkXfermode::kSrcOut_Mode) {
            // Except for Src and SrcOut, if there isn't anything already there,
            // then we're done.
            return NULL;
        }
    }
    // TODO(vandebo): Figure out how/if we can handle the following modes:
    // Xor, Plus.

    // Dst xfer mode doesn't draw source at all.
    if (xfermode == SkXfermode::kDst_Mode) {
        return NULL;
    }

    ContentEntry* entry;
    SkAutoTDelete<ContentEntry> newEntry;

    ContentEntry* lastContentEntry = getLastContentEntry();
    if (lastContentEntry && lastContentEntry->fContent.getOffset() == 0) {
        entry = lastContentEntry;
    } else {
        newEntry.reset(new ContentEntry);
        entry = newEntry.get();
    }

    populateGraphicStateEntryFromPaint(matrix, *clipStack, clipRegion, paint,
                                       hasText, &entry->fState);
    if (lastContentEntry && xfermode != SkXfermode::kDstOver_Mode &&
            entry->fState.compareInitialState(lastContentEntry->fState)) {
        return lastContentEntry;
    }

    SkAutoTDelete<ContentEntry>* contentEntries = getContentEntries();
    if (!lastContentEntry) {
        contentEntries->reset(entry);
        setLastContentEntry(entry);
    } else if (xfermode == SkXfermode::kDstOver_Mode) {
        entry->fNext.reset(contentEntries->detach());
        contentEntries->reset(entry);
    } else {
        lastContentEntry->fNext.reset(entry);
        setLastContentEntry(entry);
    }
    newEntry.detach();
    return entry;
}

void SkPDFDevice::finishContentEntry(SkXfermode::Mode xfermode,
                                     SkPDFFormXObject* dst,
                                     SkPath* shape) {
    if (xfermode != SkXfermode::kClear_Mode       &&
            xfermode != SkXfermode::kSrc_Mode     &&
            xfermode != SkXfermode::kDstOver_Mode &&
            xfermode != SkXfermode::kSrcIn_Mode   &&
            xfermode != SkXfermode::kDstIn_Mode   &&
            xfermode != SkXfermode::kSrcOut_Mode  &&
            xfermode != SkXfermode::kDstOut_Mode  &&
            xfermode != SkXfermode::kSrcATop_Mode &&
            xfermode != SkXfermode::kDstATop_Mode &&
            xfermode != SkXfermode::kModulate_Mode) {
        SkASSERT(!dst);
        return;
    }
    if (xfermode == SkXfermode::kDstOver_Mode) {
        SkASSERT(!dst);
        ContentEntry* firstContentEntry = getContentEntries()->get();
        if (firstContentEntry->fContent.getOffset() == 0) {
            // For DstOver, an empty content entry was inserted before the rest
            // of the content entries. If nothing was drawn, it needs to be
            // removed.
            SkAutoTDelete<ContentEntry>* contentEntries = getContentEntries();
            contentEntries->reset(firstContentEntry->fNext.detach());
        }
        return;
    }
    if (!dst) {
        SkASSERT(xfermode == SkXfermode::kSrc_Mode ||
                 xfermode == SkXfermode::kSrcOut_Mode);
        return;
    }

    ContentEntry* contentEntries = getContentEntries()->get();
    SkASSERT(dst);
    SkASSERT(!contentEntries->fNext.get());
    // Changing the current content into a form-xobject will destroy the clip
    // objects which is fine since the xobject will already be clipped. However
    // if source has shape, we need to clip it too, so a copy of the clip is
    // saved.
    SkClipStack clipStack = contentEntries->fState.fClipStack;
    SkRegion clipRegion = contentEntries->fState.fClipRegion;

    SkMatrix identity;
    identity.reset();
    SkPaint stockPaint;

    SkAutoTUnref<SkPDFFormXObject> srcFormXObject;
    if (isContentEmpty()) {
        // If nothing was drawn and there's no shape, then the draw was a
        // no-op, but dst needs to be restored for that to be true.
        // If there is shape, then an empty source with Src, SrcIn, SrcOut,
        // DstIn, DstAtop or Modulate reduces to Clear and DstOut or SrcAtop
        // reduces to Dst.
        if (shape == NULL || xfermode == SkXfermode::kDstOut_Mode ||
                xfermode == SkXfermode::kSrcATop_Mode) {
            ScopedContentEntry content(this, &fExistingClipStack,
                                       fExistingClipRegion, identity,
                                       stockPaint);
            SkPDFUtils::DrawFormXObject(this->addXObjectResource(dst),
                                        &content.entry()->fContent);
            return;
        } else {
            xfermode = SkXfermode::kClear_Mode;
        }
    } else {
        SkASSERT(!fContentEntries->fNext.get());
        srcFormXObject.reset(createFormXObjectFromDevice());
    }

    // TODO(vandebo) srcFormXObject may contain alpha, but here we want it
    // without alpha.
    if (xfermode == SkXfermode::kSrcATop_Mode) {
        // TODO(vandebo): In order to properly support SrcATop we have to track
        // the shape of what's been drawn at all times. It's the intersection of
        // the non-transparent parts of the device and the outlines (shape) of
        // all images and devices drawn.
        drawFormXObjectWithMask(addXObjectResource(srcFormXObject.get()), dst,
                                &fExistingClipStack, fExistingClipRegion,
                                SkXfermode::kSrcOver_Mode, true);
    } else {
        SkAutoTUnref<SkPDFFormXObject> dstMaskStorage;
        SkPDFFormXObject* dstMask = srcFormXObject.get();
        if (shape != NULL) {
            // Draw shape into a form-xobject.
            SkDraw d;
            d.fMatrix = &identity;
            d.fClip = &clipRegion;
            d.fClipStack = &clipStack;
            SkPaint filledPaint;
            filledPaint.setColor(SK_ColorBLACK);
            filledPaint.setStyle(SkPaint::kFill_Style);
            this->drawPath(d, *shape, filledPaint, NULL, true);

            dstMaskStorage.reset(createFormXObjectFromDevice());
            dstMask = dstMaskStorage.get();
        }
        drawFormXObjectWithMask(addXObjectResource(dst), dstMask,
                                &fExistingClipStack, fExistingClipRegion,
                                SkXfermode::kSrcOver_Mode, true);
    }

    if (xfermode == SkXfermode::kClear_Mode) {
        return;
    } else if (xfermode == SkXfermode::kSrc_Mode ||
            xfermode == SkXfermode::kDstATop_Mode) {
        ScopedContentEntry content(this, &fExistingClipStack,
                                   fExistingClipRegion, identity, stockPaint);
        if (content.entry()) {
            SkPDFUtils::DrawFormXObject(
                    this->addXObjectResource(srcFormXObject.get()),
                    &content.entry()->fContent);
        }
        if (xfermode == SkXfermode::kSrc_Mode) {
            return;
        }
    } else if (xfermode == SkXfermode::kSrcATop_Mode) {
        ScopedContentEntry content(this, &fExistingClipStack,
                                   fExistingClipRegion, identity, stockPaint);
        if (content.entry()) {
            SkPDFUtils::DrawFormXObject(this->addXObjectResource(dst),
                                        &content.entry()->fContent);
        }
    }

    SkASSERT(xfermode == SkXfermode::kSrcIn_Mode   ||
             xfermode == SkXfermode::kDstIn_Mode   ||
             xfermode == SkXfermode::kSrcOut_Mode  ||
             xfermode == SkXfermode::kDstOut_Mode  ||
             xfermode == SkXfermode::kSrcATop_Mode ||
             xfermode == SkXfermode::kDstATop_Mode ||
             xfermode == SkXfermode::kModulate_Mode);

    if (xfermode == SkXfermode::kSrcIn_Mode ||
            xfermode == SkXfermode::kSrcOut_Mode ||
            xfermode == SkXfermode::kSrcATop_Mode) {
        drawFormXObjectWithMask(addXObjectResource(srcFormXObject.get()), dst,
                                &fExistingClipStack, fExistingClipRegion,
                                SkXfermode::kSrcOver_Mode,
                                xfermode == SkXfermode::kSrcOut_Mode);
    } else {
        SkXfermode::Mode mode = SkXfermode::kSrcOver_Mode;
        if (xfermode == SkXfermode::kModulate_Mode) {
            drawFormXObjectWithMask(addXObjectResource(srcFormXObject.get()),
                                    dst, &fExistingClipStack,
                                    fExistingClipRegion,
                                    SkXfermode::kSrcOver_Mode, false);
            mode = SkXfermode::kMultiply_Mode;
        }
        drawFormXObjectWithMask(addXObjectResource(dst), srcFormXObject.get(),
                                &fExistingClipStack, fExistingClipRegion, mode,
                                xfermode == SkXfermode::kDstOut_Mode);
    }
}

bool SkPDFDevice::isContentEmpty() {
    ContentEntry* contentEntries = getContentEntries()->get();
    if (!contentEntries || contentEntries->fContent.getOffset() == 0) {
        SkASSERT(!contentEntries || !contentEntries->fNext.get());
        return true;
    }
    return false;
}

void SkPDFDevice::populateGraphicStateEntryFromPaint(
        const SkMatrix& matrix,
        const SkClipStack& clipStack,
        const SkRegion& clipRegion,
        const SkPaint& paint,
        bool hasText,
        GraphicStateEntry* entry) {
    SkASSERT(paint.getPathEffect() == NULL);

    NOT_IMPLEMENTED(paint.getMaskFilter() != NULL, false);
    NOT_IMPLEMENTED(paint.getColorFilter() != NULL, false);

    entry->fMatrix = matrix;
    entry->fClipStack = clipStack;
    entry->fClipRegion = clipRegion;
    entry->fColor = SkColorSetA(paint.getColor(), 0xFF);
    entry->fShaderIndex = -1;

    // PDF treats a shader as a color, so we only set one or the other.
    SkAutoTUnref<SkPDFObject> pdfShader;
    const SkShader* shader = paint.getShader();
    SkColor color = paint.getColor();
    if (shader) {
        // PDF positions patterns relative to the initial transform, so
        // we need to apply the current transform to the shader parameters.
        SkMatrix transform = matrix;
        transform.postConcat(fInitialTransform);

        // PDF doesn't support kClamp_TileMode, so we simulate it by making
        // a pattern the size of the current clip.
        SkIRect bounds = clipRegion.getBounds();

        // We need to apply the initial transform to bounds in order to get
        // bounds in a consistent coordinate system.
        SkRect boundsTemp;
        boundsTemp.set(bounds);
        fInitialTransform.mapRect(&boundsTemp);
        boundsTemp.roundOut(&bounds);

        pdfShader.reset(SkPDFShader::GetPDFShader(*shader, transform, bounds));

        if (pdfShader.get()) {
            // pdfShader has been canonicalized so we can directly compare
            // pointers.
            int resourceIndex = fShaderResources.find(pdfShader.get());
            if (resourceIndex < 0) {
                resourceIndex = fShaderResources.count();
                fShaderResources.push(pdfShader.get());
                pdfShader.get()->ref();
            }
            entry->fShaderIndex = resourceIndex;
        } else {
            // A color shader is treated as an invalid shader so we don't have
            // to set a shader just for a color.
            SkShader::GradientInfo gradientInfo;
            SkColor gradientColor;
            gradientInfo.fColors = &gradientColor;
            gradientInfo.fColorOffsets = NULL;
            gradientInfo.fColorCount = 1;
            if (shader->asAGradient(&gradientInfo) ==
                    SkShader::kColor_GradientType) {
                entry->fColor = SkColorSetA(gradientColor, 0xFF);
                color = gradientColor;
            }
        }
    }

    SkAutoTUnref<SkPDFGraphicState> newGraphicState;
    if (color == paint.getColor()) {
        newGraphicState.reset(
                SkPDFGraphicState::GetGraphicStateForPaint(paint));
    } else {
        SkPaint newPaint = paint;
        newPaint.setColor(color);
        newGraphicState.reset(
                SkPDFGraphicState::GetGraphicStateForPaint(newPaint));
    }
    int resourceIndex = addGraphicStateResource(newGraphicState.get());
    entry->fGraphicStateIndex = resourceIndex;

    if (hasText) {
        entry->fTextScaleX = paint.getTextScaleX();
        entry->fTextFill = paint.getStyle();
    } else {
        entry->fTextScaleX = 0;
    }
}

int SkPDFDevice::addGraphicStateResource(SkPDFGraphicState* gs) {
    // Assumes that gs has been canonicalized (so we can directly compare
    // pointers).
    int result = fGraphicStateResources.find(gs);
    if (result < 0) {
        result = fGraphicStateResources.count();
        fGraphicStateResources.push(gs);
        gs->ref();
    }
    return result;
}

int SkPDFDevice::addXObjectResource(SkPDFObject* xObject) {
    // Assumes that xobject has been canonicalized (so we can directly compare
    // pointers).
    int result = fXObjectResources.find(xObject);
    if (result < 0) {
        result = fXObjectResources.count();
        fXObjectResources.push(xObject);
        xObject->ref();
    }
    return result;
}

void SkPDFDevice::updateFont(const SkPaint& paint, uint16_t glyphID,
                             ContentEntry* contentEntry) {
    SkTypeface* typeface = paint.getTypeface();
    if (contentEntry->fState.fFont == NULL ||
            contentEntry->fState.fTextSize != paint.getTextSize() ||
            !contentEntry->fState.fFont->hasGlyph(glyphID)) {
        int fontIndex = getFontResourceIndex(typeface, glyphID);
        contentEntry->fContent.writeText("/");
        contentEntry->fContent.writeText(SkPDFResourceDict::getResourceName(
                SkPDFResourceDict::kFont_ResourceType,
                fontIndex).c_str());
        contentEntry->fContent.writeText(" ");
        SkPDFScalar::Append(paint.getTextSize(), &contentEntry->fContent);
        contentEntry->fContent.writeText(" Tf\n");
        contentEntry->fState.fFont = fFontResources[fontIndex];
    }
}

int SkPDFDevice::getFontResourceIndex(SkTypeface* typeface, uint16_t glyphID) {
    SkAutoTUnref<SkPDFFont> newFont(SkPDFFont::GetFontResource(typeface,
                                                               glyphID));
    int resourceIndex = fFontResources.find(newFont.get());
    if (resourceIndex < 0) {
        resourceIndex = fFontResources.count();
        fFontResources.push(newFont.get());
        newFont.get()->ref();
    }
    return resourceIndex;
}

void SkPDFDevice::internalDrawBitmap(const SkMatrix& origMatrix,
                                     const SkClipStack* clipStack,
                                     const SkRegion& origClipRegion,
                                     const SkBitmap& origBitmap,
                                     const SkIRect* srcRect,
                                     const SkPaint& paint) {
    SkMatrix matrix = origMatrix;
    SkRegion perspectiveBounds;
    const SkRegion* clipRegion = &origClipRegion;
    SkBitmap perspectiveBitmap;
    const SkBitmap* bitmap = &origBitmap;
    SkBitmap tmpSubsetBitmap;

    // Rasterize the bitmap using perspective in a new bitmap.
    if (origMatrix.hasPerspective()) {
        if (fRasterDpi == 0) {
            return;
        }
        SkBitmap* subsetBitmap;
        if (srcRect) {
            if (!origBitmap.extractSubset(&tmpSubsetBitmap, *srcRect)) {
               return;
            }
            subsetBitmap = &tmpSubsetBitmap;
        } else {
            subsetBitmap = &tmpSubsetBitmap;
            *subsetBitmap = origBitmap;
        }
        srcRect = NULL;

        // Transform the bitmap in the new space, without taking into
        // account the initial transform.
        SkPath perspectiveOutline;
        perspectiveOutline.addRect(
                SkRect::MakeWH(SkIntToScalar(subsetBitmap->width()),
                               SkIntToScalar(subsetBitmap->height())));
        perspectiveOutline.transform(origMatrix);

        // TODO(edisonn): perf - use current clip too.
        // Retrieve the bounds of the new shape.
        SkRect bounds = perspectiveOutline.getBounds();

        // Transform the bitmap in the new space, taking into
        // account the initial transform.
        SkMatrix total = origMatrix;
        total.postConcat(fInitialTransform);
        total.postScale(SkIntToScalar(fRasterDpi) /
                            SkIntToScalar(DPI_FOR_RASTER_SCALE_ONE),
                        SkIntToScalar(fRasterDpi) /
                            SkIntToScalar(DPI_FOR_RASTER_SCALE_ONE));
        SkPath physicalPerspectiveOutline;
        physicalPerspectiveOutline.addRect(
                SkRect::MakeWH(SkIntToScalar(subsetBitmap->width()),
                               SkIntToScalar(subsetBitmap->height())));
        physicalPerspectiveOutline.transform(total);

        SkScalar scaleX = physicalPerspectiveOutline.getBounds().width() /
                              bounds.width();
        SkScalar scaleY = physicalPerspectiveOutline.getBounds().height() /
                              bounds.height();

        // TODO(edisonn): A better approach would be to use a bitmap shader
        // (in clamp mode) and draw a rect over the entire bounding box. Then
        // intersect perspectiveOutline to the clip. That will avoid introducing
        // alpha to the image while still giving good behavior at the edge of
        // the image.  Avoiding alpha will reduce the pdf size and generation
        // CPU time some.

        perspectiveBitmap.setConfig(
                SkBitmap::kARGB_8888_Config,
                SkScalarCeilToInt(
                        physicalPerspectiveOutline.getBounds().width()),
                SkScalarCeilToInt(
                        physicalPerspectiveOutline.getBounds().height()));
        perspectiveBitmap.allocPixels();
        perspectiveBitmap.eraseColor(SK_ColorTRANSPARENT);

        SkBitmapDevice device(perspectiveBitmap);
        SkCanvas canvas(&device);

        SkScalar deltaX = bounds.left();
        SkScalar deltaY = bounds.top();

        SkMatrix offsetMatrix = origMatrix;
        offsetMatrix.postTranslate(-deltaX, -deltaY);
        offsetMatrix.postScale(scaleX, scaleY);

        // Translate the draw in the new canvas, so we perfectly fit the
        // shape in the bitmap.
        canvas.setMatrix(offsetMatrix);

        canvas.drawBitmap(*subsetBitmap, SkIntToScalar(0), SkIntToScalar(0));

        // Make sure the final bits are in the bitmap.
        canvas.flush();

        // In the new space, we use the identity matrix translated
        // and scaled to reflect DPI.
        matrix.setScale(1 / scaleX, 1 / scaleY);
        matrix.postTranslate(deltaX, deltaY);

        perspectiveBounds.setRect(
                SkIRect::MakeXYWH(SkScalarFloorToInt(bounds.x()),
                                  SkScalarFloorToInt(bounds.y()),
                                  SkScalarCeilToInt(bounds.width()),
                                  SkScalarCeilToInt(bounds.height())));
        clipRegion = &perspectiveBounds;
        srcRect = NULL;
        bitmap = &perspectiveBitmap;
    }

    SkMatrix scaled;
    // Adjust for origin flip.
    scaled.setScale(SK_Scalar1, -SK_Scalar1);
    scaled.postTranslate(0, SK_Scalar1);
    // Scale the image up from 1x1 to WxH.
    SkIRect subset = SkIRect::MakeWH(bitmap->width(), bitmap->height());
    scaled.postScale(SkIntToScalar(subset.width()),
                     SkIntToScalar(subset.height()));
    scaled.postConcat(matrix);
    ScopedContentEntry content(this, clipStack, *clipRegion, scaled, paint);
    if (!content.entry() || (srcRect && !subset.intersect(*srcRect))) {
        return;
    }
    if (content.needShape()) {
        SkPath shape;
        shape.addRect(SkRect::MakeWH(SkIntToScalar(subset.width()),
                                     SkIntToScalar( subset.height())));
        shape.transform(matrix);
        content.setShape(shape);
    }
    if (!content.needSource()) {
        return;
    }

    SkAutoTUnref<SkPDFImage> image(
        SkPDFImage::CreateImage(*bitmap, subset, fEncoder));
    if (!image) {
        return;
    }

    SkPDFUtils::DrawFormXObject(this->addXObjectResource(image.get()),
                                &content.entry()->fContent);
}

bool SkPDFDevice::onReadPixels(const SkBitmap& bitmap, int x, int y,
                               SkCanvas::Config8888) {
    return false;
}

bool SkPDFDevice::allowImageFilter(SkImageFilter*) {
    return false;
}<|MERGE_RESOLUTION|>--- conflicted
+++ resolved
@@ -972,11 +972,7 @@
 
 void SkPDFDevice::drawRRect(const SkDraw& draw, const SkRRect& rrect,
                             const SkPaint& paint) {
-<<<<<<< HEAD
-    SkPath path;
-=======
     SkPath  path;
->>>>>>> b065aca4
     path.addRRect(rrect);
     this->drawPath(draw, path, paint, NULL, true);
 }
