--- conflicted
+++ resolved
@@ -7,6 +7,7 @@
 
 #include "include/core/SkCanvas.h"
 
+#include "include/core/SkBlender.h"
 #include "include/core/SkColorFilter.h"
 #include "include/core/SkImage.h"
 #include "include/core/SkImageFilter.h"
@@ -23,15 +24,15 @@
 #include "src/core/SkArenaAlloc.h"
 #include "src/core/SkBitmapDevice.h"
 #include "src/core/SkCanvasPriv.h"
-#include "src/core/SkClipOpPriv.h"
 #include "src/core/SkClipStack.h"
+#include "src/core/SkColorFilterBase.h"
+#include "src/core/SkCustomMeshPriv.h"
 #include "src/core/SkDraw.h"
 #include "src/core/SkGlyphRun.h"
 #include "src/core/SkImageFilterCache.h"
 #include "src/core/SkImageFilter_Base.h"
 #include "src/core/SkLatticeIter.h"
 #include "src/core/SkMSAN.h"
-#include "src/core/SkMarkerStack.h"
 #include "src/core/SkMatrixPriv.h"
 #include "src/core/SkMatrixUtils.h"
 #include "src/core/SkPaintPriv.h"
@@ -48,14 +49,16 @@
 
 #include <memory>
 #include <new>
+#include <optional>
 
 #if SK_SUPPORT_GPU
 #include "include/gpu/GrDirectContext.h"
+#include "include/private/chromium/GrSlug.h"
+#include "src/gpu/BaseDevice.h"
 #include "src/gpu/SkGr.h"
 #if defined(SK_BUILD_FOR_ANDROID_FRAMEWORK)
 #   include "src/gpu/GrRenderTarget.h"
 #   include "src/gpu/GrRenderTargetProxy.h"
-#   include "src/gpu/GrSurfaceDrawContext.h"
 #endif
 #endif
 
@@ -154,15 +157,18 @@
     #define dec_canvas()
 #endif
 
-void SkCanvas::predrawNotify(bool willOverwritesEntireSurface) {
+bool SkCanvas::predrawNotify(bool willOverwritesEntireSurface) {
     if (fSurfaceBase) {
-        fSurfaceBase->aboutToDraw(willOverwritesEntireSurface
-                                  ? SkSurface::kDiscard_ContentChangeMode
-                                  : SkSurface::kRetain_ContentChangeMode);
-    }
-}
-
-void SkCanvas::predrawNotify(const SkRect* rect, const SkPaint* paint,
+        if (!fSurfaceBase->aboutToDraw(willOverwritesEntireSurface
+                                       ? SkSurface::kDiscard_ContentChangeMode
+                                       : SkSurface::kRetain_ContentChangeMode)) {
+            return false;
+        }
+    }
+    return true;
+}
+
+bool SkCanvas::predrawNotify(const SkRect* rect, const SkPaint* paint,
                              ShaderOverrideOpacity overrideOpacity) {
     if (fSurfaceBase) {
         SkSurface::ContentChangeMode mode = SkSurface::kRetain_ContentChangeMode;
@@ -175,100 +181,55 @@
                 mode = SkSurface::kDiscard_ContentChangeMode;
             }
         }
-        fSurfaceBase->aboutToDraw(mode);
-    }
+        if (!fSurfaceBase->aboutToDraw(mode)) {
+            return false;
+        }
+    }
+    return true;
 }
 
 ///////////////////////////////////////////////////////////////////////////////
 
-namespace {
-// Canvases maintain a sparse stack of layers, where the top-most layer receives the drawing,
-// clip, and matrix commands. There is a layer per call to saveLayer() using the
-// kFullLayer_SaveLayerStrategy.
-struct Layer {
-    sk_sp<SkBaseDevice>            fDevice;
-    std::unique_ptr<const SkPaint> fPaint; // may be null (in the future)
-    // original CTM; used by imagefilter in saveLayer
-    SkM44                          fStashedMatrix;
-
-    Layer(sk_sp<SkBaseDevice> device, const SkPaint* paint, const SkM44& stashed)
-            : fDevice(std::move(device))
-            , fPaint(paint ? std::make_unique<SkPaint>(*paint) : nullptr)
-            , fStashedMatrix(stashed) {
-        SkASSERT(fDevice);
-    }
-};
-
-// Encapsulate state needed to restore from saveBehind()
-struct BackImage {
-    sk_sp<SkSpecialImage> fImage;
-    SkIPoint              fLoc;
-};
-
-enum class CheckForOverwrite : bool {
-    kNo = false,
-    kYes = true
-};
-
-}  // namespace
-
-/*  This is the record we keep for each save/restore level in the stack.
-    Since a level optionally copies the matrix and/or stack, we have pointers
-    for these fields. If the value is copied for this level, the copy is
-    stored in the ...Storage field, and the pointer points to that. If the
-    value is not copied for this level, we ignore ...Storage, and just point
-    at the corresponding value in the previous level in the stack.
-*/
-class SkCanvas::MCRec {
-public:
-    // If not null, this MCRec corresponds with the saveLayer() record that made the layer.
-    // The base "layer" is not stored here, since it is stored inline in SkCanvas and has no
-    // restoration behavior.
-    std::unique_ptr<Layer> fLayer;
-
-    // This points to the device of the top-most layer (which may be lower in the stack), or
-    // to the canvas's fBaseDevice. The MCRec does not own the device.
-    SkBaseDevice* fDevice;
-
-    std::unique_ptr<BackImage> fBackImage;
-    SkM44 fMatrix;
-    int fDeferredSaveCount;
-
-    MCRec(SkBaseDevice* device)
-            : fLayer(nullptr)
-            , fDevice(device)
-            , fBackImage(nullptr)
-            , fDeferredSaveCount(0) {
-        SkASSERT(fDevice);
-        fMatrix.setIdentity();
-        inc_rec();
-    }
-    MCRec(const MCRec& prev)
-            : fLayer(nullptr)
-            , fDevice(prev.fDevice)
-            , fMatrix(prev.fMatrix)
-            , fDeferredSaveCount(0) {
-        SkASSERT(fDevice);
-        inc_rec();
-    }
-    ~MCRec() {
-        dec_rec();
-    }
-
-    void newLayer(sk_sp<SkBaseDevice> layerDevice, const SkPaint* restorePaint,
-                  const SkM44& stashedMatrix) {
-        SkASSERT(!fBackImage);
-        fLayer = std::make_unique<Layer>(std::move(layerDevice), restorePaint, stashedMatrix);
-        fDevice = fLayer->fDevice.get();
-    }
-
-    void reset(SkBaseDevice* device) {
-        SkASSERT(device);
-        SkASSERT(fDeferredSaveCount == 0);
-        fDevice = device;
-        fMatrix.setIdentity();
-    }
-};
+SkCanvas::Layer::Layer(sk_sp<SkBaseDevice> device,
+                       sk_sp<SkImageFilter> imageFilter,
+                       const SkPaint& paint)
+        : fDevice(std::move(device))
+        , fImageFilter(std::move(imageFilter))
+        , fPaint(paint)
+        , fDiscard(false) {
+    SkASSERT(fDevice);
+    // Any image filter should have been pulled out and stored in 'imageFilter' so that 'paint'
+    // can be used as-is to draw the result of the filter to the dst device.
+    SkASSERT(!fPaint.getImageFilter());
+}
+
+SkCanvas::MCRec::MCRec(SkBaseDevice* device) : fDevice(device) {
+    SkASSERT(fDevice);
+    inc_rec();
+}
+
+SkCanvas::MCRec::MCRec(const MCRec* prev) : fDevice(prev->fDevice), fMatrix(prev->fMatrix) {
+    SkASSERT(fDevice);
+    inc_rec();
+}
+
+SkCanvas::MCRec::~MCRec() { dec_rec(); }
+
+void SkCanvas::MCRec::newLayer(sk_sp<SkBaseDevice> layerDevice,
+                               sk_sp<SkImageFilter> filter,
+                               const SkPaint& restorePaint) {
+    SkASSERT(!fBackImage);
+    fLayer = std::make_unique<Layer>(std::move(layerDevice), std::move(filter), restorePaint);
+    fDevice = fLayer->fDevice.get();
+}
+
+void SkCanvas::MCRec::reset(SkBaseDevice* device) {
+    SkASSERT(!fLayer);
+    SkASSERT(device);
+    SkASSERT(fDeferredSaveCount == 0);
+    fDevice = device;
+    fMatrix.setIdentity();
+}
 
 class SkCanvas::AutoUpdateQRBounds {
 public:
@@ -342,27 +303,18 @@
     // Draw functions should use layer->paint() instead of the passed-in paint.
     AutoLayerForImageFilter(SkCanvas* canvas,
                             const SkPaint& paint,
-                            const SkRect* rawBounds = nullptr,
-                            CheckForOverwrite checkOverwrite = CheckForOverwrite::kNo,
-                            SkCanvas::ShaderOverrideOpacity overrideOpacity =
-                                    SkCanvas::kNone_ShaderOverrideOpacity)
+                            const SkRect* rawBounds = nullptr)
             : fPaint(paint)
             , fCanvas(canvas)
             , fTempLayerForImageFilter(false) {
         SkDEBUGCODE(fSaveCount = canvas->getSaveCount();)
-
-        if (checkOverwrite == CheckForOverwrite::kYes) {
-            canvas->predrawNotify(rawBounds, &fPaint, overrideOpacity);
-        } else {
-            canvas->predrawNotify();
-        }
 
         if (fPaint.getImageFilter() && !image_to_color_filter(&fPaint)) {
             // The draw paint has an image filter that couldn't be simplified to an equivalent
             // color filter, so we have to inject an automatic saveLayer().
             SkPaint restorePaint;
             restorePaint.setImageFilter(fPaint.refImageFilter());
-            restorePaint.setBlendMode(fPaint.getBlendMode());
+            restorePaint.setBlender(fPaint.refBlender());
 
             // Remove the restorePaint fields from our "working" paint
             fPaint.setImageFilter(nullptr);
@@ -376,14 +328,21 @@
                 rawBounds = &fPaint.computeFastBounds(*rawBounds, &storage);
             }
 
+            canvas->fSaveCount += 1;
             (void)canvas->internalSaveLayer(SkCanvas::SaveLayerRec(rawBounds, &restorePaint),
                                             SkCanvas::kFullLayer_SaveLayerStrategy);
             fTempLayerForImageFilter = true;
         }
     }
 
+    AutoLayerForImageFilter(const AutoLayerForImageFilter&) = delete;
+    AutoLayerForImageFilter& operator=(const AutoLayerForImageFilter&) = delete;
+    AutoLayerForImageFilter(AutoLayerForImageFilter&&) = default;
+    AutoLayerForImageFilter& operator=(AutoLayerForImageFilter&&) = default;
+
     ~AutoLayerForImageFilter() {
         if (fTempLayerForImageFilter) {
+            fCanvas->fSaveCount -= 1;
             fCanvas->internalRestore();
         }
         SkASSERT(fCanvas->getSaveCount() == fSaveCount);
@@ -398,6 +357,25 @@
 
     SkDEBUGCODE(int fSaveCount;)
 };
+
+std::optional<AutoLayerForImageFilter> SkCanvas::aboutToDraw(
+    SkCanvas* canvas,
+    const SkPaint& paint,
+    const SkRect* rawBounds,
+    CheckForOverwrite checkOverwrite,
+    ShaderOverrideOpacity overrideOpacity)
+{
+    if (checkOverwrite == CheckForOverwrite::kYes) {
+        if (!this->predrawNotify(rawBounds, &paint, overrideOpacity)) {
+            return std::nullopt;
+        }
+    } else {
+        if (!this->predrawNotify()) {
+            return std::nullopt;
+        }
+    }
+    return std::optional<AutoLayerForImageFilter>(std::in_place, canvas, paint, rawBounds);
+}
 
 ////////////////////////////////////////////////////////////////////////////
 
@@ -427,12 +405,9 @@
 
     fSaveCount = 1;
     fMCRec = new (fMCStack.push_back()) MCRec(device.get());
-    fMarkerStack = sk_make_sp<SkMarkerStack>();
 
     // The root device and the canvas should always have the same pixel geometry
     SkASSERT(fProps.pixelGeometry() == device->surfaceProps().pixelGeometry());
-    device->androidFramework_setDeviceClipRestriction(&fClipRestrictionRect);
-    device->setMarkerStack(fMarkerStack.get());
 
     fSurfaceBase = nullptr;
     fBaseDevice = std::move(device);
@@ -440,27 +415,21 @@
     fQuickRejectBounds = this->computeDeviceClipBounds();
 }
 
-SkCanvas::SkCanvas()
-    : fMCStack(sizeof(MCRec), fMCRecStorage, sizeof(fMCRecStorage))
-    , fProps()
-{
+SkCanvas::SkCanvas() : fMCStack(sizeof(MCRec), fMCRecStorage, sizeof(fMCRecStorage)) {
     inc_canvas();
     this->init(nullptr);
 }
 
 SkCanvas::SkCanvas(int width, int height, const SkSurfaceProps* props)
-    : fMCStack(sizeof(MCRec), fMCRecStorage, sizeof(fMCRecStorage))
-    , fProps(SkSurfacePropsCopyOrDefault(props))
-{
+        : fMCStack(sizeof(MCRec), fMCRecStorage, sizeof(fMCRecStorage))
+        , fProps(SkSurfacePropsCopyOrDefault(props)) {
     inc_canvas();
     this->init(sk_make_sp<SkNoPixelsDevice>(
             SkIRect::MakeWH(std::max(width, 0), std::max(height, 0)), fProps));
 }
 
 SkCanvas::SkCanvas(const SkIRect& bounds)
-    : fMCStack(sizeof(MCRec), fMCRecStorage, sizeof(fMCRecStorage))
-    , fProps()
-{
+        : fMCStack(sizeof(MCRec), fMCRecStorage, sizeof(fMCRecStorage)) {
     inc_canvas();
 
     SkIRect r = bounds.isEmpty() ? SkIRect::MakeEmpty() : bounds;
@@ -468,33 +437,29 @@
 }
 
 SkCanvas::SkCanvas(sk_sp<SkBaseDevice> device)
-    : fMCStack(sizeof(MCRec), fMCRecStorage, sizeof(fMCRecStorage))
-    , fProps(device->surfaceProps())
-{
+        : fMCStack(sizeof(MCRec), fMCRecStorage, sizeof(fMCRecStorage))
+        , fProps(device->surfaceProps()) {
     inc_canvas();
 
     this->init(device);
 }
 
 SkCanvas::SkCanvas(const SkBitmap& bitmap, const SkSurfaceProps& props)
-    : fMCStack(sizeof(MCRec), fMCRecStorage, sizeof(fMCRecStorage))
-    , fProps(props)
-{
+        : fMCStack(sizeof(MCRec), fMCRecStorage, sizeof(fMCRecStorage)), fProps(props) {
     inc_canvas();
 
-    sk_sp<SkBaseDevice> device(new SkBitmapDevice(bitmap, fProps, nullptr, nullptr));
+    sk_sp<SkBaseDevice> device(new SkBitmapDevice(bitmap, fProps));
     this->init(device);
 }
 
-SkCanvas::SkCanvas(const SkBitmap& bitmap, std::unique_ptr<SkRasterHandleAllocator> alloc,
+SkCanvas::SkCanvas(const SkBitmap& bitmap,
+                   std::unique_ptr<SkRasterHandleAllocator> alloc,
                    SkRasterHandleAllocator::Handle hndl)
-    : fMCStack(sizeof(MCRec), fMCRecStorage, sizeof(fMCRecStorage))
-    , fProps()
-    , fAllocator(std::move(alloc))
-{
+        : fMCStack(sizeof(MCRec), fMCRecStorage, sizeof(fMCRecStorage))
+        , fAllocator(std::move(alloc)) {
     inc_canvas();
 
-    sk_sp<SkBaseDevice> device(new SkBitmapDevice(bitmap, fProps, hndl, nullptr));
+    sk_sp<SkBaseDevice> device(new SkBitmapDevice(bitmap, fProps, hndl));
     this->init(device);
 }
 
@@ -502,21 +467,31 @@
 
 #ifdef SK_BUILD_FOR_ANDROID_FRAMEWORK
 SkCanvas::SkCanvas(const SkBitmap& bitmap, ColorBehavior)
-    : fMCStack(sizeof(MCRec), fMCRecStorage, sizeof(fMCRecStorage)), fProps(), fAllocator(nullptr)
-{
+        : fMCStack(sizeof(MCRec), fMCRecStorage, sizeof(fMCRecStorage)) {
     inc_canvas();
 
     SkBitmap tmp(bitmap);
     *const_cast<SkImageInfo*>(&tmp.info()) = tmp.info().makeColorSpace(nullptr);
-    sk_sp<SkBaseDevice> device(new SkBitmapDevice(tmp, fProps, nullptr, nullptr));
+    sk_sp<SkBaseDevice> device(new SkBitmapDevice(tmp, fProps));
     this->init(device);
 }
 #endif
 
 SkCanvas::~SkCanvas() {
+    // Mark all pending layers to be discarded during restore (rather than drawn)
+    SkDeque::Iter iter(fMCStack, SkDeque::Iter::kFront_IterStart);
+    for (;;) {
+        MCRec* rec = (MCRec*)iter.next();
+        if (!rec) {
+            break;
+        }
+        if (rec->fLayer) {
+            rec->fLayer->fDiscard = true;
+        }
+    }
+
     // free up the contents of our deque
     this->restoreToCount(1);    // restore everything but the last
-
     this->internalRestore();    // restore the last, since we're going away
 
     dec_canvas();
@@ -549,10 +524,6 @@
 SkBaseDevice* SkCanvas::topDevice() const {
     SkASSERT(fMCRec->fDevice);
     return fMCRec->fDevice;
-}
-
-GrSurfaceDrawContext* SkCanvas::topDeviceSurfaceDrawContext() {
-    return this->topDevice()->surfaceDrawContext();
 }
 
 bool SkCanvas::readPixels(const SkPixmap& pm, int x, int y) {
@@ -588,9 +559,10 @@
     }
 
     // Tell our owning surface to bump its generation ID.
-    const bool completeOverwrite =
-            srcRect.size() == SkISize::Make(device->width(), device->height());
-    this->predrawNotify(completeOverwrite);
+    const bool completeOverwrite = srcRect.size() == device->imageInfo().dimensions();
+    if (!this->predrawNotify(completeOverwrite)) {
+        return false;
+    }
 
     // This can still fail, most notably in the case of a invalid color type or alpha type
     // conversion.  We could pull those checks into this function and avoid the unnecessary
@@ -667,79 +639,9 @@
 }
 
 void SkCanvas::internalSave() {
-    fMCRec = new (fMCStack.push_back()) MCRec(*fMCRec);
+    fMCRec = new (fMCStack.push_back()) MCRec(fMCRec);
 
     this->topDevice()->save();
-}
-
-bool SkCanvas::clipRectBounds(const SkRect* bounds, SkIRect* intersection,
-                              const SkImageFilter* imageFilter) {
-    // clipRectBounds() is called to determine the input layer size needed for a given image filter.
-    // The coordinate space of the rectangle passed to filterBounds(kReverse) is meant to be in the
-    // filtering layer space. Here, 'clipBounds' is always in the true device space. When an image
-    // filter does not require a decomposed CTM matrix, the filter space and device space are the
-    // same. When it has been decomposed, we want the original image filter node to process the
-    // bounds in the layer space represented by the decomposed scale matrix. 'imageFilter' is no
-    // longer the original filter, but has the remainder matrix baked into it, and passing in the
-    // the true device clip bounds ensures that the matrix image filter provides a layer clip bounds
-    // to the original filter node (barring inflation from consecutive calls to mapRect). While
-    // initially counter-intuitive given the apparent inconsistency of coordinate spaces, always
-    // passing getDeviceClipBounds() to 'imageFilter' is correct.
-    // FIXME (michaelludwig) - When the remainder matrix is instead applied as a final draw, it will
-    // be important to more accurately calculate the clip bounds in the layer space for the original
-    // image filter (similar to how matrix image filter does it, but ideally without the inflation).
-    SkIRect clipBounds = this->getDeviceClipBounds();
-    if (clipBounds.isEmpty()) {
-        return false;
-    }
-
-    const SkMatrix& ctm = fMCRec->fMatrix.asM33();  // this->getTotalMatrix()
-
-    if (imageFilter && bounds && !imageFilter->canComputeFastBounds()) {
-        // If the image filter DAG affects transparent black then we will need to render
-        // out to the clip bounds
-        bounds = nullptr;
-    }
-
-    SkIRect inputSaveLayerBounds;
-    if (bounds) {
-        SkRect r;
-        ctm.mapRect(&r, *bounds);
-        r.roundOut(&inputSaveLayerBounds);
-    } else {    // no user bounds, so just use the clip
-        inputSaveLayerBounds = clipBounds;
-    }
-
-    if (imageFilter) {
-        // expand the clip bounds by the image filter DAG to include extra content that might
-        // be required by the image filters.
-        clipBounds = imageFilter->filterBounds(clipBounds, ctm,
-                                               SkImageFilter::kReverse_MapDirection,
-                                               &inputSaveLayerBounds);
-    }
-
-    SkIRect clippedSaveLayerBounds;
-    if (bounds) {
-        // For better or for worse, user bounds currently act as a hard clip on the layer's
-        // extent (i.e., they implement the CSS filter-effects 'filter region' feature).
-        clippedSaveLayerBounds = inputSaveLayerBounds;
-    } else {
-        // If there are no user bounds, we don't want to artificially restrict the resulting
-        // layer bounds, so allow the expanded clip bounds free reign.
-        clippedSaveLayerBounds = clipBounds;
-    }
-
-    // early exit if the layer's bounds are clipped out
-    if (!clippedSaveLayerBounds.intersect(clipBounds)) {
-        return false;
-    }
-    SkASSERT(!clippedSaveLayerBounds.isEmpty());
-
-    if (intersection) {
-        *intersection = clippedSaveLayerBounds;
-    }
-
-    return true;
 }
 
 int SkCanvas::saveLayer(const SkRect* bounds, const SkPaint* paint) {
@@ -776,24 +678,6 @@
     return this->getSaveCount() - 1;
 }
 
-<<<<<<< HEAD
-void SkCanvas::DrawDeviceWithFilter(SkBaseDevice* src, const SkImageFilter* filter,
-                                    SkBaseDevice* dst, const SkIPoint& dstOrigin,
-                                    const SkMatrix& ctm) {
-    // The local bounds of the src device; all the bounds passed to snapSpecial must be intersected
-    // with this rect.
-    const SkIRect srcDevRect = SkIRect::MakeWH(src->width(), src->height());
-    // TODO(michaelludwig) - Update this function to use the relative transforms between src and
-    // dst; for now, since devices never have complex transforms, we can keep using getOrigin().
-    if (!filter) {
-        // All non-filtered devices are currently axis aligned, so they only differ by their origin.
-        // This means that we only have to copy a dst-sized block of pixels out of src and translate
-        // it to the matching position relative to dst's origin.
-        SkIRect snapBounds = SkIRect::MakeXYWH(dstOrigin.x() - src->getOrigin().x(),
-                                               dstOrigin.y() - src->getOrigin().y(),
-                                               dst->width(), dst->height());
-        if (!snapBounds.intersect(srcDevRect)) {
-=======
 // In our current design/features, we should never have a layer (src) in a different colorspace
 // than its parent (dst), so we assert that here. This is called out from other asserts, in case
 // we add some feature in the future to allow a given layer/imagefilter to operate in a specific
@@ -981,247 +865,232 @@
                 filter, dst->localToDevice(), skif::DeviceSpace<SkIRect>(dst->devClipBounds()),
                 nullptr, true, SkTPin(scaleFactor, 0.f, 1.f));
         if (requiredInput.isEmpty()) {
->>>>>>> 614a3d7a
             return;
         }
 
-        auto special = src->snapSpecial(snapBounds);
-        if (special) {
-            // The image is drawn at 1-1 scale with integer translation, so no filtering is needed.
-            dst->drawSpecial(special.get(), SkMatrix::I(), SkSamplingOptions(), SkPaint());
-        }
-        return;
-    }
-
-    // First decompose the ctm into a post-filter transform and a filter matrix that is supported
-    // by the backdrop filter.
-    SkMatrix toRoot, layerMatrix;
-    SkSize scale;
-    if (ctm.isScaleTranslate() || as_IFB(filter)->canHandleComplexCTM()) {
-        toRoot = SkMatrix::I();
-        layerMatrix = ctm;
-    } else if (ctm.decomposeScale(&scale, &toRoot)) {
-        layerMatrix = SkMatrix::Scale(scale.fWidth, scale.fHeight);
+        // The above mapping transforms from local to dst's device space, where the layer space
+        // represents the intermediate buffer. Now we need to determine the transform from src to
+        // intermediate to prepare the input to the filter.
+        if (!localToSrc.invert(&srcToIntermediate)) {
+            return;
+        }
+        srcToIntermediate.postConcat(mapping.layerMatrix());
+        if (draw_layer_as_sprite(srcToIntermediate, srcDims)) {
+            // src differs from intermediate by just an integer translation, so it can be applied
+            // automatically when taking a subset of src if we update the mapping.
+            skif::LayerSpace<SkIPoint> srcOrigin({(int) srcToIntermediate.getTranslateX(),
+                                                  (int) srcToIntermediate.getTranslateY()});
+            mapping.applyOrigin(srcOrigin);
+            requiredInput.offset(-srcOrigin);
+        } else {
+            // The contents of 'src' will be drawn to an intermediate buffer using srcToIntermediate
+            // and that buffer will be the input to the image filter.
+            needsIntermediateImage = true;
+        }
+    }
+
+    sk_sp<SkSpecialImage> filterInput;
+    if (!needsIntermediateImage) {
+        // The src device can be snapped directly
+        skif::LayerSpace<SkIRect> srcSubset(SkIRect::MakeSize(srcDims));
+        if (srcSubset.intersect(requiredInput)) {
+            filterInput = src->snapSpecial(SkIRect(srcSubset));
+
+            // TODO: For now image filter input images need to have a (0,0) origin. The required
+            // input's top left has been baked into srcSubset so we use that as the image origin.
+            mapping.applyOrigin(srcSubset.topLeft());
+        }
     } else {
-        // Perspective, for now, do no scaling of the layer itself.
-        // TODO (michaelludwig) - perhaps it'd be better to explore a heuristic scale pulled from
-        // the matrix, e.g. based on the midpoint of the near/far planes?
-        toRoot = ctm;
-        layerMatrix = SkMatrix::I();
-    }
-
-    // We have to map the dst bounds from the root space into the layer space where filtering will
-    // occur. If we knew the input bounds of the content that defined the original dst bounds, we
-    // could map that forward by layerMatrix and have tighter bounds, but toRoot^-1 * dst bounds
-    // is a safe, conservative estimate.
-    SkMatrix fromRoot;
-    if (!toRoot.invert(&fromRoot)) {
-        return;
-    }
-
-    // This represents what the backdrop filter needs to produce in the layer space, and is sized
-    // such that drawing it into dst with the toRoot transform will cover the actual dst device.
-    SkIRect layerTargetBounds = fromRoot.mapRect(
-            SkRect::MakeXYWH(dstOrigin.x(), dstOrigin.y(), dst->width(), dst->height())).roundOut();
-    // While layerTargetBounds is what needs to be output by the filter, the filtering process may
-    // require some extra input pixels.
-    SkIRect layerInputBounds = filter->filterBounds(
-            layerTargetBounds, layerMatrix, SkImageFilter::kReverse_MapDirection,
-            &layerTargetBounds);
-
-    // Map the required input into the root space, then make relative to the src device. This will
-    // be the conservative contents required to fill a layerInputBounds-sized surface with the
-    // backdrop content (transformed back into the layer space using fromRoot).
-    SkIRect backdropBounds = toRoot.mapRect(SkRect::Make(layerInputBounds)).roundOut();
-    backdropBounds.offset(-src->getOrigin().x(), -src->getOrigin().y());
-    if (!backdropBounds.intersect(srcDevRect)) {
-        return;
-    }
-
-    auto special = src->snapSpecial(backdropBounds);
-    if (!special) {
-        return;
-    }
-
-    SkColorType colorType = src->imageInfo().colorType();
-    if (colorType == kUnknown_SkColorType) {
-        colorType = kRGBA_8888_SkColorType;
-    }
-    SkColorSpace* colorSpace = src->imageInfo().colorSpace();
-
-    SkPaint p;
-    SkSamplingOptions sampling;
-
-    if (!toRoot.isIdentity()) {
-        // Drawing the temporary and final filtered image requires a higher filter quality if the
-        // 'toRoot' transformation is not identity, in order to minimize the impact on already
-        // rendered edges/content.
-        // TODO (michaelludwig) - Explore reducing this quality, identify visual tradeoffs
-        sampling = SkSamplingOptions({1.0f/3, 1.0f/3});
-
-        // The snapped backdrop content needs to be transformed by fromRoot into the layer space,
-        // and stored in a temporary surface, which is then used as the input to the actual filter.
-        auto tmpSurface = special->makeSurface(colorType, colorSpace, layerInputBounds.size(),
-                                               kPremul_SkAlphaType, dst->surfaceProps());
-        if (!tmpSurface) {
+        // We need to produce a temporary image that is equivalent to 'src' but transformed to
+        // a coordinate space compatible with the image filter
+
+        // TODO: If the srcToIntermediate is scale+translate, can we use the framebuffer blit
+        // extensions to handle doing the copy and scale at the same time?
+
+        SkASSERT(compat == DeviceCompatibleWithFilter::kUnknown);
+        SkRect srcRect;
+        if (!SkMatrixPriv::InverseMapRect(srcToIntermediate, &srcRect,
+                                          SkRect::Make(SkIRect(requiredInput)))) {
             return;
         }
 
-        auto tmpCanvas = tmpSurface->getCanvas();
-        tmpCanvas->clear(SK_ColorTRANSPARENT);
-        // Reading in reverse, this takes the backdrop bounds from src device space into the root
-        // space, then maps from root space into the layer space, then maps it so the input layer's
-        // top left corner is (0, 0). This transformation automatically accounts for any cropping
-        // performed on backdropBounds.
-        tmpCanvas->translate(-layerInputBounds.fLeft, -layerInputBounds.fTop);
-        tmpCanvas->concat(fromRoot);
-        tmpCanvas->translate(src->getOrigin().x(), src->getOrigin().y());
-
-        tmpCanvas->drawImageRect(special->asImage().get(), SkRect::Make(special->subset()),
-                                 SkRect::Make(backdropBounds), sampling, &p,
-                                 kStrict_SrcRectConstraint);
-        special = tmpSurface->makeImageSnapshot();
+        SkIRect srcSubset = srcRect.roundOut();
+        sk_sp<SkSpecialImage> srcImage;
+        if (srcSubset.intersect(SkIRect::MakeSize(srcDims)) &&
+            (srcImage = src->snapSpecial(srcSubset))) {
+            // Make a new surface and draw 'srcImage' into it with the srcToIntermediate transform
+            // to produce the final input image for the filter
+            SkBaseDevice::CreateInfo info(make_layer_info(src->imageInfo(), requiredInput.width(),
+                                                          requiredInput.height(), false),
+                                          SkPixelGeometry::kUnknown_SkPixelGeometry,
+                                          SkBaseDevice::TileUsage::kNever_TileUsage,
+                                          fAllocator.get());
+            sk_sp<SkBaseDevice> intermediateDevice(src->onCreateDevice(info, &paint));
+            if (!intermediateDevice) {
+                return;
+            }
+            intermediateDevice->setOrigin(SkM44(srcToIntermediate),
+                                          requiredInput.left(), requiredInput.top());
+
+            // We use drawPaint to fill the entire device with the src input + clamp tiling, which
+            // extends the backdrop's edge pixels to the parts of 'requiredInput' that map offscreen
+            // Without this, the intermediateDevice would contain transparent pixels that may then
+            // infect blurs and other filters with large kernels.
+            SkPaint imageFill;
+            imageFill.setShader(srcImage->asShader(SkTileMode::kClamp,
+                                                   SkSamplingOptions{SkFilterMode::kLinear},
+                                                   SkMatrix::Translate(srcSubset.topLeft())));
+            intermediateDevice->drawPaint(imageFill);
+            filterInput = intermediateDevice->snapSpecial();
+
+            // TODO: Like the non-intermediate case, we need to apply the image origin.
+            mapping.applyOrigin(requiredInput.topLeft());
+        }
+    }
+
+    if (filterInput) {
+        const bool use_nn = draw_layer_as_sprite(mapping.deviceMatrix(),
+                                                 filterInput->subset().size());
+        SkSamplingOptions sampling{use_nn ? SkFilterMode::kNearest : SkFilterMode::kLinear};
+        if (filter) {
+            dst->drawFilteredImage(mapping, filterInput.get(), filter, sampling, paint);
+        } else {
+            dst->drawSpecial(filterInput.get(), mapping.deviceMatrix(), sampling, paint);
+        }
+    }
+}
+
+// This is similar to image_to_color_filter used by AutoLayerForImageFilter, but with key changes:
+//  - image_to_color_filter requires the entire image filter DAG to be represented as a color filter
+//    that does not affect transparent black (SkImageFilter::asAColorFilter)
+//  - when that is met, the image filter's CF is composed around any CF that was on the draw's paint
+//    since for a draw, the color filtering happens before any image filtering
+//  - optimize_layer_filter only applies to the last node and does not care about transparent black
+//    since a layer is being made regardless (SkImageFilter::isColorFilterNode)
+//  - any extracted CF is composed inside the restore paint's CF because image filters are evaluated
+//    before the color filter of a restore paint for layers.
+//
+// Assumes that 'filter', and thus its inputs, will remain owned by the caller. Modifies 'paint'
+// to have the updated color filter and returns the image filter to evaluate on restore.
+//
+// FIXME: skbug.com/12083 - we modify 'coversDevice' here because for now, only the color filter
+// produced from an image filter node is checked for affecting transparent black, even though it's
+// better in the long run to have any CF that affects transparent black expand to the clip.
+static const SkImageFilter* optimize_layer_filter(const SkImageFilter* filter, SkPaint* paint,
+                                                  bool* coversDevice=nullptr) {
+    SkASSERT(paint);
+    SkColorFilter* cf;
+    if (filter && filter->isColorFilterNode(&cf)) {
+        sk_sp<SkColorFilter> inner(cf);
+        if (paint->getAlphaf() < 1.f) {
+            // The paint's alpha is applied after the image filter but before the paint's color
+            // filter. If there is transparency, we have to apply it between the two filters.
+            // FIXME: The Blend CF should allow composing directly at construction.
+            inner = SkColorFilters::Compose(
+                    SkColorFilters::Blend(/* src */ paint->getColor(), SkBlendMode::kDstIn),
+                                          /* dst */ std::move(inner));
+            paint->setAlphaf(1.f);
+        }
+
+        // Check if the once-wrapped color filter affects transparent black *before* we combine
+        // it with any original color filter on the paint.
+        if (coversDevice) {
+            *coversDevice = as_CFB(inner)->affectsTransparentBlack();
+        }
+
+        paint->setColorFilter(SkColorFilters::Compose(paint->refColorFilter(), std::move(inner)));
+        SkASSERT(filter->countInputs() == 1);
+        return filter->getInput(0);
     } else {
-        // Since there is no extra transform that was done, update the input bounds to reflect
-        // cropping of the snapped backdrop image. In this case toRoot = I, so layerInputBounds
-        // was equal to backdropBounds before it was made relative to the src device and cropped.
-        // When we use the original snapped image directly, just map the update backdrop bounds
-        // back into the shared layer space
-        layerInputBounds = backdropBounds;
-        layerInputBounds.offset(src->getOrigin().x(), src->getOrigin().y());
-
-        // Similar to the unfiltered case above, when toRoot is the identity, then the final
-        // draw will be 1-1 so there is no need to increase filter quality.
-        sampling = SkSamplingOptions();
-    }
-
-    // Now evaluate the filter on 'special', which contains the backdrop content mapped back into
-    // layer space. This has to further offset everything so that filter evaluation thinks the
-    // source image's top left corner is (0, 0).
-    // TODO (michaelludwig) - Once image filters are robust to non-(0,0) image origins for inputs,
-    // this can be simplified.
-    layerTargetBounds.offset(-layerInputBounds.fLeft, -layerInputBounds.fTop);
-    SkMatrix filterCTM = layerMatrix;
-    filterCTM.postTranslate(-layerInputBounds.fLeft, -layerInputBounds.fTop);
-    skif::Context ctx(filterCTM, layerTargetBounds, nullptr, colorType, colorSpace, special.get());
-
-    SkIPoint offset;
-    special = as_IFB(filter)->filterImage(ctx).imageAndOffset(&offset);
-    if (special) {
-        // Draw the filtered backdrop content into the dst device. We add layerInputBounds origin
-        // to offset because the original value in 'offset' was relative to 'filterCTM'. 'filterCTM'
-        // had subtracted the layerInputBounds origin, so adding that back makes 'offset' relative
-        // to 'layerMatrix' (what we need it to be when drawing the image by 'toRoot').
-        offset += layerInputBounds.topLeft();
-
-        // Manually setting the device's CTM requires accounting for the device's origin.
-        // TODO (michaelludwig) - This could be simpler if the dst device had its origin configured
-        // before filtering the backdrop device and we use skif::Mapping instead.
-        SkMatrix dstCTM = toRoot;
-        dstCTM.postTranslate(-dstOrigin.x(), -dstOrigin.y());
-        dstCTM.preTranslate(offset.fX, offset.fY);
-        dst->drawSpecial(special.get(), dstCTM, sampling, p);
-    }
-}
-
-static SkImageInfo make_layer_info(const SkImageInfo& prev, int w, int h, const SkPaint* paint) {
-    SkColorType ct = prev.colorType();
-    if (prev.bytesPerPixel() <= 4 &&
-        prev.colorType() != kRGBA_8888_SkColorType &&
-        prev.colorType() != kBGRA_8888_SkColorType) {
-        // "Upgrade" A8, G8, 565, 4444, 1010102, 101010x, and 888x to 8888,
-        // ensuring plenty of alpha bits for the layer, perhaps losing some color bits in return.
-        ct = kN32_SkColorType;
-    }
-    return SkImageInfo::Make(w, h, ct, kPremul_SkAlphaType, prev.refColorSpace());
+        if (coversDevice) {
+            *coversDevice = false;
+        }
+        return filter;
+    }
+}
+
+// If there is a backdrop filter, or if the restore paint has a color filter that affects
+// transparent black, then the new layer must be sized such that it covers the entire device
+// clip bounds of the prior device (otherwise edges of the temporary layer would be visible).
+// See skbug.com/8783
+static bool must_cover_prior_device(const SkImageFilter* backdrop,
+                                    const SkPaint& restorePaint) {
+    // FIXME(michaelludwig) - see skbug.com/12083, once clients do not depend on user bounds for
+    // clipping a layer visually, we can respect the fact that the color filter affects transparent
+    // black and should cover the device.
+    return SkToBool(backdrop); // ||
+           // (restorePaint.getColorFilter() &&
+           // as_CFB(restorePaint.getColorFilter())->affectsTransparentBlack());
 }
 
 void SkCanvas::internalSaveLayer(const SaveLayerRec& rec, SaveLayerStrategy strategy) {
     TRACE_EVENT0("skia", TRACE_FUNC);
-    const SkRect* bounds = rec.fBounds;
-    SaveLayerFlags saveLayerFlags = rec.fSaveLayerFlags;
-
-    SkTCopyOnFirstWrite<SkPaint> paint(rec.fPaint);
-    // saveLayer ignores mask filters, so force it to null
-    if (paint.get() && paint->getMaskFilter()) {
-        paint.writable()->setMaskFilter(nullptr);
-    }
-
-    // If we have a backdrop filter, then we must apply it to the entire layer (clip-bounds)
-    // regardless of any hint-rect from the caller. skbug.com/8783
-    if (rec.fBackdrop) {
-        bounds = nullptr;
-    }
-
-    SkImageFilter* imageFilter = paint.get() ? paint->getImageFilter() : nullptr;
-    SkM44 stashedMatrix = fMCRec->fMatrix;
-
-    /*
-     *  Many ImageFilters (so far) do not (on their own) correctly handle matrices (CTM) that
-     *  contain rotation/skew/etc. We rely on applyCTM to create a new image filter DAG as needed to
-     *  accommodate this, but it requires update the CTM we use when drawing into the layer.
-     *
-     *  1. Stash off the current CTM
-     *  2. Apply the CTM to imagefilter, which decomposes it into simple and complex transforms
-     *     if necessary.
-     *  3. Wack the CTM to be the remaining scale matrix and use the modified imagefilter, which
-     *     is a MatrixImageFilter that contains the complex matrix.
-     *  4. Proceed as usual, allowing the client to draw into the layer (now with a scale-only CTM)
-     *  5. During restore, the MatrixImageFilter automatically applies complex stage to the output
-     *     of the original imagefilter, and draw that (via drawSprite)
-     *  6. Unwack the CTM to its original state (i.e. stashedMatrix)
-     *
-     *  Perhaps in the future we could augment #5 to apply REMAINDER as part of the draw (no longer
-     *  a sprite operation) to avoid the extra buffer/overhead of MatrixImageFilter.
-     */
-    if (imageFilter) {
-        SkMatrix modifiedCTM;
-        sk_sp<SkImageFilter> modifiedFilter = as_IFB(imageFilter)->applyCTM(stashedMatrix.asM33(),
-                                                                            &modifiedCTM);
-        if (as_IFB(modifiedFilter)->uniqueID() != as_IFB(imageFilter)->uniqueID()) {
-            // The original filter couldn't support the CTM entirely
-            SkASSERT(modifiedCTM.isScaleTranslate() || as_IFB(imageFilter)->canHandleComplexCTM());
-            this->internalSetMatrix(SkM44(modifiedCTM));
-            imageFilter = modifiedFilter.get();
-            paint.writable()->setImageFilter(std::move(modifiedFilter));
-        }
-        // Else the filter didn't change, so modifiedCTM == stashedMatrix and there's nothing
-        // left to do since the stack already has that as the CTM.
-    }
-
-    // do this before we create the layer. We don't call the public save() since
-    // that would invoke a possibly overridden virtual
+    // Do this before we create the layer. We don't call the public save() since that would invoke a
+    // possibly overridden virtual.
     this->internalSave();
 
-    SkIRect ir;
-    if (!this->clipRectBounds(bounds, &ir, imageFilter)) {
-        // No layer to draw
-        ir.setEmpty();
-        strategy = kNoLayer_SaveLayerStrategy;
-    }
-
+    if (this->isClipEmpty()) {
+        // Early out if the layer wouldn't draw anything
+        return;
+    }
+
+    // Build up the paint for restoring the layer, taking only the pieces of rec.fPaint that are
+    // relevant. Filtering is automatically chosen in internalDrawDeviceWithFilter based on the
+    // device's coordinate space.
+    SkPaint restorePaint(rec.fPaint ? *rec.fPaint : SkPaint());
+    restorePaint.setMaskFilter(nullptr);  // mask filters are ignored for saved layers
+    restorePaint.setImageFilter(nullptr); // the image filter is held separately
+    // Smooth non-axis-aligned layer edges; this automatically downgrades to non-AA for aligned
+    // layer restores. This is done to match legacy behavior where the post-applied MatrixTransform
+    // bilerp also smoothed cropped edges. See skbug.com/11252
+    restorePaint.setAntiAlias(true);
+
+    bool optimizedCFAffectsTransparent;
+    const SkImageFilter* filter = optimize_layer_filter(
+            rec.fPaint ? rec.fPaint->getImageFilter() : nullptr, &restorePaint,
+            &optimizedCFAffectsTransparent);
+
+    // Size the new layer relative to the prior device, which may already be aligned for filters.
     SkBaseDevice* priorDevice = this->topDevice();
+    skif::Mapping newLayerMapping;
+    skif::LayerSpace<SkIRect> layerBounds;
+    std::tie(newLayerMapping, layerBounds) = get_layer_mapping_and_bounds(
+            filter, priorDevice->localToDevice(),
+            skif::DeviceSpace<SkIRect>(priorDevice->devClipBounds()),
+            skif::ParameterSpace<SkRect>::Optional(rec.fBounds),
+            must_cover_prior_device(rec.fBackdrop, restorePaint) || optimizedCFAffectsTransparent);
+
+    auto abortLayer = [this]() {
+        // The filtered content would not draw anything, or the new device space has an invalid
+        // coordinate system, in which case we mark the current top device as empty so that nothing
+        // draws until the canvas is restored past this saveLayer.
+        AutoUpdateQRBounds aqr(this);
+        this->topDevice()->clipRect(SkRect::MakeEmpty(), SkClipOp::kIntersect, /* aa */ false);
+    };
+
+    if (layerBounds.isEmpty()) {
+        abortLayer();
+        return;
+    }
+
     sk_sp<SkBaseDevice> newDevice;
     if (strategy == kFullLayer_SaveLayerStrategy) {
-        SkASSERT(!ir.isEmpty());
-        SkImageInfo info = make_layer_info(priorDevice->imageInfo(), ir.width(), ir.height(),
-                                           paint);
+        SkASSERT(!layerBounds.isEmpty());
+        SkImageInfo info = make_layer_info(priorDevice->imageInfo(),
+                                           layerBounds.width(), layerBounds.height(),
+                                           SkToBool(rec.fSaveLayerFlags & kF16ColorType));
         if (rec.fSaveLayerFlags & kF16ColorType) {
             info = info.makeColorType(kRGBA_F16_SkColorType);
         }
         SkASSERT(info.alphaType() != kOpaque_SkAlphaType);
 
-        SkPixelGeometry geo = saveLayerFlags & kPreserveLCDText_SaveLayerFlag
+        SkPixelGeometry geo = rec.fSaveLayerFlags & kPreserveLCDText_SaveLayerFlag
                                       ? fProps.pixelGeometry()
                                       : kUnknown_SkPixelGeometry;
-        const bool trackCoverage =
-                SkToBool(saveLayerFlags & kMaskAgainstCoverage_EXPERIMENTAL_DONT_USE_SaveLayerFlag);
-        const auto createInfo = SkBaseDevice::CreateInfo(info,
-                                                         geo,
-                                                         SkBaseDevice::kNever_TileUsage,
-                                                         trackCoverage,
+        const auto createInfo = SkBaseDevice::CreateInfo(info, geo, SkBaseDevice::kNever_TileUsage,
                                                          fAllocator.get());
-        newDevice.reset(priorDevice->onCreateDevice(createInfo, paint));
+        // Use the original paint as a hint so that it includes the image filter
+        newDevice.reset(priorDevice->onCreateDevice(createInfo, rec.fPaint));
     }
 
     bool initBackdrop = (rec.fSaveLayerFlags & kInitWithPrevious_SaveLayerFlag) || rec.fBackdrop;
@@ -1230,23 +1099,49 @@
         // Using an explicit NoPixelsDevice lets us reflect what the layer state would have been
         // on success (or kFull_LayerStrategy) while squashing draw calls that target something that
         // doesn't exist.
-        newDevice = sk_make_sp<SkNoPixelsDevice>(SkIRect::MakeWH(ir.width(), ir.height()), fProps,
-                                                 this->imageInfo().refColorSpace());
+        newDevice = sk_make_sp<SkNoPixelsDevice>(SkIRect::MakeWH(layerBounds.width(),
+                                                                 layerBounds.height()),
+                                                 fProps, this->imageInfo().refColorSpace());
         initBackdrop = false;
     }
 
-    newDevice->setMarkerStack(fMarkerStack.get());
+    // Configure device to match determined mapping for any image filters.
+    // The setDeviceCoordinateSystem applies the prior device's global transform since
+    // 'newLayerMapping' only defines the transforms between the two devices and it must be updated
+    // to the global coordinate system.
+    if (!newDevice->setDeviceCoordinateSystem(priorDevice->deviceToGlobal() *
+                                              SkM44(newLayerMapping.deviceMatrix()),
+                                              SkM44(newLayerMapping.layerMatrix()),
+                                              layerBounds.left(), layerBounds.top())) {
+        // If we made it this far and the coordinate system is invalid, we most likely had a valid
+        // mapping until being combined with the previous device-to-global matrix, at which point
+        // it overflowed or floating point rounding caused it to no longer be invertible. There's
+        // not much we can do but clean up the layer and mark the clip as empty. This tends to come
+        // up in fuzzer-generated inputs, so this policy is not unreasonable and helps avoids UB.
+        newDevice = nullptr;
+        abortLayer();
+        return;
+    }
 
     if (initBackdrop) {
-        DrawDeviceWithFilter(priorDevice, rec.fBackdrop, newDevice.get(), { ir.fLeft, ir.fTop },
-                             fMCRec->fMatrix.asM33());
-    }
-
-    newDevice->setOrigin(fMCRec->fMatrix, ir.fLeft, ir.fTop);
-    newDevice->androidFramework_setDeviceClipRestriction(&fClipRestrictionRect);
-
-    fMCRec->newLayer(std::move(newDevice), paint, stashedMatrix);
-
+        SkPaint backdropPaint;
+        const SkImageFilter* backdropFilter = optimize_layer_filter(rec.fBackdrop, &backdropPaint);
+        // The new device was constructed to be compatible with 'filter', not necessarily
+        // 'rec.fBackdrop', so allow DrawDeviceWithFilter to transform the prior device contents
+        // if necessary to evaluate the backdrop filter. If no filters are involved, then the
+        // devices differ by integer translations and are always compatible.
+        bool scaleBackdrop = rec.fExperimentalBackdropScale != 1.0f;
+        auto compat = (filter || backdropFilter || scaleBackdrop)
+                ? DeviceCompatibleWithFilter::kUnknown : DeviceCompatibleWithFilter::kYes;
+        this->internalDrawDeviceWithFilter(priorDevice,     // src
+                                           newDevice.get(), // dst
+                                           backdropFilter,
+                                           backdropPaint,
+                                           compat,
+                                           rec.fExperimentalBackdropScale);
+    }
+
+    fMCRec->newLayer(std::move(newDevice), sk_ref_sp(filter), restorePaint);
     fQuickRejectBounds = this->computeDeviceClipBounds();
 }
 
@@ -1300,13 +1195,11 @@
 }
 
 void SkCanvas::internalRestore() {
-    SkASSERT(fMCStack.count() != 0);
+    SkASSERT(!fMCStack.empty());
 
     // now detach these from fMCRec so we can pop(). Gets freed after its drawn
     std::unique_ptr<Layer> layer = std::move(fMCRec->fLayer);
     std::unique_ptr<BackImage> backImage = std::move(fMCRec->fBackImage);
-
-    fMarkerStack->restore(fMCRec);
 
     // now do the normal restore()
     fMCRec->~MCRec();       // balanced in save()
@@ -1331,18 +1224,34 @@
 
     // Draw the layer's device contents into the now-current older device. We can't call public
     // draw functions since we don't want to record them.
-    if (layer) {
+    if (layer && !layer->fDevice->isNoPixelsDevice() && !layer->fDiscard) {
         layer->fDevice->setImmutable();
 
-        SkSamplingOptions sampling;   // todo: may need more than NN in the future
-
-        // At this point, 'layer' has been removed from the device stack, so the devices that
-        // internalDrawDevice sees are the destinations that 'layer' is drawn into.
-        this->internalDrawDevice(layer->fDevice.get(), sampling, layer->fPaint.get());
-        // restore what we smashed in internalSaveLayer
-        this->internalSetMatrix(SkM44(layer->fStashedMatrix));
-    }
-
+        // Don't go through AutoLayerForImageFilter since device draws are so closely tied to
+        // internalSaveLayer and internalRestore.
+        if (this->predrawNotify()) {
+            SkBaseDevice* dstDev = this->topDevice();
+            if (layer->fImageFilter) {
+                this->internalDrawDeviceWithFilter(layer->fDevice.get(), // src
+                                                   dstDev,               // dst
+                                                   layer->fImageFilter.get(),
+                                                   layer->fPaint,
+                                                   DeviceCompatibleWithFilter::kYes);
+            } else {
+                // NOTE: We don't just call internalDrawDeviceWithFilter with a null filter
+                // because we want to take advantage of overridden drawDevice functions for
+                // document-based devices.
+                SkSamplingOptions sampling;
+                dstDev->drawDevice(layer->fDevice.get(), sampling, layer->fPaint);
+            }
+        }
+    }
+
+    // Reset the clip restriction if the restore went past the save point that had added it.
+    if (this->getSaveCount() < fClipRestrictionSaveCount) {
+        fClipRestrictionRect.setEmpty();
+        fClipRestrictionSaveCount = -1;
+    }
     // Update the quick-reject bounds in case the restore changed the top device or the
     // removed save record had included modifications to the clip stack.
     fQuickRejectBounds = this->computeDeviceClipBounds();
@@ -1420,62 +1329,6 @@
 
 /////////////////////////////////////////////////////////////////////////////
 
-// In our current design/features, we should never have a layer (src) in a different colorspace
-// than its parent (dst), so we assert that here. This is called out from other asserts, in case
-// we add some feature in the future to allow a given layer/imagefilter to operate in a specific
-// colorspace.
-static void check_drawdevice_colorspaces(SkColorSpace* src, SkColorSpace* dst) {
-    SkASSERT(src == dst);
-}
-
-void SkCanvas::internalDrawDevice(SkBaseDevice* srcDev, const SkSamplingOptions& sampling,
-                                  const SkPaint* paint) {
-    // Nothing to draw, and we know snapSpecial() would have returned null and 'srcDev' likely
-    // wasn't returned from onCreateDevice() so isn't allowed to be passed to drawDevice()
-    if (srcDev->isNoPixelsDevice()) {
-        return;
-    }
-
-    SkPaint noFilterPaint = paint ? *paint : SkPaint{};
-    sk_sp<SkImageFilter> filter;
-    if (noFilterPaint.getImageFilter() && !image_to_color_filter(&noFilterPaint)) {
-        filter = noFilterPaint.refImageFilter();
-        noFilterPaint.setImageFilter(nullptr);
-    }
-    SkASSERT(!noFilterPaint.getImageFilter());
-
-    SkBaseDevice* dstDev = this->topDevice();
-    check_drawdevice_colorspaces(dstDev->imageInfo().colorSpace(),
-                                 srcDev->imageInfo().colorSpace());
-
-    this->predrawNotify();
-    if (!filter) {
-        // Can draw the src device's buffer w/o any extra image filter evaluation
-        // (although this draw may include color filter processing extracted from the IF DAG).
-        dstDev->drawDevice(srcDev, sampling, noFilterPaint);
-    } else {
-        // Use the whole device buffer, presumably it was sized appropriately to match the
-        // desired output size of the destination when the layer was first saved.
-        sk_sp<SkSpecialImage> srcBuffer = srcDev->snapSpecial();
-        if (!srcBuffer) {
-            return;
-        }
-
-        // Evaluate the image filter DAG on the src device's buffer. The filter processes an
-        // image in the src's device space. However, the filter parameters need to respect the
-        // dst's local matrix (this reflects the CTM that was set when the layer was first
-        // saved). We can achieve this by concatenating the dst's local-to-device matrix with
-        // the relative transform from dst to src. Then the final result is drawn to dst using
-        // the relative transform from src to dst.
-        SkMatrix srcToDst = srcDev->getRelativeTransform(*dstDev);
-        SkMatrix dstToSrc = dstDev->getRelativeTransform(*srcDev);
-        skif::Mapping mapping(srcToDst, SkMatrix::Concat(dstToSrc, dstDev->localToDevice()));
-        dstDev->drawFilteredImage(mapping, srcBuffer.get(), filter.get(), sampling, noFilterPaint);
-    }
-}
-
-/////////////////////////////////////////////////////////////////////////////
-
 void SkCanvas::translate(SkScalar dx, SkScalar dy) {
     if (dx || dy) {
         this->checkForDeferredSave();
@@ -1557,19 +1410,6 @@
     this->setMatrix(SkM44());
 }
 
-void SkCanvas::markCTM(const char* name) {
-    if (SkCanvasPriv::ValidateMarker(name)) {
-        fMarkerStack->setMarker(SkOpts::hash_fn(name, strlen(name), 0),
-                                this->getLocalToDevice(), fMCRec);
-        this->onMarkCTM(name);
-    }
-}
-
-bool SkCanvas::findMarkedCTM(const char* name, SkM44* mx) const {
-    return SkCanvasPriv::ValidateMarker(name) &&
-           fMarkerStack->findMarker(SkOpts::hash_fn(name, strlen(name), 0), mx);
-}
-
 //////////////////////////////////////////////////////////////////////////////
 
 void SkCanvas::clipRect(const SkRect& rect, SkClipOp op, bool doAA) {
@@ -1590,22 +1430,64 @@
 }
 
 void SkCanvas::androidFramework_setDeviceClipRestriction(const SkIRect& rect) {
-    fClipRestrictionRect = rect;
-    if (!fClipRestrictionRect.isEmpty()) {
-        // we only resolve deferred saves when we're setting the restriction, not when we're
-        // removing it (i.e. rect is empty).
+    // The device clip restriction is a surface-space rectangular intersection that cannot be
+    // drawn outside of. The rectangle is remembered so that subsequent resetClip calls still
+    // respect the restriction. Other than clip resetting, all clip operations restrict the set
+    // of renderable pixels, so once set, the restriction will be respected until the canvas
+    // save stack is restored past the point this function was invoked. Unfortunately, the current
+    // implementation relies on the clip stack of the underyling SkDevices, which leads to some
+    // awkward behavioral interactions (see skbug.com/12252).
+    //
+    // Namely, a canvas restore() could undo the clip restriction's rect, and if
+    // setDeviceClipRestriction were called at a nested save level, there's no way to undo just the
+    // prior restriction and re-apply the new one. It also only makes sense to apply to the base
+    // device; any other device for a saved layer will be clipped back to the base device during its
+    // matched restore. As such, we:
+    // - Remember the save count that added the clip restriction and reset the rect to empty when
+    //   we've restored past that point to keep our state in sync with the device's clip stack.
+    // - We assert that we're on the base device when this is invoked.
+    // - We assert that setDeviceClipRestriction() is only called when there was no prior
+    //   restriction (cannot re-restrict, and prior state must have been reset by restoring the
+    //   canvas state).
+    // - Historically, the empty rect would reset the clip restriction but it only could do so
+    //   partially since the device's clips wasn't adjusted. Resetting is now handled
+    //   automatically via SkCanvas::restore(), so empty input rects are skipped.
+    SkASSERT(this->topDevice() == this->baseDevice()); // shouldn't be in a nested layer
+    // and shouldn't already have a restriction
+    SkASSERT(fClipRestrictionSaveCount < 0 && fClipRestrictionRect.isEmpty());
+
+    if (fClipRestrictionSaveCount < 0 && !rect.isEmpty()) {
+        fClipRestrictionRect = rect;
+        fClipRestrictionSaveCount = this->getSaveCount();
+
+        // A non-empty clip restriction immediately applies an intersection op (ignoring the ctm).
+        // so we have to resolve the save.
         this->checkForDeferredSave();
+        AutoUpdateQRBounds aqr(this);
+        // Use clipRegion() since that operates in canvas-space, whereas clipRect() would apply the
+        // device's current transform first.
+        this->topDevice()->clipRegion(SkRegion(rect), SkClipOp::kIntersect);
+    }
+}
+
+void SkCanvas::internal_private_resetClip() {
+    this->checkForDeferredSave();
+    this->onResetClip();
+}
+
+void SkCanvas::onResetClip() {
+    SkIRect deviceRestriction = this->topDevice()->imageInfo().bounds();
+    if (fClipRestrictionSaveCount >= 0 && this->topDevice() == this->baseDevice()) {
+        // Respect the device clip restriction when resetting the clip if we're on the base device.
+        // If we're not on the base device, then the "reset" applies to the top device's clip stack,
+        // and the clip restriction will be respected automatically during a restore of the layer.
+        if (!deviceRestriction.intersect(fClipRestrictionRect)) {
+            deviceRestriction = SkIRect::MakeEmpty();
+        }
     }
 
     AutoUpdateQRBounds aqr(this);
-    this->topDevice()->androidFramework_setDeviceClipRestriction(&fClipRestrictionRect);
-}
-
-void SkCanvas::androidFramework_replaceClip(const SkIRect& rect) {
-    this->checkForDeferredSave();
-
-    AutoUpdateQRBounds aqr(this);
-    this->topDevice()->replaceClip(rect);
+    this->topDevice()->replaceClip(deviceRestriction);
 }
 
 void SkCanvas::clipRRect(const SkRRect& rrect, SkClipOp op, bool doAA) {
@@ -1785,8 +1667,8 @@
     if (dev->onGetClipType() == SkBaseDevice::ClipType::kEmpty) {
         return SkRect::MakeEmpty();
     } else {
-        SkRect devClipBounds = SkRect::Make(dev->devClipBounds());
-        dev->deviceToGlobal().mapRect(&devClipBounds);
+        SkRect devClipBounds =
+                SkMatrixPriv::MapRect(dev->deviceToGlobal(), SkRect::Make(dev->devClipBounds()));
         if (outsetForAA) {
             // Expand bounds out by 1 in case we are anti-aliasing.  We store the
             // bounds as floats to enable a faster quick reject implementation.
@@ -1808,28 +1690,28 @@
 
 #if defined(SK_BUILD_FOR_ANDROID_FRAMEWORK) && SK_SUPPORT_GPU
 
-#include "src/gpu/GrRenderTarget.h"
-#include "src/gpu/GrRenderTargetProxy.h"
-#include "src/gpu/GrSurfaceDrawContext.h"
-
 SkIRect SkCanvas::topLayerBounds() const {
     return this->topDevice()->getGlobalBounds();
 }
 
 GrBackendRenderTarget SkCanvas::topLayerBackendRenderTarget() const {
-    const GrSurfaceDrawContext* sdc = const_cast<SkCanvas*>(this)->topDeviceSurfaceDrawContext();
-    if (!sdc) {
+    auto proxy = SkCanvasPriv::TopDeviceTargetProxy(const_cast<SkCanvas*>(this));
+    if (!proxy) {
         return {};
     }
-    const GrRenderTargetProxy* proxy = sdc->asRenderTargetProxy();
-    SkASSERT(proxy);
     const GrRenderTarget* renderTarget = proxy->peekRenderTarget();
     return renderTarget ? renderTarget->getBackendRenderTarget() : GrBackendRenderTarget();
 }
 #endif
 
 GrRecordingContext* SkCanvas::recordingContext() {
-    return this->topDevice()->recordingContext();
+#if SK_SUPPORT_GPU
+    if (auto gpuDevice = this->topDevice()->asGpuDevice()) {
+        return gpuDevice->recordingContext();
+    }
+#endif
+
+    return nullptr;
 }
 
 void SkCanvas::drawDRRect(const SkRRect& outer, const SkRRect& inner,
@@ -1923,9 +1805,19 @@
         return;
     }
 #endif
-
     this->onDrawVerticesObject(vertices, mode, paint);
 }
+
+#ifdef SK_ENABLE_SKSL
+void SkCanvas::drawCustomMesh(SkCustomMesh cm, sk_sp<SkBlender> blender, const SkPaint& paint) {
+    TRACE_EVENT0("skia", TRACE_FUNC);
+    RETURN_ON_FALSE(SkValidateCustomMesh(cm));
+    if (!blender) {
+        blender = SkBlender::Mode(SkBlendMode::kModulate);
+    }
+    this->onDrawCustomMesh(std::move(cm), std::move(blender), paint);
+}
+#endif
 
 void SkCanvas::drawPath(const SkPath& path, const SkPaint& paint) {
     TRACE_EVENT0("skia", TRACE_FUNC);
@@ -2019,7 +1911,9 @@
 void SkCanvas::onDrawShadowRec(const SkPath& path, const SkDrawShadowRec& rec) {
     // We don't test quickReject because the shadow outsets the path's bounds.
     // TODO(michaelludwig): Is it worth calling SkDrawShadowMetrics::GetLocalBounds here?
-    this->predrawNotify();
+    if (!this->predrawNotify()) {
+        return;
+    }
     this->topDevice()->drawShadow(path, rec);
 }
 
@@ -2048,7 +1942,7 @@
 
 void SkCanvas::onDiscard() {
     if (fSurfaceBase) {
-        fSurfaceBase->aboutToDraw(SkSurface::kDiscard_ContentChangeMode);
+        sk_ignore_unused_variable(fSurfaceBase->aboutToDraw(SkSurface::kDiscard_ContentChangeMode));
     }
 }
 
@@ -2063,8 +1957,10 @@
         return;
     }
 
-    AutoLayerForImageFilter layer(this, paint, nullptr, CheckForOverwrite::kYes);
-    this->topDevice()->drawPaint(layer.paint());
+    auto layer = this->aboutToDraw(this, paint, nullptr, CheckForOverwrite::kYes);
+    if (layer) {
+        this->topDevice()->drawPaint(layer->paint());
+    }
 }
 
 void SkCanvas::onDrawPoints(PointMode mode, size_t count, const SkPoint pts[],
@@ -2089,8 +1985,10 @@
         return;
     }
 
-    AutoLayerForImageFilter layer(this, strokePaint, &bounds);
-    this->topDevice()->drawPoints(mode, count, pts, layer.paint());
+    auto layer = this->aboutToDraw(this, strokePaint, &bounds);
+    if (layer) {
+        this->topDevice()->drawPoints(mode, count, pts, layer->paint());
+    }
 }
 
 void SkCanvas::onDrawRect(const SkRect& r, const SkPaint& paint) {
@@ -2099,8 +1997,10 @@
         return;
     }
 
-    AutoLayerForImageFilter layer(this, paint, &r, CheckForOverwrite::kYes);
-    this->topDevice()->drawRect(r, layer.paint());
+    auto layer = this->aboutToDraw(this, paint, &r, CheckForOverwrite::kYes);
+    if (layer) {
+        this->topDevice()->drawRect(r, layer->paint());
+    }
 }
 
 void SkCanvas::onDrawRegion(const SkRegion& region, const SkPaint& paint) {
@@ -2109,8 +2009,10 @@
         return;
     }
 
-    AutoLayerForImageFilter layer(this, paint, &bounds);
-    this->topDevice()->drawRegion(region, layer.paint());
+    auto layer = this->aboutToDraw(this, paint, &bounds);
+    if (layer) {
+        this->topDevice()->drawRegion(region, layer->paint());
+    }
 }
 
 void SkCanvas::onDrawBehind(const SkPaint& paint) {
@@ -2149,8 +2051,10 @@
         // ~adtr will reset the local-to-device matrix so that drawPaint() shades correctly.
     }
 
-    AutoLayerForImageFilter layer(this, paint);
-    this->topDevice()->drawPaint(layer.paint());
+    auto layer = this->aboutToDraw(this, paint);
+    if (layer) {
+        this->topDevice()->drawPaint(layer->paint());
+    }
 
     dev->restore(fMCRec->fMatrix);
 }
@@ -2161,8 +2065,10 @@
         return;
     }
 
-    AutoLayerForImageFilter layer(this, paint, &oval);
-    this->topDevice()->drawOval(oval, layer.paint());
+    auto layer = this->aboutToDraw(this, paint, &oval);
+    if (layer) {
+        this->topDevice()->drawOval(oval, layer->paint());
+    }
 }
 
 void SkCanvas::onDrawArc(const SkRect& oval, SkScalar startAngle,
@@ -2173,8 +2079,10 @@
         return;
     }
 
-    AutoLayerForImageFilter layer(this, paint, &oval);
-    this->topDevice()->drawArc(oval, startAngle, sweepAngle, useCenter, layer.paint());
+    auto layer = this->aboutToDraw(this, paint, &oval);
+    if (layer) {
+        this->topDevice()->drawArc(oval, startAngle, sweepAngle, useCenter, layer->paint());
+    }
 }
 
 void SkCanvas::onDrawRRect(const SkRRect& rrect, const SkPaint& paint) {
@@ -2195,8 +2103,10 @@
         return;
     }
 
-    AutoLayerForImageFilter layer(this, paint, &bounds);
-    this->topDevice()->drawRRect(rrect, layer.paint());
+    auto layer = this->aboutToDraw(this, paint, &bounds);
+    if (layer) {
+        this->topDevice()->drawRRect(rrect, layer->paint());
+    }
 }
 
 void SkCanvas::onDrawDRRect(const SkRRect& outer, const SkRRect& inner, const SkPaint& paint) {
@@ -2205,8 +2115,10 @@
         return;
     }
 
-    AutoLayerForImageFilter layer(this, paint, &bounds);
-    this->topDevice()->drawDRRect(outer, inner, layer.paint());
+    auto layer = this->aboutToDraw(this, paint, &bounds);
+    if (layer) {
+        this->topDevice()->drawDRRect(outer, inner, layer->paint());
+    }
 }
 
 void SkCanvas::onDrawPath(const SkPath& path, const SkPaint& paint) {
@@ -2223,15 +2135,10 @@
         return;
     }
 
-<<<<<<< HEAD
-    AutoLayerForImageFilter layer(this, paint, &pathBounds);
-    this->topDevice()->drawPath(path, layer.paint());
-=======
     auto layer = this->aboutToDraw(this, paint, path.isInverseFillType() ? nullptr : &pathBounds);
     if (layer) {
         this->topDevice()->drawPath(path, layer->paint());
     }
->>>>>>> 614a3d7a
 }
 
 bool SkCanvas::canDrawBitmapAsSprite(SkScalar x, SkScalar y, int w, int h,
@@ -2294,7 +2201,7 @@
     }
 
     if (realPaint.getImageFilter() &&
-        this->canDrawBitmapAsSprite(x, y, image->width(), image->height(), sampling, realPaint)  &&
+        this->canDrawBitmapAsSprite(x, y, image->width(), image->height(), sampling, realPaint) &&
         !image_to_color_filter(&realPaint)) {
         // Evaluate the image filter directly on the input image and then draw the result, instead
         // of first drawing the image to a temporary layer and filtering.
@@ -2320,15 +2227,18 @@
 
             skif::Mapping mapping(layerToDevice, deviceToLayer, SkMatrix::Translate(-x, -y));
 
-            this->predrawNotify();
-            device->drawFilteredImage(mapping, special.get(), filter.get(), sampling, realPaint);
+            if (this->predrawNotify()) {
+                device->drawFilteredImage(mapping, special.get(), filter.get(), sampling,realPaint);
+            }
             return;
         } // else fall through to regular drawing path
     }
 
-    AutoLayerForImageFilter layer(this, realPaint, &bounds);
-    this->topDevice()->drawImageRect(image, nullptr, bounds, sampling,
-                                     layer.paint(), kStrict_SrcRectConstraint);
+    auto layer = this->aboutToDraw(this, realPaint, &bounds);
+    if (layer) {
+        this->topDevice()->drawImageRect(image, nullptr, bounds, sampling,
+                                         layer->paint(), kStrict_SrcRectConstraint);
+    }
 }
 
 void SkCanvas::onDrawImageRect2(const SkImage* image, const SkRect& src, const SkRect& dst,
@@ -2340,10 +2250,12 @@
         return;
     }
 
-    AutoLayerForImageFilter layer(this, realPaint, &dst, CheckForOverwrite::kYes,
-                                  image->isOpaque() ? kOpaque_ShaderOverrideOpacity
-                                                    : kNotOpaque_ShaderOverrideOpacity);
-    this->topDevice()->drawImageRect(image, &src, dst, sampling, layer.paint(), constraint);
+    auto layer = this->aboutToDraw(this, realPaint, &dst, CheckForOverwrite::kYes,
+                                   image->isOpaque() ? kOpaque_ShaderOverrideOpacity
+                                                     : kNotOpaque_ShaderOverrideOpacity);
+    if (layer) {
+        this->topDevice()->drawImageRect(image, &src, dst, sampling, layer->paint(), constraint);
+    }
 }
 
 void SkCanvas::onDrawImageLattice2(const SkImage* image, const Lattice& lattice, const SkRect& dst,
@@ -2354,8 +2266,10 @@
         return;
     }
 
-    AutoLayerForImageFilter layer(this, realPaint, &dst);
-    this->topDevice()->drawImageLattice(image, lattice, dst, filter, layer.paint());
+    auto layer = this->aboutToDraw(this, realPaint, &dst);
+    if (layer) {
+        this->topDevice()->drawImageLattice(image, lattice, dst, filter, layer->paint());
+    }
 }
 
 void SkCanvas::drawImage(const SkImage* image, SkScalar x, SkScalar y,
@@ -2393,9 +2307,50 @@
     if (this->internalQuickReject(bounds, paint)) {
         return;
     }
-    AutoLayerForImageFilter layer(this, paint, &bounds);
-    this->topDevice()->drawGlyphRunList(glyphRunList, layer.paint());
-}
+    auto layer = this->aboutToDraw(this, paint, &bounds);
+    if (layer) {
+        this->topDevice()->drawGlyphRunList(this, glyphRunList, layer->paint());
+    }
+}
+
+#if SK_SUPPORT_GPU
+sk_sp<GrSlug> SkCanvas::convertBlobToSlug(
+        const SkTextBlob& blob, SkPoint origin, const SkPaint& paint) {
+    TRACE_EVENT0("skia", TRACE_FUNC);
+
+    return this->doConvertBlobToSlug(blob, origin, paint);
+}
+
+sk_sp<GrSlug>
+SkCanvas::doConvertBlobToSlug(const SkTextBlob& blob, SkPoint origin, const SkPaint& paint) {
+    auto glyphRunList = fScratchGlyphRunBuilder->blobToGlyphRunList(blob, origin);
+    SkRect bounds = glyphRunList.sourceBounds();
+    if (bounds.isEmpty() || !bounds.isFinite() || paint.nothingToDraw()) {
+        return nullptr;
+    }
+    auto layer = this->aboutToDraw(this, paint, &bounds);
+    if (layer) {
+        return this->topDevice()->convertGlyphRunListToSlug(glyphRunList, layer->paint());
+    }
+    return nullptr;
+}
+
+void SkCanvas::drawSlug(GrSlug* slug) {
+    TRACE_EVENT0("skia", TRACE_FUNC);
+    if (slug) {
+        this->doDrawSlug(slug);
+    }
+}
+
+void SkCanvas::doDrawSlug(GrSlug* slug) {
+    SkRect bounds = slug->sourceBounds();
+    if (this->internalQuickReject(bounds, slug->paint())) {
+        return;
+    }
+
+    this->topDevice()->drawSlug(this, slug);
+}
+#endif
 
 // These call the (virtual) onDraw... method
 void SkCanvas::drawSimpleText(const void* text, size_t byteLength, SkTextEncoding encoding,
@@ -2506,9 +2461,26 @@
         return;
     }
 
-    AutoLayerForImageFilter layer(this, simplePaint, &bounds);
-    this->topDevice()->drawVertices(vertices, bmode, layer.paint());
-}
+    auto layer = this->aboutToDraw(this, simplePaint, &bounds);
+    if (layer) {
+        this->topDevice()->drawVertices(vertices, SkBlender::Mode(bmode), layer->paint());
+    }
+}
+
+#ifdef SK_ENABLE_SKSL
+void SkCanvas::onDrawCustomMesh(SkCustomMesh cm, sk_sp<SkBlender> blender, const SkPaint& paint) {
+    SkPaint simplePaint = clean_paint_for_drawVertices(paint);
+
+    if (this->internalQuickReject(cm.bounds, simplePaint)) {
+        return;
+    }
+
+    auto layer = this->aboutToDraw(this, simplePaint, nullptr);
+    if (layer) {
+        this->topDevice()->drawCustomMesh(std::move(cm), std::move(blender), paint);
+    }
+}
+#endif
 
 void SkCanvas::drawPatch(const SkPoint cubics[12], const SkColor colors[4],
                          const SkPoint texCoords[4], SkBlendMode bmode,
@@ -2535,8 +2507,11 @@
         return;
     }
 
-    AutoLayerForImageFilter layer(this, simplePaint, &bounds);
-    this->topDevice()->drawPatch(cubics, colors, texCoords, bmode, layer.paint());
+    auto layer = this->aboutToDraw(this, simplePaint, &bounds);
+    if (layer) {
+        this->topDevice()->drawPatch(cubics, colors, texCoords, SkBlender::Mode(bmode),
+                                     layer->paint());
+    }
 }
 
 void SkCanvas::drawDrawable(SkDrawable* dr, SkScalar x, SkScalar y) {
@@ -2566,8 +2541,9 @@
 void SkCanvas::onDrawDrawable(SkDrawable* dr, const SkMatrix* matrix) {
     // drawable bounds are no longer reliable (e.g. android displaylist)
     // so don't use them for quick-reject
-    this->predrawNotify();
-    this->topDevice()->drawDrawable(dr, matrix, this);
+    if (this->predrawNotify()) {
+        this->topDevice()->drawDrawable(this, dr, matrix);
+    }
 }
 
 void SkCanvas::onDrawAtlas2(const SkImage* atlas, const SkRSXform xform[], const SkRect tex[],
@@ -2576,20 +2552,25 @@
                             const SkPaint* paint) {
     // drawAtlas is a combination of drawVertices and drawImage...
     SkPaint realPaint = clean_paint_for_drawVertices(clean_paint_for_drawImage(paint));
+    realPaint.setShader(atlas->makeShader(sampling));
 
     if (cull && this->internalQuickReject(*cull, realPaint)) {
         return;
     }
 
-    AutoLayerForImageFilter layer(this, realPaint);
-    this->topDevice()->drawAtlas(atlas, xform, tex, colors, count, bmode, sampling, layer.paint());
+    auto layer = this->aboutToDraw(this, realPaint);
+    if (layer) {
+        this->topDevice()->drawAtlas(xform, tex, colors, count, SkBlender::Mode(bmode),
+                                     layer->paint());
+    }
 }
 
 void SkCanvas::onDrawAnnotation(const SkRect& rect, const char key[], SkData* value) {
     SkASSERT(key);
 
-    this->predrawNotify();
-    this->topDevice()->drawAnnotation(rect, key, value);
+    if (this->predrawNotify()) {
+        this->topDevice()->drawAnnotation(rect, key, value);
+    }
 }
 
 void SkCanvas::onDrawEdgeAAQuad(const SkRect& r, const SkPoint clip[4], QuadAAFlags edgeAA,
@@ -2602,8 +2583,9 @@
         return;
     }
 
-    this->predrawNotify();
-    this->topDevice()->drawEdgeAAQuad(r, clip, edgeAA, color, mode);
+    if (this->predrawNotify()) {
+        this->topDevice()->drawEdgeAAQuad(r, clip, edgeAA, color, mode);
+    }
 }
 
 void SkCanvas::onDrawEdgeAAImageSet2(const ImageSetEntry imageSet[], int count,
@@ -2643,9 +2625,11 @@
         return;
     }
 
-    AutoLayerForImageFilter layer(this, realPaint, setBoundsValid ? &setBounds : nullptr);
-    this->topDevice()->drawEdgeAAImageSet(imageSet, count, dstClips, preViewMatrices, sampling,
-                                          layer.paint(), constraint);
+    auto layer = this->aboutToDraw(this, realPaint, setBoundsValid ? &setBounds : nullptr);
+    if (layer) {
+        this->topDevice()->drawEdgeAAImageSet(imageSet, count, dstClips, preViewMatrices, sampling,
+                                              layer->paint(), constraint);
+    }
 }
 
 //////////////////////////////////////////////////////////////////////////////
@@ -2804,12 +2788,8 @@
 
 ///////////////////////////////////////////////////////////////////////////////
 
-static_assert((int)SkRegion::kDifference_Op         == (int)kDifference_SkClipOp, "");
-static_assert((int)SkRegion::kIntersect_Op          == (int)kIntersect_SkClipOp, "");
-static_assert((int)SkRegion::kUnion_Op              == (int)kUnion_SkClipOp, "");
-static_assert((int)SkRegion::kXOR_Op                == (int)kXOR_SkClipOp, "");
-static_assert((int)SkRegion::kReverseDifference_Op  == (int)kReverseDifference_SkClipOp, "");
-static_assert((int)SkRegion::kReplace_Op            == (int)kReplace_SkClipOp, "");
+static_assert((int)SkRegion::kDifference_Op == (int)SkClipOp::kDifference, "");
+static_assert((int)SkRegion::kIntersect_Op  == (int)SkClipOp::kIntersect, "");
 
 ///////////////////////////////////////////////////////////////////////////////////////////////////
 
