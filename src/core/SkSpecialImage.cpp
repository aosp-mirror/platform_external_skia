--- conflicted
+++ resolved
@@ -10,6 +10,8 @@
 #include "include/core/SkBitmap.h"
 #include "include/core/SkCanvas.h"
 #include "include/core/SkImage.h"
+#include "include/core/SkMatrix.h"
+#include "include/core/SkTileMode.h"
 #include "src/core/SkSpecialSurface.h"
 #include "src/core/SkSurfacePriv.h"
 #include "src/image/SkImage_Base.h"
@@ -22,6 +24,7 @@
 #include "src/gpu/GrRecordingContextPriv.h"
 #include "src/gpu/GrTextureProxy.h"
 #include "src/image/SkImage_Gpu.h"
+#include "src/shaders/SkImageShader.h"
 #endif
 
 // Currently the raster imagefilters can only handle certain imageinfos. Call this to know if
@@ -63,6 +66,10 @@
     // This subset (when not null) is relative to the backing store's coordinate frame, it has
     // already been mapped from the content rect by the non-virtual asImage().
     virtual sk_sp<SkImage> onAsImage(const SkIRect* subset) const = 0;
+
+    virtual sk_sp<SkShader> onAsShader(SkTileMode,
+                                       const SkSamplingOptions&,
+                                       const SkMatrix&) const = 0;
 
     virtual sk_sp<SkSurface> onMakeTightSurface(
             SkColorType colorType, const SkColorSpace* colorSpace,
@@ -136,6 +143,21 @@
     } else {
         return as_SIB(this)->onAsImage(nullptr);
     }
+}
+
+sk_sp<SkShader> SkSpecialImage::asShader(SkTileMode tileMode,
+                                         const SkSamplingOptions& sampling,
+                                         const SkMatrix& lm) const {
+    return as_SIB(this)->onAsShader(tileMode, sampling, lm);
+}
+
+sk_sp<SkShader> SkSpecialImage::asShader(const SkSamplingOptions& sampling) const {
+    return this->asShader(sampling, SkMatrix::I());
+}
+
+sk_sp<SkShader> SkSpecialImage::asShader(const SkSamplingOptions& sampling,
+                                         const SkMatrix& lm) const {
+    return this->asShader(SkTileMode::kClamp, sampling, lm);
 }
 
 #if defined(SK_DEBUG) || SK_SUPPORT_GPU
@@ -252,7 +274,19 @@
         return fBitmap.asImage();
     }
 
-sk_sp<SkSurface> onMakeTightSurface(SkColorType colorType, const SkColorSpace* colorSpace,
+    sk_sp<SkShader> onAsShader(SkTileMode tileMode,
+                               const SkSamplingOptions& sampling,
+                               const SkMatrix& lm) const override {
+        // TODO(skbug.com/12784): SkImage::makeShader() doesn't support a subset yet, but SkBitmap
+        // supports subset views so create the shader from the subset bitmap instead of fBitmap.
+        SkBitmap subsetBM;
+        if (!this->getROPixels(&subsetBM)) {
+            return nullptr;
+        }
+        return subsetBM.asImage()->makeShader(tileMode, tileMode, sampling, lm);
+    }
+
+    sk_sp<SkSurface> onMakeTightSurface(SkColorType colorType, const SkColorSpace* colorSpace,
                                         const SkISize& size, SkAlphaType at) const override {
         // Ignore the requested color type, the raster backend currently only supports N32
         colorType = kN32_SkColorType;   // TODO: find ways to allow f16
@@ -393,15 +427,9 @@
             return nullptr;
         }
 
-<<<<<<< HEAD
-        return SkSpecialSurface::MakeRenderTarget(fContext, size.width(), size.height(),
-                                                  SkColorTypeToGrColorType(colorType),
-                                                  sk_ref_sp(colorSpace), props);
-=======
         SkImageInfo ii = SkImageInfo::Make(size, colorType, at, sk_ref_sp(colorSpace));
 
         return SkSpecialSurface::MakeRenderTarget(fContext, ii, props, fView.origin());
->>>>>>> 614a3d7a
     }
 
     sk_sp<SkSpecialImage> onMakeSubset(const SkIRect& subset) const override {
@@ -442,6 +470,23 @@
         proxy->priv().exactify(true);
 
         return wrap_proxy_in_image(fContext, fView, this->colorType(), fAlphaType, fColorSpace);
+    }
+
+    sk_sp<SkShader> onAsShader(SkTileMode tileMode,
+                               const SkSamplingOptions& sampling,
+                               const SkMatrix& lm) const override {
+        // The special image's logical (0,0) is at its subset's topLeft() so we need to account for
+        // that in the local matrix used when sampling.
+        SkMatrix subsetOrigin = SkMatrix::Translate(-this->subset().topLeft());
+        subsetOrigin.postConcat(lm);
+        // However, we don't need to modify the subset itself since that is defined with respect to
+        // the base image, and the local matrix is applied before any tiling/clamping.
+        const SkRect subset = SkRect::Make(this->subset());
+
+        // asImage() w/o a subset makes no copy; create the SkImageShader directly to remember the
+        // subset used to access the image.
+        return SkImageShader::MakeSubset(
+                this->asImage(), subset, tileMode, tileMode, sampling, &subsetOrigin);
     }
 
     sk_sp<SkSurface> onMakeTightSurface(SkColorType colorType, const SkColorSpace* colorSpace,
