/*
 * Copyright 2012 The Android Open Source Project
 *
 * Use of this source code is governed by a BSD-style license that can be
 * found in the LICENSE file.
 */

#include "include/core/SkImageFilter.h"

#include "include/core/SkCanvas.h"
#include "include/core/SkRect.h"
#include "include/private/SkSafe32.h"
#include "src/core/SkFuzzLogging.h"
#include "src/core/SkImageFilterCache.h"
#include "src/core/SkImageFilter_Base.h"
#include "src/core/SkLocalMatrixImageFilter.h"
#include "src/core/SkMatrixImageFilter.h"
#include "src/core/SkReadBuffer.h"
#include "src/core/SkSpecialImage.h"
#include "src/core/SkSpecialSurface.h"
#include "src/core/SkValidationUtils.h"
#include "src/core/SkWriteBuffer.h"
#if SK_SUPPORT_GPU
#include "include/gpu/GrRecordingContext.h"
#include "src/gpu/GrColorSpaceXform.h"
#include "src/gpu/GrDirectContextPriv.h"
#include "src/gpu/GrRecordingContextPriv.h"
#include "src/gpu/GrSurfaceDrawContext.h"
#include "src/gpu/GrTextureProxy.h"
#include "src/gpu/SkGr.h"
#endif
#include <atomic>

///////////////////////////////////////////////////////////////////////////////////////////////////
// SkImageFilter - A number of the public APIs on SkImageFilter downcast to SkImageFilter_Base
// in order to perform their actual work.
///////////////////////////////////////////////////////////////////////////////////////////////////

/**
 *  Returns the number of inputs this filter will accept (some inputs can
 *  be NULL).
 */
int SkImageFilter::countInputs() const { return as_IFB(this)->fInputs.count(); }

/**
 *  Returns the input filter at a given index, or NULL if no input is
 *  connected.  The indices used are filter-specific.
 */
const SkImageFilter* SkImageFilter::getInput(int i) const {
    SkASSERT(i < this->countInputs());
    return as_IFB(this)->fInputs[i].get();
}

bool SkImageFilter::isColorFilterNode(SkColorFilter** filterPtr) const {
    return as_IFB(this)->onIsColorFilterNode(filterPtr);
}

SkIRect SkImageFilter::filterBounds(const SkIRect& src, const SkMatrix& ctm,
                                    MapDirection direction, const SkIRect* inputRect) const {
    // The old filterBounds() function uses SkIRects that are defined in layer space so, while
    // we still are supporting it, bypass SkIF_B's new public filter bounds functions and go right
    // to the internal layer-space calculations.
    skif::Mapping mapping{ctm};
    if (kReverse_MapDirection == direction) {
        skif::LayerSpace<SkIRect> targetOutput(src);
        if (as_IFB(this)->cropRectIsSet()) {
           skif::LayerSpace<SkIRect> outputCrop = mapping.paramToLayer(
                    skif::ParameterSpace<SkRect>(as_IFB(this)->getCropRect().rect())).roundOut();
            // Just intersect directly; unlike the forward-mapping case, since we start with the
            // external target output, there's no need to embiggen due to affecting trans. black
            if (!targetOutput.intersect(outputCrop)) {
                // Nothing would be output by the filter, so return empty rect
                return SkIRect::MakeEmpty();
            }
        }
        skif::LayerSpace<SkIRect> content(inputRect ? *inputRect : src);
        return SkIRect(as_IFB(this)->onGetInputLayerBounds(mapping, targetOutput, content));
    } else {
        SkASSERT(!inputRect);
        skif::LayerSpace<SkIRect> content(src);
        skif::LayerSpace<SkIRect> output = as_IFB(this)->onGetOutputLayerBounds(mapping, content);
        // Manually apply the crop rect for now, until cropping is performed by a dedicated SkIF.
        SkIRect dst;
        as_IFB(this)->getCropRect().applyTo(
                SkIRect(output), ctm, as_IFB(this)->affectsTransparentBlack(), &dst);
        return dst;
    }
}

SkRect SkImageFilter::computeFastBounds(const SkRect& src) const {
    if (0 == this->countInputs()) {
        return src;
    }
    SkRect combinedBounds = this->getInput(0) ? this->getInput(0)->computeFastBounds(src) : src;
    for (int i = 1; i < this->countInputs(); i++) {
        const SkImageFilter* input = this->getInput(i);
        if (input) {
            combinedBounds.join(input->computeFastBounds(src));
        } else {
            combinedBounds.join(src);
        }
    }
    return combinedBounds;
}

bool SkImageFilter::canComputeFastBounds() const {
    if (as_IFB(this)->affectsTransparentBlack()) {
        return false;
    }
    for (int i = 0; i < this->countInputs(); i++) {
        const SkImageFilter* input = this->getInput(i);
        if (input && !input->canComputeFastBounds()) {
            return false;
        }
    }
    return true;
}

bool SkImageFilter::asAColorFilter(SkColorFilter** filterPtr) const {
    SkASSERT(nullptr != filterPtr);
    if (!this->isColorFilterNode(filterPtr)) {
        return false;
    }
    if (nullptr != this->getInput(0) || as_CFB(*filterPtr)->affectsTransparentBlack()) {
        (*filterPtr)->unref();
        return false;
    }
    return true;
}

sk_sp<SkImageFilter> SkImageFilter::makeWithLocalMatrix(const SkMatrix& matrix) const {
    return SkLocalMatrixImageFilter::Make(matrix, this->refMe());
}

///////////////////////////////////////////////////////////////////////////////////////////////////
// SkImageFilter_Base
///////////////////////////////////////////////////////////////////////////////////////////////////

SK_USE_FLUENT_IMAGE_FILTER_TYPES

static int32_t next_image_filter_unique_id() {
    static std::atomic<int32_t> nextID{1};

    int32_t id;
    do {
        id = nextID.fetch_add(1, std::memory_order_relaxed);
    } while (id == 0);
    return id;
}

SkImageFilter_Base::SkImageFilter_Base(sk_sp<SkImageFilter> const* inputs,
                                       int inputCount, const SkRect* cropRect)
        : fUsesSrcInput(false)
        , fCropRect(cropRect)
        , fUniqueID(next_image_filter_unique_id()) {
    fInputs.reset(inputCount);

    for (int i = 0; i < inputCount; ++i) {
        if (!inputs[i] || as_IFB(inputs[i])->fUsesSrcInput) {
            fUsesSrcInput = true;
        }
        fInputs[i] = inputs[i];
    }
}

SkImageFilter_Base::~SkImageFilter_Base() {
    SkImageFilterCache::Get()->purgeByImageFilter(this);
}

bool SkImageFilter_Base::Common::unflatten(SkReadBuffer& buffer, int expectedCount) {
    const int count = buffer.readInt();
    if (!buffer.validate(count >= 0)) {
        return false;
    }
    if (!buffer.validate(expectedCount < 0 || count == expectedCount)) {
        return false;
    }

#if defined(SK_BUILD_FOR_FUZZER)
    if (count > 4) {
        return false;
    }
#endif

    SkASSERT(fInputs.empty());
    for (int i = 0; i < count; i++) {
        fInputs.push_back(buffer.readBool() ? buffer.readImageFilter() : nullptr);
        if (!buffer.isValid()) {
            return false;
        }
    }
    SkRect rect;
    buffer.readRect(&rect);
    if (!buffer.isValid() || !buffer.validate(SkIsValidRect(rect))) {
        return false;
    }

    uint32_t flags = buffer.readUInt();
    if (!buffer.isValid() ||
        !buffer.validate(flags == 0x0 || flags == CropRect::kHasAll_CropEdge)) {
        return false;
    }
    fCropRect = CropRect(flags ? &rect : nullptr);
    return buffer.isValid();
}

void SkImageFilter_Base::flatten(SkWriteBuffer& buffer) const {
    buffer.writeInt(fInputs.count());
    for (int i = 0; i < fInputs.count(); i++) {
        const SkImageFilter* input = this->getInput(i);
        buffer.writeBool(input != nullptr);
        if (input != nullptr) {
            buffer.writeFlattenable(input);
        }
    }
    buffer.writeRect(fCropRect.rect());
    buffer.writeUInt(fCropRect.flags());
}

skif::FilterResult<For::kOutput> SkImageFilter_Base::filterImage(const skif::Context& context) const {
    // TODO (michaelludwig) - Old filters have an implicit assumption that the source image
    // (originally passed separately) has an origin of (0, 0). SkComposeImageFilter makes an effort
    // to ensure that remains the case. Once everyone uses the new type systems for bounds, non
    // (0, 0) source origins will be easy to support.
    SkASSERT(context.source().layerOrigin().x() == 0 && context.source().layerOrigin().y() == 0);

    skif::FilterResult<For::kOutput> result;
    if (!context.isValid()) {
        return result;
    }

    uint32_t srcGenID = fUsesSrcInput ? context.sourceImage()->uniqueID() : 0;
    const SkIRect srcSubset = fUsesSrcInput ? context.sourceImage()->subset()
                                            : SkIRect::MakeWH(0, 0);

    SkImageFilterCacheKey key(fUniqueID, context.mapping().layerMatrix(), context.clipBounds(),
                              srcGenID, srcSubset);
    if (context.cache() && context.cache()->get(key, &result)) {
        return result;
    }

    result = this->onFilterImage(context);

    if (context.gpuBacked()) {
        SkASSERT(!result.image() || result.image()->isTextureBacked());
    }

    if (context.cache()) {
        context.cache()->set(key, this, result);
    }

    return result;
}

skif::LayerSpace<SkIRect> SkImageFilter_Base::getInputBounds(
        const skif::Mapping& mapping, const skif::DeviceSpace<SkIRect>& desiredOutput,
        const skif::ParameterSpace<SkRect>* knownContentBounds) const {
    // Map both the device-space desired coverage area and the known content bounds to layer space
    skif::LayerSpace<SkIRect> desiredBounds = mapping.deviceToLayer(desiredOutput);

    // TODO (michaelludwig) - To be removed once cropping is its own filter, since then an output
    // crop would automatically adjust the required input of its child filter in this same way.
    if (this->cropRectIsSet()) {
        skif::LayerSpace<SkIRect> outputCrop =
                mapping.paramToLayer(skif::ParameterSpace<SkRect>(fCropRect.rect())).roundOut();
        if (!desiredBounds.intersect(outputCrop)) {
            // Nothing would be output by the filter, so return empty rect
            return skif::LayerSpace<SkIRect>(SkIRect::MakeEmpty());
        }
    }

    // If we have no known content bounds use the desired coverage area, because that is the most
    // conservative possibility.
    skif::LayerSpace<SkIRect> contentBounds =
            knownContentBounds ? mapping.paramToLayer(*knownContentBounds).roundOut()
                               : desiredBounds;

    // Process the layer-space desired output with the filter DAG to determine required input
    skif::LayerSpace<SkIRect> requiredInput = this->onGetInputLayerBounds(
            mapping, desiredBounds, contentBounds);
    // If we know what's actually going to be drawn into the layer, and we don't change transparent
    // black, then we can further restrict the layer to what the known content is
    if (knownContentBounds && !this->affectsTransparentBlack()) {
        if (!requiredInput.intersect(contentBounds)) {
            // Nothing would be output by the filter, so return empty rect
            return skif::LayerSpace<SkIRect>(SkIRect::MakeEmpty());
        }
    }
    return requiredInput;
}

skif::DeviceSpace<SkIRect> SkImageFilter_Base::getOutputBounds(
        const skif::Mapping& mapping, const skif::ParameterSpace<SkRect>& contentBounds) const {
    // Map the input content into the layer space where filtering will occur
    skif::LayerSpace<SkRect> layerContent = mapping.paramToLayer(contentBounds);
    // Determine the filter DAGs output bounds in layer space
    skif::LayerSpace<SkIRect> filterOutput = this->onGetOutputLayerBounds(
            mapping, layerContent.roundOut());
    // FIXME (michaelludwig) - To be removed once cropping is isolated, but remain consistent with
    // old filterBounds(kForward) behavior.
    SkIRect dst;
    as_IFB(this)->getCropRect().applyTo(
            SkIRect(filterOutput), mapping.layerMatrix(),
            as_IFB(this)->affectsTransparentBlack(), &dst);

    // Map all the way to device space
    return mapping.layerToDevice(skif::LayerSpace<SkIRect>(dst));
}

// TODO (michaelludwig) - Default to using the old onFilterImage, as filters are updated one by one.
// Once the old function is gone, this onFilterImage() will be made a pure virtual.
skif::FilterResult<For::kOutput> SkImageFilter_Base::onFilterImage(const skif::Context& context) const {
    SkIPoint origin;
    auto image = this->onFilterImage(context, &origin);
    return skif::FilterResult<For::kOutput>(std::move(image), skif::LayerSpace<SkIPoint>(origin));
}

bool SkImageFilter_Base::canHandleComplexCTM() const {
    // CropRects need to apply in the source coordinate system, but are not aware of complex CTMs
    // when performing clipping. For a simple fix, any filter with a crop rect set cannot support
    // complex CTMs until that's updated.
    if (this->cropRectIsSet() || !this->onCanHandleComplexCTM()) {
        return false;
    }
    const int count = this->countInputs();
    for (int i = 0; i < count; ++i) {
        const SkImageFilter_Base* input = as_IFB(this->getInput(i));
        if (input && !input->canHandleComplexCTM()) {
            return false;
        }
    }
    return true;
}

void SkImageFilter_Base::CropRect::applyTo(const SkIRect& imageBounds, const SkMatrix& ctm,
                                           bool embiggen, SkIRect* cropped) const {
    *cropped = imageBounds;
    if (fFlags) {
        SkRect devCropR;
        ctm.mapRect(&devCropR, fRect);
        SkIRect devICropR = devCropR.roundOut();

        // Compute the left/top first, in case we need to modify the right/bottom for a missing edge
        if (fFlags & kHasLeft_CropEdge) {
            if (embiggen || devICropR.fLeft > cropped->fLeft) {
                cropped->fLeft = devICropR.fLeft;
            }
        } else {
            devICropR.fRight = Sk32_sat_add(cropped->fLeft, devICropR.width());
        }
        if (fFlags & kHasTop_CropEdge) {
            if (embiggen || devICropR.fTop > cropped->fTop) {
                cropped->fTop = devICropR.fTop;
            }
        } else {
            devICropR.fBottom = Sk32_sat_add(cropped->fTop, devICropR.height());
        }
        if (fFlags & kHasWidth_CropEdge) {
            if (embiggen || devICropR.fRight < cropped->fRight) {
                cropped->fRight = devICropR.fRight;
            }
        }
        if (fFlags & kHasHeight_CropEdge) {
            if (embiggen || devICropR.fBottom < cropped->fBottom) {
                cropped->fBottom = devICropR.fBottom;
            }
        }
    }
}

bool SkImageFilter_Base::applyCropRect(const Context& ctx, const SkIRect& srcBounds,
                                       SkIRect* dstBounds) const {
    SkIRect tmpDst = this->onFilterNodeBounds(srcBounds, ctx.ctm(), kForward_MapDirection, nullptr);
    fCropRect.applyTo(tmpDst, ctx.ctm(), this->affectsTransparentBlack(), dstBounds);
    // Intersect against the clip bounds, in case the crop rect has
    // grown the bounds beyond the original clip. This can happen for
    // example in tiling, where the clip is much smaller than the filtered
    // primitive. If we didn't do this, we would be processing the filter
    // at the full crop rect size in every tile.
    return dstBounds->intersect(ctx.clipBounds());
}

// Return a larger (newWidth x newHeight) copy of 'src' with black padding
// around it.
static sk_sp<SkSpecialImage> pad_image(SkSpecialImage* src, const SkImageFilter_Base::Context& ctx,
                                       int newWidth, int newHeight, int offX, int offY) {
    // We would like to operate in the source's color space (so that we return an "identical"
    // image, other than the padding. To achieve that, we'd create a new context using
    // src->getColorSpace() to replace ctx.colorSpace().

    // That fails in at least two ways. For formats that are texturable but not renderable (like
    // F16 on some ES implementations), we can't create a surface to do the work. For sRGB, images
    // may be tagged with an sRGB color space (which leads to an sRGB config in makeSurface). But
    // the actual config of that sRGB image on a device with no sRGB support is non-sRGB.
    //
    // Rather than try to special case these situations, we execute the image padding in the
    // destination color space. This should not affect the output of the DAG in (almost) any case,
    // because the result of this call is going to be used as an input, where it would have been
    // switched to the destination space anyway. The one exception would be a filter that expected
    // to consume unclamped F16 data, but the padded version of the image is pre-clamped to 8888.
    // We can revisit this logic if that ever becomes an actual problem.
    sk_sp<SkSpecialSurface> surf(ctx.makeSurface(SkISize::Make(newWidth, newHeight)));
    if (!surf) {
        return nullptr;
    }

    SkCanvas* canvas = surf->getCanvas();
    SkASSERT(canvas);

    canvas->clear(0x0);

    src->draw(canvas, offX, offY);

    return surf->makeImageSnapshot();
}

sk_sp<SkSpecialImage> SkImageFilter_Base::applyCropRectAndPad(const Context& ctx,
                                                              SkSpecialImage* src,
                                                              SkIPoint* srcOffset,
                                                              SkIRect* bounds) const {
    const SkIRect srcBounds = SkIRect::MakeXYWH(srcOffset->x(), srcOffset->y(),
                                                src->width(), src->height());

    if (!this->applyCropRect(ctx, srcBounds, bounds)) {
        return nullptr;
    }

    if (srcBounds.contains(*bounds)) {
        return sk_sp<SkSpecialImage>(SkRef(src));
    } else {
        sk_sp<SkSpecialImage> img(pad_image(src, ctx, bounds->width(), bounds->height(),
                                            Sk32_sat_sub(srcOffset->x(), bounds->x()),
                                            Sk32_sat_sub(srcOffset->y(), bounds->y())));
        *srcOffset = SkIPoint::Make(bounds->x(), bounds->y());
        return img;
    }
}

// NOTE: The new onGetOutputLayerBounds() and onGetInputLayerBounds() default to calling into the
// deprecated onFilterBounds and onFilterNodeBounds. While these functions are not tagged, they do
// match the documented default behavior for the new bounds functions.
SkIRect SkImageFilter_Base::onFilterBounds(const SkIRect& src, const SkMatrix& ctm,
                                           MapDirection dir, const SkIRect* inputRect) const {
    if (this->countInputs() < 1) {
        return src;
    }

    SkIRect totalBounds;
    for (int i = 0; i < this->countInputs(); ++i) {
        const SkImageFilter* filter = this->getInput(i);
        SkIRect rect = filter ? filter->filterBounds(src, ctm, dir, inputRect) : src;
        if (0 == i) {
            totalBounds = rect;
        } else {
            totalBounds.join(rect);
        }
    }

    return totalBounds;
}

SkIRect SkImageFilter_Base::onFilterNodeBounds(const SkIRect& src, const SkMatrix&,
                                               MapDirection, const SkIRect*) const {
    return src;
}

skif::LayerSpace<SkIRect> SkImageFilter_Base::visitInputLayerBounds(
        const skif::Mapping& mapping, const skif::LayerSpace<SkIRect>& desiredOutput,
        const skif::LayerSpace<SkIRect>& contentBounds) const {
    if (this->countInputs() < 1) {
        // TODO (michaelludwig) - if a filter doesn't have any inputs, it doesn't need any
        // implicit source image, so arguably we could return an empty rect here. 'desiredOutput' is
        // consistent with original behavior, so empty bounds may have unintended side effects
        // but should be explored later.
        return desiredOutput;
    }

    skif::LayerSpace<SkIRect> netInput;
    for (int i = 0; i < this->countInputs(); ++i) {
        const SkImageFilter* filter = this->getInput(i);
        // The required input for this input filter, or 'targetOutput' if the filter is null and
        // the source image is used (so must be sized to cover 'targetOutput').
        skif::LayerSpace<SkIRect> requiredInput =
                filter ? as_IFB(filter)->onGetInputLayerBounds(mapping, desiredOutput,
                                                               contentBounds)
                       : desiredOutput;
        // Accumulate with all other filters
        if (i == 0) {
            netInput = requiredInput;
        } else {
            netInput.join(requiredInput);
        }
    }
    return netInput;
}

skif::LayerSpace<SkIRect> SkImageFilter_Base::visitOutputLayerBounds(
        const skif::Mapping& mapping, const skif::LayerSpace<SkIRect>& contentBounds) const {
    if (this->countInputs() < 1) {
        // TODO (michaelludwig) - if a filter doesn't have any inputs, it presumably is determining
        // its output size from something other than the implicit source contentBounds, in which
        // case it shouldn't be calling this helper function, so explore adding an unreachable test
        return contentBounds;
    }

    skif::LayerSpace<SkIRect> netOutput;
    for (int i = 0; i < this->countInputs(); ++i) {
        const SkImageFilter* filter = this->getInput(i);
        // The output for just this input filter, or 'contentBounds' if the filter is null and
        // the source image is used (i.e. the identity filter applied to the source).
        skif::LayerSpace<SkIRect> output =
                filter ? as_IFB(filter)->onGetOutputLayerBounds(mapping, contentBounds)
                       : contentBounds;
        // Accumulate with all other filters
        if (i == 0) {
            netOutput = output;
        } else {
            netOutput.join(output);
        }
    }
    return netOutput;
}

skif::LayerSpace<SkIRect> SkImageFilter_Base::onGetInputLayerBounds(
        const skif::Mapping& mapping, const skif::LayerSpace<SkIRect>& desiredOutput,
        const skif::LayerSpace<SkIRect>& contentBounds, VisitChildren recurse) const {
    // Call old functions for now since they may have been overridden by a subclass that's not been
    // updated yet; normally this would just default to visitInputLayerBounds()
    SkIRect content = SkIRect(contentBounds);
    SkIRect input = this->onFilterNodeBounds(SkIRect(desiredOutput), mapping.layerMatrix(),
                                             kReverse_MapDirection, &content);
    if (recurse == VisitChildren::kYes) {
        SkIRect aggregate = this->onFilterBounds(input, mapping.layerMatrix(),
                                                 kReverse_MapDirection, &input);
        return skif::LayerSpace<SkIRect>(aggregate);
    } else {
        return skif::LayerSpace<SkIRect>(input);
    }
}

skif::LayerSpace<SkIRect> SkImageFilter_Base::onGetOutputLayerBounds(
        const skif::Mapping& mapping, const skif::LayerSpace<SkIRect>& contentBounds) const {
    // Call old functions for now; normally this would default to visitOutputLayerBounds()
    SkIRect aggregate = this->onFilterBounds(SkIRect(contentBounds), mapping.layerMatrix(),
                                             kForward_MapDirection, nullptr);
    SkIRect output = this->onFilterNodeBounds(aggregate, mapping.layerMatrix(),
                                              kForward_MapDirection, nullptr);
    return skif::LayerSpace<SkIRect>(output);
}

template<skif::Usage kU>
skif::FilterResult<kU> SkImageFilter_Base::filterInput(int index, const skif::Context& ctx) const {
    SkASSERT(kU != skif::Usage::kInput0 || index == 0);
    SkASSERT(kU != skif::Usage::kInput1 || index == 1);

    const SkImageFilter* input = this->getInput(index);
    if (!input) {
        // Convert from the generic kInput of the source image to kU
        return static_cast<skif::FilterResult<kU>>(ctx.source());
    }

    skif::FilterResult<For::kOutput> result = as_IFB(input)->filterImage(this->mapContext(ctx));
    SkASSERT(!result.image() || ctx.gpuBacked() == result.image()->isTextureBacked());

    // Map the output result of the input image filter to the input usage requested for this filter
    return static_cast<skif::FilterResult<kU>>(std::move(result));
}
// Instantiate filterInput() for kInput, kInput0, and kInput1. This does not provide a definition
// for kOutput, which should never be used anyways, and this way the linker will fail for us then.
template skif::FilterResult<For::kInput> SkImageFilter_Base::filterInput(int, const skif::Context&) const;
template skif::FilterResult<For::kInput0> SkImageFilter_Base::filterInput(int, const skif::Context&) const;
template skif::FilterResult<For::kInput1> SkImageFilter_Base::filterInput(int, const skif::Context&) const;

SkImageFilter_Base::Context SkImageFilter_Base::mapContext(const Context& ctx) const {
    // We don't recurse through the child input filters because that happens automatically
    // as part of the filterImage() evaluation. In this case, we want the bounds for the
    // edge from this node to its children, without the effects of the child filters.
    skif::LayerSpace<SkIRect> childOutput = this->onGetInputLayerBounds(
            ctx.mapping(), ctx.desiredOutput(), ctx.desiredOutput(), VisitChildren::kNo);
    return ctx.withNewDesiredOutput(childOutput);
}

#if SK_SUPPORT_GPU
sk_sp<SkSpecialImage> SkImageFilter_Base::DrawWithFP(GrRecordingContext* context,
                                                     std::unique_ptr<GrFragmentProcessor> fp,
                                                     const SkIRect& bounds,
                                                     SkColorType colorType,
                                                     const SkColorSpace* colorSpace,
                                                     const SkSurfaceProps& surfaceProps,
                                                     GrSurfaceOrigin surfaceOrigin,
                                                     GrProtected isProtected) {
    GrImageInfo info(SkColorTypeToGrColorType(colorType),
                     kPremul_SkAlphaType,
                     sk_ref_sp(colorSpace),
                     bounds.size());

<<<<<<< HEAD
    auto surfaceFillContext = GrSurfaceFillContext::Make(context,
                                                         info,
                                                         SkBackingFit::kApprox,
                                                         1,
                                                         GrMipmapped::kNo,
                                                         isProtected,
                                                         kBottomLeft_GrSurfaceOrigin);
    if (!surfaceFillContext) {
=======
    auto sfc = rContext->priv().makeSFC(info,
                                        SkBackingFit::kApprox,
                                        1,
                                        GrMipmapped::kNo,
                                        isProtected,
                                        surfaceOrigin);
    if (!sfc) {
>>>>>>> 614a3d7a
        return nullptr;
    }

    SkIRect dstIRect = SkIRect::MakeWH(bounds.width(), bounds.height());
    SkRect srcRect = SkRect::Make(bounds);
    surfaceFillContext->fillRectToRectWithFP(srcRect, dstIRect, std::move(fp));

    return SkSpecialImage::MakeDeferredFromGpu(context,
                                               dstIRect,
                                               kNeedNewImageUniqueID_SpecialImage,
                                               surfaceFillContext->readSurfaceView(),
                                               surfaceFillContext->colorInfo().colorType(),
                                               surfaceFillContext->colorInfo().refColorSpace(),
                                               surfaceProps);
}

sk_sp<SkSpecialImage> SkImageFilter_Base::ImageToColorSpace(SkSpecialImage* src,
                                                            SkColorType colorType,
                                                            SkColorSpace* colorSpace,
                                                            const SkSurfaceProps& surfaceProps) {
    // There are several conditions that determine if we actually need to convert the source to the
    // destination's color space. Rather than duplicate that logic here, just try to make an xform
    // object. If that produces something, then both are tagged, and the source is in a different
    // gamut than the dest. There is some overhead to making the xform, but those are cached, and
    // if we get one back, that means we're about to use it during the conversion anyway.
    auto colorSpaceXform = GrColorSpaceXform::Make(src->getColorSpace(),  src->alphaType(),
                                                   colorSpace, kPremul_SkAlphaType);

    if (!colorSpaceXform) {
        // No xform needed, just return the original image
        return sk_ref_sp(src);
    }

    sk_sp<SkSpecialSurface> surf(src->makeSurface(colorType, colorSpace,
                                                  SkISize::Make(src->width(), src->height()),
                                                  kPremul_SkAlphaType, surfaceProps));
    if (!surf) {
        return sk_ref_sp(src);
    }

    SkCanvas* canvas = surf->getCanvas();
    SkASSERT(canvas);
    SkPaint p;
    p.setBlendMode(SkBlendMode::kSrc);
    src->draw(canvas, 0, 0, SkSamplingOptions(), &p);
    return surf->makeImageSnapshot();
}
#endif

// In repeat mode, when we are going to sample off one edge of the srcBounds we require the
// opposite side be preserved.
SkIRect SkImageFilter_Base::DetermineRepeatedSrcBound(const SkIRect& srcBounds,
                                                      const SkIVector& filterOffset,
                                                      const SkISize& filterSize,
                                                      const SkIRect& originalSrcBounds) {
    SkIRect tmp = srcBounds;
    tmp.adjust(-filterOffset.fX, -filterOffset.fY,
               filterSize.fWidth - filterOffset.fX, filterSize.fHeight - filterOffset.fY);

    if (tmp.fLeft < originalSrcBounds.fLeft || tmp.fRight > originalSrcBounds.fRight) {
        tmp.fLeft = originalSrcBounds.fLeft;
        tmp.fRight = originalSrcBounds.fRight;
    }
    if (tmp.fTop < originalSrcBounds.fTop || tmp.fBottom > originalSrcBounds.fBottom) {
        tmp.fTop = originalSrcBounds.fTop;
        tmp.fBottom = originalSrcBounds.fBottom;
    }

    return tmp;
}

void SkImageFilter_Base::PurgeCache() {
    SkImageFilterCache::Get()->purge();
}

static sk_sp<SkImageFilter> apply_ctm_to_filter(sk_sp<SkImageFilter> input, const SkMatrix& ctm,
                                                SkMatrix* remainder) {
    if (ctm.isScaleTranslate() || as_IFB(input)->canHandleComplexCTM()) {
        // The filter supports the CTM, so leave it as-is and 'remainder' stores the whole CTM
        *remainder = ctm;
        return input;
    }

    // We have a complex CTM and a filter that can't support them, so it needs to use the matrix
    // transform filter that resamples the image contents. Decompose the simple portion of the ctm
    // into 'remainder'
    SkMatrix ctmToEmbed;
    SkSize scale;
    if (ctm.decomposeScale(&scale, &ctmToEmbed)) {
        // decomposeScale splits ctm into scale * ctmToEmbed, so bake ctmToEmbed into DAG
        // with a matrix filter and return scale as the remaining matrix for the real CTM.
        remainder->setScale(scale.fWidth, scale.fHeight);

        // ctmToEmbed is passed to SkMatrixImageFilter, which performs its transforms as if it were
        // a pre-transformation before applying the image-filter context's CTM. In this case, we
        // need ctmToEmbed to be a post-transformation (i.e. after the scale matrix since
        // decomposeScale produces ctm = ctmToEmbed * scale). Giving scale^-1 * ctmToEmbed * scale
        // to the matrix filter achieves this effect.
        // TODO (michaelludwig) - When the original root node of a filter can be drawn directly to a
        // device using ctmToEmbed, this abuse of SkMatrixImageFilter can go away.
        ctmToEmbed.preScale(scale.fWidth, scale.fHeight);
        ctmToEmbed.postScale(1.f / scale.fWidth, 1.f / scale.fHeight);
    } else {
        // Unable to decompose
        // FIXME Ideally we'd embed the entire CTM as part of the matrix image filter, but
        // the device <-> src bounds calculations for filters are very brittle under perspective,
        // and can easily run into precision issues (wrong bounds that clip), or performance issues
        // (producing large source-space images where 80% of the image is compressed into a few
        // device pixels). A longer term solution for perspective-space image filtering is needed
        // see skbug.com/9074
        if (ctm.hasPerspective()) {
                *remainder = ctm;
            return input;
        }

        ctmToEmbed = ctm;
        remainder->setIdentity();
    }

    return SkMatrixImageFilter::Make(ctmToEmbed, SkSamplingOptions(SkFilterMode::kLinear), input);
}

sk_sp<SkImageFilter> SkImageFilter_Base::applyCTM(const SkMatrix& ctm, SkMatrix* remainder) const {
    return apply_ctm_to_filter(this->refMe(), ctm, remainder);
}<|MERGE_RESOLUTION|>--- conflicted
+++ resolved
@@ -25,9 +25,9 @@
 #include "src/gpu/GrColorSpaceXform.h"
 #include "src/gpu/GrDirectContextPriv.h"
 #include "src/gpu/GrRecordingContextPriv.h"
-#include "src/gpu/GrSurfaceDrawContext.h"
 #include "src/gpu/GrTextureProxy.h"
 #include "src/gpu/SkGr.h"
+#include "src/gpu/SurfaceFillContext.h"
 #endif
 #include <atomic>
 
@@ -82,7 +82,7 @@
         // Manually apply the crop rect for now, until cropping is performed by a dedicated SkIF.
         SkIRect dst;
         as_IFB(this)->getCropRect().applyTo(
-                SkIRect(output), ctm, as_IFB(this)->affectsTransparentBlack(), &dst);
+                SkIRect(output), ctm, as_IFB(this)->onAffectsTransparentBlack(), &dst);
         return dst;
     }
 }
@@ -104,16 +104,20 @@
 }
 
 bool SkImageFilter::canComputeFastBounds() const {
-    if (as_IFB(this)->affectsTransparentBlack()) {
-        return false;
+    return !as_IFB(this)->affectsTransparentBlack();
+}
+
+bool SkImageFilter_Base::affectsTransparentBlack() const {
+    if (this->onAffectsTransparentBlack()) {
+        return true;
     }
     for (int i = 0; i < this->countInputs(); i++) {
         const SkImageFilter* input = this->getInput(i);
-        if (input && !input->canComputeFastBounds()) {
-            return false;
-        }
-    }
-    return true;
+        if (input && as_IFB(input)->affectsTransparentBlack()) {
+            return true;
+        }
+    }
+    return false;
 }
 
 bool SkImageFilter::asAColorFilter(SkColorFilter** filterPtr) const {
@@ -135,8 +139,6 @@
 ///////////////////////////////////////////////////////////////////////////////////////////////////
 // SkImageFilter_Base
 ///////////////////////////////////////////////////////////////////////////////////////////////////
-
-SK_USE_FLUENT_IMAGE_FILTER_TYPES
 
 static int32_t next_image_filter_unique_id() {
     static std::atomic<int32_t> nextID{1};
@@ -217,14 +219,14 @@
     buffer.writeUInt(fCropRect.flags());
 }
 
-skif::FilterResult<For::kOutput> SkImageFilter_Base::filterImage(const skif::Context& context) const {
+skif::FilterResult SkImageFilter_Base::filterImage(const skif::Context& context) const {
     // TODO (michaelludwig) - Old filters have an implicit assumption that the source image
     // (originally passed separately) has an origin of (0, 0). SkComposeImageFilter makes an effort
     // to ensure that remains the case. Once everyone uses the new type systems for bounds, non
     // (0, 0) source origins will be easy to support.
     SkASSERT(context.source().layerOrigin().x() == 0 && context.source().layerOrigin().y() == 0);
 
-    skif::FilterResult<For::kOutput> result;
+    skif::FilterResult result;
     if (!context.isValid()) {
         return result;
     }
@@ -280,6 +282,11 @@
             mapping, desiredBounds, contentBounds);
     // If we know what's actually going to be drawn into the layer, and we don't change transparent
     // black, then we can further restrict the layer to what the known content is
+    // TODO (michaelludwig) - This logic could be moved into visitInputLayerBounds() when an input
+    // filter is null. Additionally, once all filters are robust to FilterResults with tile modes,
+    // we can always restrict the required input by content bounds since any additional transparent
+    // black is handled when producing the output result and sampling outside the input image with
+    // a decal tile mode.
     if (knownContentBounds && !this->affectsTransparentBlack()) {
         if (!requiredInput.intersect(contentBounds)) {
             // Nothing would be output by the filter, so return empty rect
@@ -301,7 +308,7 @@
     SkIRect dst;
     as_IFB(this)->getCropRect().applyTo(
             SkIRect(filterOutput), mapping.layerMatrix(),
-            as_IFB(this)->affectsTransparentBlack(), &dst);
+            as_IFB(this)->onAffectsTransparentBlack(), &dst);
 
     // Map all the way to device space
     return mapping.layerToDevice(skif::LayerSpace<SkIRect>(dst));
@@ -309,27 +316,27 @@
 
 // TODO (michaelludwig) - Default to using the old onFilterImage, as filters are updated one by one.
 // Once the old function is gone, this onFilterImage() will be made a pure virtual.
-skif::FilterResult<For::kOutput> SkImageFilter_Base::onFilterImage(const skif::Context& context) const {
+skif::FilterResult SkImageFilter_Base::onFilterImage(const skif::Context& context) const {
     SkIPoint origin;
     auto image = this->onFilterImage(context, &origin);
-    return skif::FilterResult<For::kOutput>(std::move(image), skif::LayerSpace<SkIPoint>(origin));
-}
-
-bool SkImageFilter_Base::canHandleComplexCTM() const {
+    return skif::FilterResult(std::move(image), skif::LayerSpace<SkIPoint>(origin));
+}
+
+SkImageFilter_Base::MatrixCapability SkImageFilter_Base::getCTMCapability() const {
+    MatrixCapability result = this->onGetCTMCapability();
     // CropRects need to apply in the source coordinate system, but are not aware of complex CTMs
     // when performing clipping. For a simple fix, any filter with a crop rect set cannot support
-    // complex CTMs until that's updated.
-    if (this->cropRectIsSet() || !this->onCanHandleComplexCTM()) {
-        return false;
+    // more than scale+translate CTMs until that's updated.
+    if (this->cropRectIsSet()) {
+        result = std::min(result, MatrixCapability::kScaleTranslate);
     }
     const int count = this->countInputs();
     for (int i = 0; i < count; ++i) {
-        const SkImageFilter_Base* input = as_IFB(this->getInput(i));
-        if (input && !input->canHandleComplexCTM()) {
-            return false;
-        }
-    }
-    return true;
+        if (const SkImageFilter_Base* input = as_IFB(this->getInput(i))) {
+            result = std::min(result, input->getCTMCapability());
+        }
+    }
+    return result;
 }
 
 void SkImageFilter_Base::CropRect::applyTo(const SkIRect& imageBounds, const SkMatrix& ctm,
@@ -371,7 +378,7 @@
 bool SkImageFilter_Base::applyCropRect(const Context& ctx, const SkIRect& srcBounds,
                                        SkIRect* dstBounds) const {
     SkIRect tmpDst = this->onFilterNodeBounds(srcBounds, ctx.ctm(), kForward_MapDirection, nullptr);
-    fCropRect.applyTo(tmpDst, ctx.ctm(), this->affectsTransparentBlack(), dstBounds);
+    fCropRect.applyTo(tmpDst, ctx.ctm(), this->onAffectsTransparentBlack(), dstBounds);
     // Intersect against the clip bounds, in case the crop rect has
     // grown the bounds beyond the original clip. This can happen for
     // example in tiling, where the clip is much smaller than the filtered
@@ -471,7 +478,8 @@
         // TODO (michaelludwig) - if a filter doesn't have any inputs, it doesn't need any
         // implicit source image, so arguably we could return an empty rect here. 'desiredOutput' is
         // consistent with original behavior, so empty bounds may have unintended side effects
-        // but should be explored later.
+        // but should be explored later. Of note is that right now an empty layer bounds assumes
+        // that there's no need to filter on restore, which is not the case for these filters.
         return desiredOutput;
     }
 
@@ -480,6 +488,10 @@
         const SkImageFilter* filter = this->getInput(i);
         // The required input for this input filter, or 'targetOutput' if the filter is null and
         // the source image is used (so must be sized to cover 'targetOutput').
+        // TODO (michaelludwig) - Right now contentBounds is applied conditionally at the end of
+        // the root getInputLayerBounds() based on affecting transparent black. Once that bit only
+        // changes output behavior, we can have the required bounds for a null input filter be the
+        // intersection of the desired output and the content bounds.
         skif::LayerSpace<SkIRect> requiredInput =
                 filter ? as_IFB(filter)->onGetInputLayerBounds(mapping, desiredOutput,
                                                                contentBounds)
@@ -525,7 +537,7 @@
         const skif::Mapping& mapping, const skif::LayerSpace<SkIRect>& desiredOutput,
         const skif::LayerSpace<SkIRect>& contentBounds, VisitChildren recurse) const {
     // Call old functions for now since they may have been overridden by a subclass that's not been
-    // updated yet; normally this would just default to visitInputLayerBounds()
+    // updated yet; eventually this will be a pure virtual and impls control visiting children
     SkIRect content = SkIRect(contentBounds);
     SkIRect input = this->onFilterNodeBounds(SkIRect(desiredOutput), mapping.layerMatrix(),
                                              kReverse_MapDirection, &content);
@@ -540,7 +552,7 @@
 
 skif::LayerSpace<SkIRect> SkImageFilter_Base::onGetOutputLayerBounds(
         const skif::Mapping& mapping, const skif::LayerSpace<SkIRect>& contentBounds) const {
-    // Call old functions for now; normally this would default to visitOutputLayerBounds()
+    // Call old functions for now; eventually this will be a pure virtual
     SkIRect aggregate = this->onFilterBounds(SkIRect(contentBounds), mapping.layerMatrix(),
                                              kForward_MapDirection, nullptr);
     SkIRect output = this->onFilterNodeBounds(aggregate, mapping.layerMatrix(),
@@ -548,28 +560,18 @@
     return skif::LayerSpace<SkIRect>(output);
 }
 
-template<skif::Usage kU>
-skif::FilterResult<kU> SkImageFilter_Base::filterInput(int index, const skif::Context& ctx) const {
-    SkASSERT(kU != skif::Usage::kInput0 || index == 0);
-    SkASSERT(kU != skif::Usage::kInput1 || index == 1);
-
+skif::FilterResult SkImageFilter_Base::filterInput(int index, const skif::Context& ctx) const {
     const SkImageFilter* input = this->getInput(index);
     if (!input) {
-        // Convert from the generic kInput of the source image to kU
-        return static_cast<skif::FilterResult<kU>>(ctx.source());
-    }
-
-    skif::FilterResult<For::kOutput> result = as_IFB(input)->filterImage(this->mapContext(ctx));
+        // Null image filters late bind to the source image
+        return ctx.source();
+    }
+
+    skif::FilterResult result = as_IFB(input)->filterImage(this->mapContext(ctx));
     SkASSERT(!result.image() || ctx.gpuBacked() == result.image()->isTextureBacked());
 
-    // Map the output result of the input image filter to the input usage requested for this filter
-    return static_cast<skif::FilterResult<kU>>(std::move(result));
-}
-// Instantiate filterInput() for kInput, kInput0, and kInput1. This does not provide a definition
-// for kOutput, which should never be used anyways, and this way the linker will fail for us then.
-template skif::FilterResult<For::kInput> SkImageFilter_Base::filterInput(int, const skif::Context&) const;
-template skif::FilterResult<For::kInput0> SkImageFilter_Base::filterInput(int, const skif::Context&) const;
-template skif::FilterResult<For::kInput1> SkImageFilter_Base::filterInput(int, const skif::Context&) const;
+    return result;
+}
 
 SkImageFilter_Base::Context SkImageFilter_Base::mapContext(const Context& ctx) const {
     // We don't recurse through the child input filters because that happens automatically
@@ -581,7 +583,7 @@
 }
 
 #if SK_SUPPORT_GPU
-sk_sp<SkSpecialImage> SkImageFilter_Base::DrawWithFP(GrRecordingContext* context,
+sk_sp<SkSpecialImage> SkImageFilter_Base::DrawWithFP(GrRecordingContext* rContext,
                                                      std::unique_ptr<GrFragmentProcessor> fp,
                                                      const SkIRect& bounds,
                                                      SkColorType colorType,
@@ -594,16 +596,6 @@
                      sk_ref_sp(colorSpace),
                      bounds.size());
 
-<<<<<<< HEAD
-    auto surfaceFillContext = GrSurfaceFillContext::Make(context,
-                                                         info,
-                                                         SkBackingFit::kApprox,
-                                                         1,
-                                                         GrMipmapped::kNo,
-                                                         isProtected,
-                                                         kBottomLeft_GrSurfaceOrigin);
-    if (!surfaceFillContext) {
-=======
     auto sfc = rContext->priv().makeSFC(info,
                                         SkBackingFit::kApprox,
                                         1,
@@ -611,20 +603,19 @@
                                         isProtected,
                                         surfaceOrigin);
     if (!sfc) {
->>>>>>> 614a3d7a
         return nullptr;
     }
 
     SkIRect dstIRect = SkIRect::MakeWH(bounds.width(), bounds.height());
     SkRect srcRect = SkRect::Make(bounds);
-    surfaceFillContext->fillRectToRectWithFP(srcRect, dstIRect, std::move(fp));
-
-    return SkSpecialImage::MakeDeferredFromGpu(context,
+    sfc->fillRectToRectWithFP(srcRect, dstIRect, std::move(fp));
+
+    return SkSpecialImage::MakeDeferredFromGpu(rContext,
                                                dstIRect,
                                                kNeedNewImageUniqueID_SpecialImage,
-                                               surfaceFillContext->readSurfaceView(),
-                                               surfaceFillContext->colorInfo().colorType(),
-                                               surfaceFillContext->colorInfo().refColorSpace(),
+                                               sfc->readSurfaceView(),
+                                               sfc->colorInfo().colorType(),
+                                               sfc->colorInfo().refColorSpace(),
                                                surfaceProps);
 }
 
@@ -685,55 +676,4 @@
 
 void SkImageFilter_Base::PurgeCache() {
     SkImageFilterCache::Get()->purge();
-}
-
-static sk_sp<SkImageFilter> apply_ctm_to_filter(sk_sp<SkImageFilter> input, const SkMatrix& ctm,
-                                                SkMatrix* remainder) {
-    if (ctm.isScaleTranslate() || as_IFB(input)->canHandleComplexCTM()) {
-        // The filter supports the CTM, so leave it as-is and 'remainder' stores the whole CTM
-        *remainder = ctm;
-        return input;
-    }
-
-    // We have a complex CTM and a filter that can't support them, so it needs to use the matrix
-    // transform filter that resamples the image contents. Decompose the simple portion of the ctm
-    // into 'remainder'
-    SkMatrix ctmToEmbed;
-    SkSize scale;
-    if (ctm.decomposeScale(&scale, &ctmToEmbed)) {
-        // decomposeScale splits ctm into scale * ctmToEmbed, so bake ctmToEmbed into DAG
-        // with a matrix filter and return scale as the remaining matrix for the real CTM.
-        remainder->setScale(scale.fWidth, scale.fHeight);
-
-        // ctmToEmbed is passed to SkMatrixImageFilter, which performs its transforms as if it were
-        // a pre-transformation before applying the image-filter context's CTM. In this case, we
-        // need ctmToEmbed to be a post-transformation (i.e. after the scale matrix since
-        // decomposeScale produces ctm = ctmToEmbed * scale). Giving scale^-1 * ctmToEmbed * scale
-        // to the matrix filter achieves this effect.
-        // TODO (michaelludwig) - When the original root node of a filter can be drawn directly to a
-        // device using ctmToEmbed, this abuse of SkMatrixImageFilter can go away.
-        ctmToEmbed.preScale(scale.fWidth, scale.fHeight);
-        ctmToEmbed.postScale(1.f / scale.fWidth, 1.f / scale.fHeight);
-    } else {
-        // Unable to decompose
-        // FIXME Ideally we'd embed the entire CTM as part of the matrix image filter, but
-        // the device <-> src bounds calculations for filters are very brittle under perspective,
-        // and can easily run into precision issues (wrong bounds that clip), or performance issues
-        // (producing large source-space images where 80% of the image is compressed into a few
-        // device pixels). A longer term solution for perspective-space image filtering is needed
-        // see skbug.com/9074
-        if (ctm.hasPerspective()) {
-                *remainder = ctm;
-            return input;
-        }
-
-        ctmToEmbed = ctm;
-        remainder->setIdentity();
-    }
-
-    return SkMatrixImageFilter::Make(ctmToEmbed, SkSamplingOptions(SkFilterMode::kLinear), input);
-}
-
-sk_sp<SkImageFilter> SkImageFilter_Base::applyCTM(const SkMatrix& ctm, SkMatrix* remainder) const {
-    return apply_ctm_to_filter(this->refMe(), ctm, remainder);
 }