/*
 * Copyright 2006 The Android Open Source Project
 *
 * Use of this source code is governed by a BSD-style license that can be
 * found in the LICENSE file.
 */

#include "src/core/SkBlitter.h"

#include "include/core/SkColor.h"
#include "include/core/SkColorFilter.h"
#include "include/core/SkString.h"
#include "include/private/SkColorData.h"
#include "include/private/SkTo.h"
#include "src/core/SkAntiRun.h"
#include "src/core/SkArenaAlloc.h"
#include "src/core/SkMask.h"
#include "src/core/SkMaskFilterBase.h"
#include "src/core/SkMatrixProvider.h"
#include "src/core/SkPaintPriv.h"
#include "src/core/SkReadBuffer.h"
#include "src/core/SkRegionPriv.h"
#include "src/core/SkTLazy.h"
#include "src/core/SkUtils.h"
#include "src/core/SkWriteBuffer.h"
#include "src/core/SkXfermodeInterpretation.h"
#include "src/shaders/SkShaderBase.h"

// Hacks for testing.
bool gUseSkVMBlitter{false};
bool gSkForceRasterPipelineBlitter{false};

SkBlitter::~SkBlitter() {}

bool SkBlitter::isNullBlitter() const { return false; }

const SkPixmap* SkBlitter::justAnOpaqueColor(uint32_t* value) {
    return nullptr;
}

/*
void SkBlitter::blitH(int x, int y, int width) {
    SkDEBUGFAIL("unimplemented");
}


void SkBlitter::blitAntiH(int x, int y, const SkAlpha antialias[],
                          const int16_t runs[]) {
    SkDEBUGFAIL("unimplemented");
}
 */

inline static SkAlpha ScalarToAlpha(SkScalar a) {
    SkAlpha alpha = (SkAlpha)(a * 255);
    return alpha > 247 ? 0xFF : alpha < 8 ? 0 : alpha;
}

void SkBlitter::blitFatAntiRect(const SkRect& rect) {
    SkIRect bounds = rect.roundOut();
    SkASSERT(bounds.width() >= 3);

    // skbug.com/7813
    // To ensure consistency of the threaded backend (a rect that's considered fat in the init-once
    // phase must also be considered fat in the draw phase), we have to deal with rects with small
    // heights because the horizontal tiling in the threaded backend may change the height.
    //
    // This also implies that we cannot do vertical tiling unless we can blit any rect (not just the
    // fat one.)
    if (bounds.height() == 0) {
        return;
    }

    int         runSize = bounds.width() + 1; // +1 so we can set runs[bounds.width()] = 0
    void*       storage = this->allocBlitMemory(runSize * (sizeof(int16_t) + sizeof(SkAlpha)));
    int16_t*    runs    = reinterpret_cast<int16_t*>(storage);
    SkAlpha*    alphas  = reinterpret_cast<SkAlpha*>(runs + runSize);

    runs[0] = 1;
    runs[1] = bounds.width() - 2;
    runs[bounds.width() - 1] = 1;
    runs[bounds.width()]  = 0;

    SkScalar partialL = bounds.fLeft + 1 - rect.fLeft;
    SkScalar partialR = rect.fRight - (bounds.fRight - 1);
    SkScalar partialT = bounds.fTop + 1 - rect.fTop;
    SkScalar partialB = rect.fBottom - (bounds.fBottom - 1);

    if (bounds.height() == 1) {
        partialT = rect.fBottom - rect.fTop;
    }

    alphas[0] = ScalarToAlpha(partialL * partialT);
    alphas[1] = ScalarToAlpha(partialT);
    alphas[bounds.width() - 1] = ScalarToAlpha(partialR * partialT);
    this->blitAntiH(bounds.fLeft, bounds.fTop, alphas, runs);

    if (bounds.height() > 2) {
        this->blitAntiRect(bounds.fLeft, bounds.fTop + 1, bounds.width() - 2, bounds.height() - 2,
                           ScalarToAlpha(partialL), ScalarToAlpha(partialR));
    }

    if (bounds.height() > 1) {
        alphas[0] = ScalarToAlpha(partialL * partialB);
        alphas[1] = ScalarToAlpha(partialB);
        alphas[bounds.width() - 1] = ScalarToAlpha(partialR * partialB);
        this->blitAntiH(bounds.fLeft, bounds.fBottom - 1, alphas, runs);
    }
}

void SkBlitter::blitV(int x, int y, int height, SkAlpha alpha) {
    if (alpha == 255) {
        this->blitRect(x, y, 1, height);
    } else {
        int16_t runs[2];
        runs[0] = 1;
        runs[1] = 0;

        while (--height >= 0) {
            this->blitAntiH(x, y++, &alpha, runs);
        }
    }
}

void SkBlitter::blitRect(int x, int y, int width, int height) {
    SkASSERT(width > 0);
    while (--height >= 0) {
        this->blitH(x, y++, width);
    }
}

/// Default implementation doesn't check for easy optimizations
/// such as alpha == 255; also uses blitV(), which some subclasses
/// may not support.
void SkBlitter::blitAntiRect(int x, int y, int width, int height,
                             SkAlpha leftAlpha, SkAlpha rightAlpha) {
    if (leftAlpha > 0) { // we may send in x = -1 with leftAlpha = 0
        this->blitV(x, y, height, leftAlpha);
    }
    x++;
    if (width > 0) {
        this->blitRect(x, y, width, height);
        x += width;
    }
    if (rightAlpha > 0) {
        this->blitV(x, y, height, rightAlpha);
    }
}

//////////////////////////////////////////////////////////////////////////////

static inline void bits_to_runs(SkBlitter* blitter, int x, int y,
                                const uint8_t bits[],
                                uint8_t left_mask, ptrdiff_t rowBytes,
                                uint8_t right_mask) {
    int inFill = 0;
    int pos = 0;

    while (--rowBytes >= 0) {
        uint8_t b = *bits++ & left_mask;
        if (rowBytes == 0) {
            b &= right_mask;
        }

        for (uint8_t test = 0x80U; test != 0; test >>= 1) {
            if (b & test) {
                if (!inFill) {
                    pos = x;
                    inFill = true;
                }
            } else {
                if (inFill) {
                    blitter->blitH(pos, y, x - pos);
                    inFill = false;
                }
            }
            x += 1;
        }
        left_mask = 0xFFU;
    }

    // final cleanup
    if (inFill) {
        blitter->blitH(pos, y, x - pos);
    }
}

// maskBitCount is the number of 1's to place in the mask. It must be in the range between 1 and 8.
static uint8_t generate_right_mask(int maskBitCount) {
    return static_cast<uint8_t>((0xFF00U >> maskBitCount) & 0xFF);
}

void SkBlitter::blitMask(const SkMask& mask, const SkIRect& clip) {
    SkASSERT(mask.fBounds.contains(clip));

    if (mask.fFormat == SkMask::kLCD16_Format) {
        return; // needs to be handled by subclass
    }

    if (mask.fFormat == SkMask::kBW_Format) {
        int cx = clip.fLeft;
        int cy = clip.fTop;
        int maskLeft = mask.fBounds.fLeft;
        int maskRowBytes = mask.fRowBytes;
        int height = clip.height();

        const uint8_t* bits = mask.getAddr1(cx, cy);

        SkDEBUGCODE(const uint8_t* endOfImage =
            mask.fImage + (mask.fBounds.height() - 1) * maskRowBytes
            + ((mask.fBounds.width() + 7) >> 3));

        if (cx == maskLeft && clip.fRight == mask.fBounds.fRight) {
            while (--height >= 0) {
                int affectedRightBit = mask.fBounds.width() - 1;
                ptrdiff_t rowBytes = (affectedRightBit >> 3) + 1;
                SkASSERT(bits + rowBytes <= endOfImage);
                U8CPU rightMask = generate_right_mask((affectedRightBit & 7) + 1);
                bits_to_runs(this, cx, cy, bits, 0xFF, rowBytes, rightMask);
                bits += maskRowBytes;
                cy += 1;
            }
        } else {
            // Bits is calculated as the offset into the mask at the point {cx, cy} therefore, all
            // addressing into the bit mask is relative to that point. Since this is an address
            // calculated from a arbitrary bit in that byte, calculate the left most bit.
            int bitsLeft = cx - ((cx - maskLeft) & 7);

            // Everything is relative to the bitsLeft.
            int leftEdge = cx - bitsLeft;
            SkASSERT(leftEdge >= 0);
            int rightEdge = clip.fRight - bitsLeft;
            SkASSERT(rightEdge > leftEdge);

            // Calculate left byte and mask
            const uint8_t* leftByte = bits;
            U8CPU leftMask = 0xFFU >> (leftEdge & 7);

            // Calculate right byte and mask
            int affectedRightBit = rightEdge - 1;
            const uint8_t* rightByte = bits + (affectedRightBit >> 3);
            U8CPU rightMask = generate_right_mask((affectedRightBit & 7) + 1);

            // leftByte and rightByte are byte locations therefore, to get a count of bytes the
            // code must add one.
            ptrdiff_t rowBytes = rightByte - leftByte + 1;

            while (--height >= 0) {
                SkASSERT(bits + rowBytes <= endOfImage);
                bits_to_runs(this, bitsLeft, cy, bits, leftMask, rowBytes, rightMask);
                bits += maskRowBytes;
                cy += 1;
            }
        }
    } else {
        int                         width = clip.width();
        SkAutoSTMalloc<64, int16_t> runStorage(width + 1);
        int16_t*                    runs = runStorage.get();
        const uint8_t*              aa = mask.getAddr8(clip.fLeft, clip.fTop);

        sk_memset16((uint16_t*)runs, 1, width);
        runs[width] = 0;

        int height = clip.height();
        int y = clip.fTop;
        while (--height >= 0) {
            this->blitAntiH(clip.fLeft, y, aa, runs);
            aa += mask.fRowBytes;
            y += 1;
        }
    }
}

/////////////////////// these are not virtual, just helpers

void SkBlitter::blitMaskRegion(const SkMask& mask, const SkRegion& clip) {
    if (clip.quickReject(mask.fBounds)) {
        return;
    }

    SkRegion::Cliperator clipper(clip, mask.fBounds);

    while (!clipper.done()) {
        const SkIRect& cr = clipper.rect();
        this->blitMask(mask, cr);
        clipper.next();
    }
}

void SkBlitter::blitRectRegion(const SkIRect& rect, const SkRegion& clip) {
    SkRegion::Cliperator clipper(clip, rect);

    while (!clipper.done()) {
        const SkIRect& cr = clipper.rect();
        this->blitRect(cr.fLeft, cr.fTop, cr.width(), cr.height());
        clipper.next();
    }
}

void SkBlitter::blitRegion(const SkRegion& clip) {
    SkRegionPriv::VisitSpans(clip, [this](const SkIRect& r) {
        this->blitRect(r.left(), r.top(), r.width(), r.height());
    });
}

///////////////////////////////////////////////////////////////////////////////

void SkNullBlitter::blitH(int x, int y, int width) {}

void SkNullBlitter::blitAntiH(int x, int y, const SkAlpha antialias[],
                              const int16_t runs[]) {}

void SkNullBlitter::blitV(int x, int y, int height, SkAlpha alpha) {}

void SkNullBlitter::blitRect(int x, int y, int width, int height) {}

void SkNullBlitter::blitMask(const SkMask& mask, const SkIRect& clip) {}

const SkPixmap* SkNullBlitter::justAnOpaqueColor(uint32_t* value) {
    return nullptr;
}

bool SkNullBlitter::isNullBlitter() const { return true; }

///////////////////////////////////////////////////////////////////////////////

static int compute_anti_width(const int16_t runs[]) {
    int width = 0;

    for (;;) {
        int count = runs[0];

        SkASSERT(count >= 0);
        if (count == 0) {
            break;
        }
        width += count;
        runs += count;
    }
    return width;
}

static inline bool y_in_rect(int y, const SkIRect& rect) {
    return (unsigned)(y - rect.fTop) < (unsigned)rect.height();
}

static inline bool x_in_rect(int x, const SkIRect& rect) {
    return (unsigned)(x - rect.fLeft) < (unsigned)rect.width();
}

void SkRectClipBlitter::blitH(int left, int y, int width) {
    SkASSERT(width > 0);

    if (!y_in_rect(y, fClipRect)) {
        return;
    }

    int right = left + width;

    if (left < fClipRect.fLeft) {
        left = fClipRect.fLeft;
    }
    if (right > fClipRect.fRight) {
        right = fClipRect.fRight;
    }

    width = right - left;
    if (width > 0) {
        fBlitter->blitH(left, y, width);
    }
}

void SkRectClipBlitter::blitAntiH(int left, int y, const SkAlpha aa[],
                                  const int16_t runs[]) {
    if (!y_in_rect(y, fClipRect) || left >= fClipRect.fRight) {
        return;
    }

    int x0 = left;
    int x1 = left + compute_anti_width(runs);

    if (x1 <= fClipRect.fLeft) {
        return;
    }

    SkASSERT(x0 < x1);
    if (x0 < fClipRect.fLeft) {
        int dx = fClipRect.fLeft - x0;
        SkAlphaRuns::BreakAt((int16_t*)runs, (uint8_t*)aa, dx);
        runs += dx;
        aa += dx;
        x0 = fClipRect.fLeft;
    }

    SkASSERT(x0 < x1 && runs[x1 - x0] == 0);
    if (x1 > fClipRect.fRight) {
        x1 = fClipRect.fRight;
        SkAlphaRuns::BreakAt((int16_t*)runs, (uint8_t*)aa, x1 - x0);
        ((int16_t*)runs)[x1 - x0] = 0;
    }

    SkASSERT(x0 < x1 && runs[x1 - x0] == 0);
    SkASSERT(compute_anti_width(runs) == x1 - x0);

    fBlitter->blitAntiH(x0, y, aa, runs);
}

void SkRectClipBlitter::blitV(int x, int y, int height, SkAlpha alpha) {
    SkASSERT(height > 0);

    if (!x_in_rect(x, fClipRect)) {
        return;
    }

    int y0 = y;
    int y1 = y + height;

    if (y0 < fClipRect.fTop) {
        y0 = fClipRect.fTop;
    }
    if (y1 > fClipRect.fBottom) {
        y1 = fClipRect.fBottom;
    }

    if (y0 < y1) {
        fBlitter->blitV(x, y0, y1 - y0, alpha);
    }
}

void SkRectClipBlitter::blitRect(int left, int y, int width, int height) {
    SkIRect    r;

    r.setLTRB(left, y, left + width, y + height);
    if (r.intersect(fClipRect)) {
        fBlitter->blitRect(r.fLeft, r.fTop, r.width(), r.height());
    }
}

void SkRectClipBlitter::blitAntiRect(int left, int y, int width, int height,
                                     SkAlpha leftAlpha, SkAlpha rightAlpha) {
    SkIRect    r;

    // The *true* width of the rectangle blitted is width+2:
    r.setLTRB(left, y, left + width + 2, y + height);
    if (r.intersect(fClipRect)) {
        if (r.fLeft != left) {
            SkASSERT(r.fLeft > left);
            leftAlpha = 255;
        }
        if (r.fRight != left + width + 2) {
            SkASSERT(r.fRight < left + width + 2);
            rightAlpha = 255;
        }
        if (255 == leftAlpha && 255 == rightAlpha) {
            fBlitter->blitRect(r.fLeft, r.fTop, r.width(), r.height());
        } else if (1 == r.width()) {
            if (r.fLeft == left) {
                fBlitter->blitV(r.fLeft, r.fTop, r.height(), leftAlpha);
            } else {
                SkASSERT(r.fLeft == left + width + 1);
                fBlitter->blitV(r.fLeft, r.fTop, r.height(), rightAlpha);
            }
        } else {
            fBlitter->blitAntiRect(r.fLeft, r.fTop, r.width() - 2, r.height(),
                                   leftAlpha, rightAlpha);
        }
    }
}

void SkRectClipBlitter::blitMask(const SkMask& mask, const SkIRect& clip) {
    SkASSERT(mask.fBounds.contains(clip));

    SkIRect    r = clip;

    if (r.intersect(fClipRect)) {
        fBlitter->blitMask(mask, r);
    }
}

const SkPixmap* SkRectClipBlitter::justAnOpaqueColor(uint32_t* value) {
    return fBlitter->justAnOpaqueColor(value);
}

///////////////////////////////////////////////////////////////////////////////

void SkRgnClipBlitter::blitH(int x, int y, int width) {
    SkRegion::Spanerator span(*fRgn, y, x, x + width);
    int left, right;

    while (span.next(&left, &right)) {
        SkASSERT(left < right);
        fBlitter->blitH(left, y, right - left);
    }
}

void SkRgnClipBlitter::blitAntiH(int x, int y, const SkAlpha aa[],
                                 const int16_t runs[]) {
    int width = compute_anti_width(runs);
    SkRegion::Spanerator span(*fRgn, y, x, x + width);
    int left, right;
    SkDEBUGCODE(const SkIRect& bounds = fRgn->getBounds();)

    int prevRite = x;
    while (span.next(&left, &right)) {
        SkASSERT(x <= left);
        SkASSERT(left < right);
        SkASSERT(left >= bounds.fLeft && right <= bounds.fRight);

        SkAlphaRuns::Break((int16_t*)runs, (uint8_t*)aa, left - x, right - left);

        // now zero before left
        if (left > prevRite) {
            int index = prevRite - x;
            ((uint8_t*)aa)[index] = 0;   // skip runs after right
            ((int16_t*)runs)[index] = SkToS16(left - prevRite);
        }

        prevRite = right;
    }

    if (prevRite > x) {
        ((int16_t*)runs)[prevRite - x] = 0;

        if (x < 0) {
            int skip = runs[0];
            SkASSERT(skip >= -x);
            aa += skip;
            runs += skip;
            x += skip;
        }
        fBlitter->blitAntiH(x, y, aa, runs);
    }
}

void SkRgnClipBlitter::blitV(int x, int y, int height, SkAlpha alpha) {
    SkIRect    bounds;
    bounds.setXYWH(x, y, 1, height);

    SkRegion::Cliperator    iter(*fRgn, bounds);

    while (!iter.done()) {
        const SkIRect& r = iter.rect();
        SkASSERT(bounds.contains(r));

        fBlitter->blitV(x, r.fTop, r.height(), alpha);
        iter.next();
    }
}

void SkRgnClipBlitter::blitRect(int x, int y, int width, int height) {
    SkIRect    bounds;
    bounds.setXYWH(x, y, width, height);

    SkRegion::Cliperator    iter(*fRgn, bounds);

    while (!iter.done()) {
        const SkIRect& r = iter.rect();
        SkASSERT(bounds.contains(r));

        fBlitter->blitRect(r.fLeft, r.fTop, r.width(), r.height());
        iter.next();
    }
}

void SkRgnClipBlitter::blitAntiRect(int x, int y, int width, int height,
                                    SkAlpha leftAlpha, SkAlpha rightAlpha) {
    // The *true* width of the rectangle to blit is width + 2
    SkIRect    bounds;
    bounds.setXYWH(x, y, width + 2, height);

    SkRegion::Cliperator    iter(*fRgn, bounds);

    while (!iter.done()) {
        const SkIRect& r = iter.rect();
        SkASSERT(bounds.contains(r));
        SkASSERT(r.fLeft >= x);
        SkASSERT(r.fRight <= x + width + 2);

        SkAlpha effectiveLeftAlpha = (r.fLeft == x) ? leftAlpha : 255;
        SkAlpha effectiveRightAlpha = (r.fRight == x + width + 2) ?
                                      rightAlpha : 255;

        if (255 == effectiveLeftAlpha && 255 == effectiveRightAlpha) {
            fBlitter->blitRect(r.fLeft, r.fTop, r.width(), r.height());
        } else if (1 == r.width()) {
            if (r.fLeft == x) {
                fBlitter->blitV(r.fLeft, r.fTop, r.height(),
                                effectiveLeftAlpha);
            } else {
                SkASSERT(r.fLeft == x + width + 1);
                fBlitter->blitV(r.fLeft, r.fTop, r.height(),
                                effectiveRightAlpha);
            }
        } else {
            fBlitter->blitAntiRect(r.fLeft, r.fTop, r.width() - 2, r.height(),
                                   effectiveLeftAlpha, effectiveRightAlpha);
        }
        iter.next();
    }
}


void SkRgnClipBlitter::blitMask(const SkMask& mask, const SkIRect& clip) {
    SkASSERT(mask.fBounds.contains(clip));

    SkRegion::Cliperator iter(*fRgn, clip);
    const SkIRect&       r = iter.rect();
    SkBlitter*           blitter = fBlitter;

    while (!iter.done()) {
        blitter->blitMask(mask, r);
        iter.next();
    }
}

const SkPixmap* SkRgnClipBlitter::justAnOpaqueColor(uint32_t* value) {
    return fBlitter->justAnOpaqueColor(value);
}

///////////////////////////////////////////////////////////////////////////////

SkBlitter* SkBlitterClipper::apply(SkBlitter* blitter, const SkRegion* clip,
                                   const SkIRect* ir) {
    if (clip) {
        const SkIRect& clipR = clip->getBounds();

        if (clip->isEmpty() || (ir && !SkIRect::Intersects(clipR, *ir))) {
            blitter = &fNullBlitter;
        } else if (clip->isRect()) {
            if (ir == nullptr || !clipR.contains(*ir)) {
                fRectBlitter.init(blitter, clipR);
                blitter = &fRectBlitter;
            }
        } else {
            fRgnBlitter.init(blitter, clip);
            blitter = &fRgnBlitter;
        }
    }
    return blitter;
}

///////////////////////////////////////////////////////////////////////////////

#include "src/core/SkCoreBlitters.h"

<<<<<<< HEAD
bool SkBlitter::UseRasterPipelineBlitter(const SkPixmap& device, const SkPaint& paint,
                                         const SkMatrix& matrix) {
    if (gSkForceRasterPipelineBlitter) {
        return true;
=======
bool SkBlitter::UseLegacyBlitter(const SkPixmap& device,
                                 const SkPaint& paint,
                                 const SkMatrix& matrix) {
    if (gSkForceRasterPipelineBlitter || gUseSkVMBlitter) {
        return false;
>>>>>>> 614a3d7a
    }
#if 0 || defined(SK_FORCE_RASTER_PIPELINE_BLITTER)
    return true;
#else

#if !defined(SK_SUPPORT_LEGACY_DITHER)
    if (paint.isDither()) {
        return true;
    }
#endif

    const SkMaskFilterBase* mf = as_MFB(paint.getMaskFilter());

    // The legacy blitters cannot handle any of these complex features (anymore).
    if (device.alphaType() == kUnpremul_SkAlphaType        ||
        paint.getBlendMode() > SkBlendMode::kLastCoeffMode ||
        (mf && mf->getFormat() == SkMask::k3D_Format)) {
        return true;
    }

    // All the real legacy fast paths are for shaders and SrcOver.
    // Choosing SkRasterPipelineBlitter will also let us to hit its single-color memset path.
    if (!paint.getShader() && paint.getBlendMode() != SkBlendMode::kSrcOver) {
        return true;
    }

    auto cs = device.colorSpace();
    // We check (indirectly via makeContext()) later on if the shader can handle the colorspace
    // in legacy mode, so here we just focus on if a single color needs raster-pipeline.
    if (cs && !paint.getShader()) {
        if (!paint.getColor4f().fitsInBytes() || !cs->isSRGB()) {
            return true;
        }
    }

    // Only kN32 and 565 are handled by legacy blitters now, 565 mostly just for Android.
    return device.colorType() != kN32_SkColorType
        && device.colorType() != kRGB_565_SkColorType;
#endif
}

SkBlitter* SkBlitter::Choose(const SkPixmap& device,
                             const SkMatrixProvider& matrixProvider,
                             const SkPaint& origPaint,
                             SkArenaAlloc* alloc,
                             bool drawCoverage,
                             sk_sp<SkShader> clipShader) {
    SkASSERT(alloc);

    if (kUnknown_SkColorType == device.colorType()) {
        return alloc->make<SkNullBlitter>();
    }

    // We may tweak the original paint as we go.
    SkTCopyOnFirstWrite<SkPaint> paint(origPaint);

    // We have the most fast-paths for SrcOver, so see if we can act like SrcOver.
    if (paint->getBlendMode() != SkBlendMode::kSrcOver) {
        switch (SkInterpretXfermode(*paint, SkColorTypeIsAlwaysOpaque(device.colorType()))) {
            case kSrcOver_SkXfermodeInterpretation:
                paint.writable()->setBlendMode(SkBlendMode::kSrcOver);
                break;
            case kSkipDrawing_SkXfermodeInterpretation:
                return alloc->make<SkNullBlitter>();
            default:
                break;
        }
    }

    // A Clear blend mode will ignore the entire color pipeline, as if Src mode with 0x00000000.
    if (paint->getBlendMode() == SkBlendMode::kClear) {
        SkPaint* p = paint.writable();
        p->setShader(nullptr);
        p->setColorFilter(nullptr);
        p->setBlendMode(SkBlendMode::kSrc);
        p->setColor(0x00000000);
    }

    if (paint->getColorFilter()) {
        SkPaintPriv::RemoveColorFilter(paint.writable(), device.colorSpace());
    }
    SkASSERT(!paint->getColorFilter());

    if (drawCoverage) {
        if (device.colorType() == kAlpha_8_SkColorType) {
            SkASSERT(!paint->getShader());
            SkASSERT(paint->isSrcOver());
            return alloc->make<SkA8_Coverage_Blitter>(device, *paint);
        }
        return alloc->make<SkNullBlitter>();
    }

    if (paint->isDither() && !SkPaintPriv::ShouldDither(*paint, device.colorType())) {
        paint.writable()->setDither(false);
    }

<<<<<<< HEAD
    if (gUseSkVMBlitter) {
        if (auto blitter = SkCreateSkVMBlitter(device, *paint, matrixProvider,
                                               alloc, clipShader)) {
            return blitter;
        }
    }

=======
>>>>>>> 614a3d7a
    // Same basic idea used a few times: try SkRP, then try SkVM, then give up with a null-blitter.
    // (Setting gUseSkVMBlitter is the only way we prefer SkVM over SkRP at the moment.)
    auto create_SkRP_or_SkVMBlitter = [&]() -> SkBlitter* {
        if (!gUseSkVMBlitter) {
            if (auto blitter = SkCreateRasterPipelineBlitter(
                        device, *paint, matrixProvider, alloc, clipShader)) {
                return blitter;
            }
        }
        if (auto blitter = SkCreateSkVMBlitter(device, *paint, matrixProvider,
                                               alloc, clipShader)) {
            return blitter;
        }
        return alloc->make<SkNullBlitter>();
    };

    SkMatrix ctm = matrixProvider.localToDevice();
    // We'll end here for many interesting cases: color spaces, color filters, most color types.
    if (UseRasterPipelineBlitter(device, *paint, ctm) || clipShader) {
        return create_SkRP_or_SkVMBlitter();
    }

    // Everything but legacy kN32_SkColorType and kRGB_565_SkColorType should already be handled.
    SkASSERT(device.colorType() == kN32_SkColorType ||
             device.colorType() == kRGB_565_SkColorType);

    // And we should either have a shader, be blending with SrcOver, or both.
    SkASSERT(paint->getShader() || paint->getBlendMode() == SkBlendMode::kSrcOver);

    // Legacy blitters keep their shader state on a shader context.
    SkShaderBase::Context* shaderContext = nullptr;
    if (paint->getShader()) {
        shaderContext = as_SB(paint->getShader())->makeContext(
                {*paint, ctm, nullptr, device.colorType(), device.colorSpace()},
                alloc);

        // Creating the context isn't always possible... try fallbacks before giving up.
        if (!shaderContext) {
            return create_SkRP_or_SkVMBlitter();
        }
    }

    switch (device.colorType()) {
        case kN32_SkColorType:
            if (shaderContext) {
                return alloc->make<SkARGB32_Shader_Blitter>(device, *paint, shaderContext);
            } else if (paint->getColor() == SK_ColorBLACK) {
                return alloc->make<SkARGB32_Black_Blitter>(device, *paint);
            } else if (paint->getAlpha() == 0xFF) {
                return alloc->make<SkARGB32_Opaque_Blitter>(device, *paint);
            } else {
                return alloc->make<SkARGB32_Blitter>(device, *paint);
            }

        case kRGB_565_SkColorType:
            if (shaderContext && SkRGB565_Shader_Blitter::Supports(device, *paint)) {
                return alloc->make<SkRGB565_Shader_Blitter>(device, *paint, shaderContext);
            } else {
                return create_SkRP_or_SkVMBlitter();
            }

        default:
            SkASSERT(false);
            return alloc->make<SkNullBlitter>();
    }
}

///////////////////////////////////////////////////////////////////////////////

SkShaderBlitter::SkShaderBlitter(const SkPixmap& device, const SkPaint& paint,
                                 SkShaderBase::Context* shaderContext)
        : INHERITED(device)
        , fShader(paint.getShader())
        , fShaderContext(shaderContext) {
    SkASSERT(fShader);
    SkASSERT(fShaderContext);

    fShader->ref();
    fShaderFlags = fShaderContext->getFlags();
    fConstInY = SkToBool(fShaderFlags & SkShaderBase::kConstInY32_Flag);
}

SkShaderBlitter::~SkShaderBlitter() {
    fShader->unref();
}

///////////////////////////////////////////////////////////////////////////////////////////////////

#ifdef SK_DEBUG

void SkRectClipCheckBlitter::blitH(int x, int y, int width) {
    SkASSERT(fClipRect.contains(SkIRect::MakeXYWH(x, y, width, 1)));
    fBlitter->blitH(x, y, width);
}

void SkRectClipCheckBlitter::blitAntiH(int x, int y, const SkAlpha aa[], const int16_t runs[]) {
    const int16_t* iter = runs;
    for (; *iter; iter += *iter)
        ;
    int width = iter - runs;
    SkASSERT(fClipRect.contains(SkIRect::MakeXYWH(x, y, width, 1)));
    fBlitter->blitAntiH(x, y, aa, runs);
}

void SkRectClipCheckBlitter::blitV(int x, int y, int height, SkAlpha alpha) {
    SkASSERT(fClipRect.contains(SkIRect::MakeXYWH(x, y, 1, height)));
    fBlitter->blitV(x, y, height, alpha);
}

void SkRectClipCheckBlitter::blitRect(int x, int y, int width, int height) {
    SkASSERT(fClipRect.contains(SkIRect::MakeXYWH(x, y, width, height)));
    fBlitter->blitRect(x, y, width, height);
}

void SkRectClipCheckBlitter::blitAntiRect(int x, int y, int width, int height,
                                     SkAlpha leftAlpha, SkAlpha rightAlpha) {
    bool skipLeft = !leftAlpha;
    bool skipRight = !rightAlpha;
    SkIRect r = SkIRect::MakeXYWH(x + skipLeft, y, width + 2 - skipRight - skipLeft, height);
    SkASSERT(r.isEmpty() || fClipRect.contains(r));
    fBlitter->blitAntiRect(x, y, width, height, leftAlpha, rightAlpha);
}

void SkRectClipCheckBlitter::blitMask(const SkMask& mask, const SkIRect& clip) {
    SkASSERT(mask.fBounds.contains(clip));
    SkASSERT(fClipRect.contains(clip));
    fBlitter->blitMask(mask, clip);
}

const SkPixmap* SkRectClipCheckBlitter::justAnOpaqueColor(uint32_t* value) {
    return fBlitter->justAnOpaqueColor(value);
}

void SkRectClipCheckBlitter::blitAntiH2(int x, int y, U8CPU a0, U8CPU a1) {
    SkASSERT(fClipRect.contains(SkIRect::MakeXYWH(x, y, 2, 1)));
    fBlitter->blitAntiH2(x, y, a0, a1);
}

void SkRectClipCheckBlitter::blitAntiV2(int x, int y, U8CPU a0, U8CPU a1) {
    SkASSERT(fClipRect.contains(SkIRect::MakeXYWH(x, y, 1, 2)));
    fBlitter->blitAntiV2(x, y, a0, a1);
}

#endif<|MERGE_RESOLUTION|>--- conflicted
+++ resolved
@@ -17,11 +17,12 @@
 #include "src/core/SkMask.h"
 #include "src/core/SkMaskFilterBase.h"
 #include "src/core/SkMatrixProvider.h"
+#include "src/core/SkOpts.h"
 #include "src/core/SkPaintPriv.h"
 #include "src/core/SkReadBuffer.h"
 #include "src/core/SkRegionPriv.h"
 #include "src/core/SkTLazy.h"
-#include "src/core/SkUtils.h"
+#include "src/core/SkVMBlitter.h"
 #include "src/core/SkWriteBuffer.h"
 #include "src/core/SkXfermodeInterpretation.h"
 #include "src/shaders/SkShaderBase.h"
@@ -272,20 +273,6 @@
 
 /////////////////////// these are not virtual, just helpers
 
-void SkBlitter::blitMaskRegion(const SkMask& mask, const SkRegion& clip) {
-    if (clip.quickReject(mask.fBounds)) {
-        return;
-    }
-
-    SkRegion::Cliperator clipper(clip, mask.fBounds);
-
-    while (!clipper.done()) {
-        const SkIRect& cr = clipper.rect();
-        this->blitMask(mask, cr);
-        clipper.next();
-    }
-}
-
 void SkBlitter::blitRectRegion(const SkIRect& rect, const SkRegion& clip) {
     SkRegion::Cliperator clipper(clip, rect);
 
@@ -642,42 +629,37 @@
 
 #include "src/core/SkCoreBlitters.h"
 
-<<<<<<< HEAD
-bool SkBlitter::UseRasterPipelineBlitter(const SkPixmap& device, const SkPaint& paint,
-                                         const SkMatrix& matrix) {
-    if (gSkForceRasterPipelineBlitter) {
-        return true;
-=======
 bool SkBlitter::UseLegacyBlitter(const SkPixmap& device,
                                  const SkPaint& paint,
                                  const SkMatrix& matrix) {
     if (gSkForceRasterPipelineBlitter || gUseSkVMBlitter) {
         return false;
->>>>>>> 614a3d7a
-    }
-#if 0 || defined(SK_FORCE_RASTER_PIPELINE_BLITTER)
-    return true;
+    }
+#if defined(SK_FORCE_RASTER_PIPELINE_BLITTER)
+    return false;
 #else
 
 #if !defined(SK_SUPPORT_LEGACY_DITHER)
     if (paint.isDither()) {
-        return true;
+        return false;
     }
 #endif
 
     const SkMaskFilterBase* mf = as_MFB(paint.getMaskFilter());
+    const auto mode = paint.asBlendMode();
 
     // The legacy blitters cannot handle any of these complex features (anymore).
-    if (device.alphaType() == kUnpremul_SkAlphaType        ||
-        paint.getBlendMode() > SkBlendMode::kLastCoeffMode ||
+    if (device.alphaType() == kUnpremul_SkAlphaType   ||
+        !mode                                         ||
+        mode.value() > SkBlendMode::kLastCoeffMode    ||
         (mf && mf->getFormat() == SkMask::k3D_Format)) {
-        return true;
+        return false;
     }
 
     // All the real legacy fast paths are for shaders and SrcOver.
     // Choosing SkRasterPipelineBlitter will also let us to hit its single-color memset path.
-    if (!paint.getShader() && paint.getBlendMode() != SkBlendMode::kSrcOver) {
-        return true;
+    if (!paint.getShader() && mode != SkBlendMode::kSrcOver) {
+        return false;
     }
 
     auto cs = device.colorSpace();
@@ -685,13 +667,13 @@
     // in legacy mode, so here we just focus on if a single color needs raster-pipeline.
     if (cs && !paint.getShader()) {
         if (!paint.getColor4f().fitsInBytes() || !cs->isSRGB()) {
-            return true;
+            return false;
         }
     }
 
     // Only kN32 and 565 are handled by legacy blitters now, 565 mostly just for Android.
-    return device.colorType() != kN32_SkColorType
-        && device.colorType() != kRGB_565_SkColorType;
+    return device.colorType() == kN32_SkColorType
+        || device.colorType() == kRGB_565_SkColorType;
 #endif
 }
 
@@ -710,26 +692,28 @@
     // We may tweak the original paint as we go.
     SkTCopyOnFirstWrite<SkPaint> paint(origPaint);
 
-    // We have the most fast-paths for SrcOver, so see if we can act like SrcOver.
-    if (paint->getBlendMode() != SkBlendMode::kSrcOver) {
-        switch (SkInterpretXfermode(*paint, SkColorTypeIsAlwaysOpaque(device.colorType()))) {
-            case kSrcOver_SkXfermodeInterpretation:
-                paint.writable()->setBlendMode(SkBlendMode::kSrcOver);
-                break;
-            case kSkipDrawing_SkXfermodeInterpretation:
-                return alloc->make<SkNullBlitter>();
-            default:
-                break;
-        }
-    }
-
-    // A Clear blend mode will ignore the entire color pipeline, as if Src mode with 0x00000000.
-    if (paint->getBlendMode() == SkBlendMode::kClear) {
-        SkPaint* p = paint.writable();
-        p->setShader(nullptr);
-        p->setColorFilter(nullptr);
-        p->setBlendMode(SkBlendMode::kSrc);
-        p->setColor(0x00000000);
+    if (auto mode = paint->asBlendMode()) {
+        // We have the most fast-paths for SrcOver, so see if we can act like SrcOver.
+        if (mode.value() != SkBlendMode::kSrcOver) {
+            switch (SkInterpretXfermode(*paint, SkColorTypeIsAlwaysOpaque(device.colorType()))) {
+                case kSrcOver_SkXfermodeInterpretation:
+                    paint.writable()->setBlendMode(SkBlendMode::kSrcOver);
+                    break;
+                case kSkipDrawing_SkXfermodeInterpretation:
+                    return alloc->make<SkNullBlitter>();
+                default:
+                    break;
+            }
+        }
+
+        // A Clear blend mode will ignore the entire color pipeline, as if Src mode with 0x00000000.
+        if (mode.value() == SkBlendMode::kClear) {
+            SkPaint* p = paint.writable();
+            p->setShader(nullptr);
+            p->setColorFilter(nullptr);
+            p->setBlendMode(SkBlendMode::kSrc);
+            p->setColor(0x00000000);
+        }
     }
 
     if (paint->getColorFilter()) {
@@ -750,16 +734,6 @@
         paint.writable()->setDither(false);
     }
 
-<<<<<<< HEAD
-    if (gUseSkVMBlitter) {
-        if (auto blitter = SkCreateSkVMBlitter(device, *paint, matrixProvider,
-                                               alloc, clipShader)) {
-            return blitter;
-        }
-    }
-
-=======
->>>>>>> 614a3d7a
     // Same basic idea used a few times: try SkRP, then try SkVM, then give up with a null-blitter.
     // (Setting gUseSkVMBlitter is the only way we prefer SkVM over SkRP at the moment.)
     auto create_SkRP_or_SkVMBlitter = [&]() -> SkBlitter* {
@@ -769,8 +743,8 @@
                 return blitter;
             }
         }
-        if (auto blitter = SkCreateSkVMBlitter(device, *paint, matrixProvider,
-                                               alloc, clipShader)) {
+        if (auto blitter = SkVMBlitter::Make(device, *paint, matrixProvider,
+                                             alloc, clipShader)) {
             return blitter;
         }
         return alloc->make<SkNullBlitter>();
@@ -778,7 +752,7 @@
 
     SkMatrix ctm = matrixProvider.localToDevice();
     // We'll end here for many interesting cases: color spaces, color filters, most color types.
-    if (UseRasterPipelineBlitter(device, *paint, ctm) || clipShader) {
+    if (clipShader || !UseLegacyBlitter(device, *paint, ctm)) {
         return create_SkRP_or_SkVMBlitter();
     }
 
@@ -787,7 +761,7 @@
              device.colorType() == kRGB_565_SkColorType);
 
     // And we should either have a shader, be blending with SrcOver, or both.
-    SkASSERT(paint->getShader() || paint->getBlendMode() == SkBlendMode::kSrcOver);
+    SkASSERT(paint->getShader() || paint->asBlendMode() == SkBlendMode::kSrcOver);
 
     // Legacy blitters keep their shader state on a shader context.
     SkShaderBase::Context* shaderContext = nullptr;
