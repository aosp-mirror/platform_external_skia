--- conflicted
+++ resolved
@@ -1632,446 +1632,7 @@
 #pragma warning ( pop )
 #endif
 
-<<<<<<< HEAD
-///////////////////////////////////////////////////////////////////////////////
-
-static SkScan::HairRCProc ChooseHairProc(bool doAntiAlias) {
-    return doAntiAlias ? SkScan::AntiHairLine : SkScan::HairLine;
-}
-
-static bool texture_to_matrix(const VertState& state, const SkPoint verts[],
-                              const SkPoint texs[], SkMatrix* matrix) {
-    SkPoint src[3], dst[3];
-
-    src[0] = texs[state.f0];
-    src[1] = texs[state.f1];
-    src[2] = texs[state.f2];
-    dst[0] = verts[state.f0];
-    dst[1] = verts[state.f1];
-    dst[2] = verts[state.f2];
-    return matrix->setPolyToPoly(src, dst, 3);
-}
-
-class SkTriColorShader : public SkShader {
-public:
-    SkTriColorShader();
-
-    class TriColorShaderContext : public SkShader::Context {
-    public:
-        TriColorShaderContext(const SkTriColorShader& shader, const ContextRec&);
-        ~TriColorShaderContext() override;
-        void shadeSpan(int x, int y, SkPMColor dstC[], int count) override;
-        void shadeSpan4f(int x, int y, SkPM4f dstC[], int count) override;
-
-    private:
-        bool setup(const SkPoint pts[], const SkColor colors[], int, int, int);
-
-        SkMatrix    fDstToUnit;
-        SkPMColor   fColors[3];
-        bool fSetup;
-
-        SkPM4f  fC0, fC10, fC20, fDC;
-        typedef SkShader::Context INHERITED;
-    };
-
-    struct TriColorShaderData {
-        const SkPoint* pts;
-        const SkColor* colors;
-        const VertState *state;
-    };
-
-    SK_TO_STRING_OVERRIDE()
-
-    // For serialization.  This will never be called.
-    Factory getFactory() const override { sk_throw(); return nullptr; }
-
-    // Supply setup data to context from drawing setup
-    void bindSetupData(TriColorShaderData* setupData) { fSetupData = setupData; }
-
-    // Take the setup data from context when needed.
-    TriColorShaderData* takeSetupData() {
-        TriColorShaderData *data = fSetupData;
-        fSetupData = NULL;
-        return data;
-    }
-
-protected:
-    Context* onMakeContext(const ContextRec& rec, SkArenaAlloc* alloc) const override {
-        return alloc->make<TriColorShaderContext>(*this, rec);
-    }
-
-private:
-    TriColorShaderData *fSetupData;
-
-    typedef SkShader INHERITED;
-};
-
-bool SkTriColorShader::TriColorShaderContext::setup(const SkPoint pts[], const SkColor colors[],
-                                                    int index0, int index1, int index2) {
-
-    fColors[0] = SkPreMultiplyColor(colors[index0]);
-    fColors[1] = SkPreMultiplyColor(colors[index1]);
-    fColors[2] = SkPreMultiplyColor(colors[index2]);
-
-    SkMatrix m, im;
-    m.reset();
-    m.set(0, pts[index1].fX - pts[index0].fX);
-    m.set(1, pts[index2].fX - pts[index0].fX);
-    m.set(2, pts[index0].fX);
-    m.set(3, pts[index1].fY - pts[index0].fY);
-    m.set(4, pts[index2].fY - pts[index0].fY);
-    m.set(5, pts[index0].fY);
-    if (!m.invert(&im)) {
-        return false;
-    }
-    // We can't call getTotalInverse(), because we explicitly don't want to look at the localmatrix
-    // as our interators are intrinsically tied to the vertices, and nothing else.
-    SkMatrix ctmInv;
-    if (!this->getCTM().invert(&ctmInv)) {
-        return false;
-    }
-    // TODO replace INV(m) * INV(ctm) with INV(ctm * m)
-    fDstToUnit.setConcat(im, ctmInv);
-
-    fC0 = SkPM4f::FromPMColor(fColors[0]);
-
-    Sk4f alpha(this->getPaintAlpha() * (1.0f / 255)),
-         c0 = fC0.to4f() * alpha,
-         c1 = SkPM4f::FromPMColor(fColors[1]).to4f() * alpha,
-         c2 = SkPM4f::FromPMColor(fColors[2]).to4f() * alpha,
-         dx(fDstToUnit.getScaleX()),
-         dy(fDstToUnit.getSkewY());
-
-    Sk4f c10 = c1 - c0,
-         c20 = c2 - c0;
-
-    fDC  = SkPM4f::From4f(dx * c10 + dy * c20);
-    fC10 = SkPM4f::From4f(c10);
-    fC20 = SkPM4f::From4f(c20);
-    return true;
-}
-
-#include "SkColorPriv.h"
-#include "SkComposeShader.h"
-
-static int ScalarTo256(SkScalar v) {
-    return static_cast<int>(SkScalarPin(v, 0, 1) * 256 + 0.5);
-}
-
-SkTriColorShader::SkTriColorShader()
-    : INHERITED(NULL)
-    , fSetupData(NULL) {}
-
-SkTriColorShader::TriColorShaderContext::TriColorShaderContext(const SkTriColorShader& shader,
-                                                               const ContextRec& rec)
-    : INHERITED(shader, rec)
-    , fSetup(false) {}
-
-SkTriColorShader::TriColorShaderContext::~TriColorShaderContext() {}
-
-void SkTriColorShader::TriColorShaderContext::shadeSpan(int x, int y, SkPMColor dstC[], int count) {
-    SkTriColorShader* parent = static_cast<SkTriColorShader*>(const_cast<SkShader*>(&fShader));
-    TriColorShaderData* set = parent->takeSetupData();
-    if (set) {
-        fSetup = setup(set->pts, set->colors, set->state->f0, set->state->f1, set->state->f2);
-    }
-
-    if (!fSetup) {
-        // Invalid matrices. Not checked before so no need to assert.
-        return;
-    }
-
-    const int alphaScale = Sk255To256(this->getPaintAlpha());
-
-    SkPoint src;
-
-    fDstToUnit.mapXY(SkIntToScalar(x) + 0.5, SkIntToScalar(y) + 0.5, &src);
-    for (int i = 0; i < count; i++) {
-        int scale1 = ScalarTo256(src.fX);
-        int scale2 = ScalarTo256(src.fY);
-        int scale0 = 256 - scale1 - scale2;
-        if (scale0 < 0) {
-            if (scale1 > scale2) {
-                scale2 = 256 - scale1;
-            } else {
-                scale1 = 256 - scale2;
-            }
-            scale0 = 0;
-        }
-
-        if (256 != alphaScale) {
-            scale0 = SkAlphaMul(scale0, alphaScale);
-            scale1 = SkAlphaMul(scale1, alphaScale);
-            scale2 = SkAlphaMul(scale2, alphaScale);
-        }
-
-        dstC[i] = SkAlphaMulQ(fColors[0], scale0) +
-                  SkAlphaMulQ(fColors[1], scale1) +
-                  SkAlphaMulQ(fColors[2], scale2);
-
-        src.fX += fDstToUnit.getScaleX();
-        src.fY += fDstToUnit.getSkewY();
-    }
-}
-
-void SkTriColorShader::TriColorShaderContext::shadeSpan4f(int x, int y, SkPM4f dstC[], int count) {
-    SkTriColorShader* parent = static_cast<SkTriColorShader*>(const_cast<SkShader*>(&fShader));
-    TriColorShaderData* set = parent->takeSetupData();
-    if (set) {
-        fSetup = setup(set->pts, set->colors, set->state->f0, set->state->f1, set->state->f2);
-    }
-
-    if (!fSetup) {
-        // Invalid matrices. Not checked before so no need to assert.
-        return;
-    }
-
-    SkPoint src;
-    fDstToUnit.mapXY(SkIntToScalar(x) + 0.5, SkIntToScalar(y) + 0.5, &src);
-
-    Sk4f c  = fC0.to4f() + src.fX * fC10.to4f() + src.fY * fC20.to4f(),
-         dc = fDC.to4f();
-
-    for (int i = 0; i < count; i++) {
-        c.store(dstC[i].fVec);
-        c += dc;
-    }
-}
-
-#ifndef SK_IGNORE_TO_STRING
-void SkTriColorShader::toString(SkString* str) const {
-    str->append("SkTriColorShader: (");
-
-    this->INHERITED::toString(str);
-
-    str->append(")");
-}
-#endif
-
-namespace {
-
-// Similar to SkLocalMatrixShader, but composes the local matrix with the CTM (instead
-// of composing with the inherited local matrix):
-//
-//   rec' = {rec.ctm x localMatrix, rec.localMatrix}
-//
-// (as opposed to rec' = {rec.ctm, rec.localMatrix x localMatrix})
-//
-class SkLocalInnerMatrixShader final : public SkShader {
-public:
-    SkLocalInnerMatrixShader(sk_sp<SkShader> proxy, const SkMatrix& localMatrix)
-    : INHERITED(&localMatrix)
-    , fProxyShader(std::move(proxy)) {}
-
-    Factory getFactory() const override {
-        SkASSERT(false);
-        return nullptr;
-    }
-
-protected:
-    void flatten(SkWriteBuffer&) const override {
-        SkASSERT(false);
-    }
-
-    Context* onMakeContext(const ContextRec& rec, SkArenaAlloc* alloc) const override {
-        SkMatrix adjustedCTM = SkMatrix::Concat(*rec.fMatrix, this->getLocalMatrix());
-        ContextRec newRec(rec);
-        newRec.fMatrix = &adjustedCTM;
-        return fProxyShader->makeContext(newRec, alloc);
-    }
-
-    bool onAppendStages(SkRasterPipeline* p, SkColorSpace* cs, SkArenaAlloc* alloc,
-                        const SkMatrix& ctm, const SkPaint& paint,
-                        const SkMatrix* localM) const override {
-        // We control the shader graph ancestors, so we know there's no local matrix being
-        // injected before this.
-        SkASSERT(!localM);
-
-        SkMatrix adjustedCTM = SkMatrix::Concat(ctm, this->getLocalMatrix());
-        return fProxyShader->appendStages(p, cs, alloc, adjustedCTM, paint);
-    }
-
-private:
-    sk_sp<SkShader> fProxyShader;
-
-    typedef SkShader INHERITED;
-};
-
-sk_sp<SkShader> MakeTextureShader(const VertState& state, const SkPoint verts[],
-                                         const SkPoint texs[], const SkPaint& paint,
-                                         SkColorSpace* dstColorSpace,
-                                         SkArenaAlloc* alloc) {
-    SkASSERT(paint.getShader());
-
-    const auto& p0 = texs[state.f0],
-                p1 = texs[state.f1],
-                p2 = texs[state.f2];
-
-    if (p0 != p1 || p0 != p2) {
-        // Common case (non-collapsed texture coordinates).
-        // Map the texture to vertices using a local transform.
-
-        // We cannot use a plain SkLocalMatrix shader, because we need the texture matrix
-        // to compose next to the CTM.
-        SkMatrix localMatrix;
-        return texture_to_matrix(state, verts, texs, &localMatrix)
-            ? alloc->makeSkSp<SkLocalInnerMatrixShader>(paint.refShader(), localMatrix)
-            : nullptr;
-    }
-
-    // Collapsed texture coordinates special case.
-    // The texture is a solid color, sampled at the given point.
-    SkMatrix shaderInvLocalMatrix;
-    SkAssertResult(paint.getShader()->getLocalMatrix().invert(&shaderInvLocalMatrix));
-
-    const auto sample       = SkPoint::Make(0.5f, 0.5f);
-    const auto mappedSample = shaderInvLocalMatrix.mapXY(sample.x(), sample.y()),
-               mappedPoint  = shaderInvLocalMatrix.mapXY(p0.x(), p0.y());
-    const auto localMatrix  = SkMatrix::MakeTrans(mappedSample.x() - mappedPoint.x(),
-                                                  mappedSample.y() - mappedPoint.y());
-
-    SkShader::ContextRec rec(paint, SkMatrix::I(), &localMatrix,
-                             SkShader::ContextRec::kPMColor_DstType, dstColorSpace);
-    auto* ctx = paint.getShader()->makeContext(rec, alloc);
-    if (!ctx) {
-        return nullptr;
-    }
-
-    SkPMColor pmColor;
-    ctx->shadeSpan(SkScalarFloorToInt(sample.x()), SkScalarFloorToInt(sample.y()), &pmColor, 1);
-
-    // no need to keep this temp context around.
-    alloc->reset();
-
-    return alloc->makeSkSp<SkColorShader>(SkUnPreMultiply::PMColorToColor(pmColor));
-}
-
-} // anonymous ns
-
-void SkDraw::drawVertices(SkVertices::VertexMode vmode, int count,
-                          const SkPoint vertices[], const SkPoint textures[],
-                          const SkColor colors[], SkBlendMode bmode,
-                          const uint16_t indices[], int indexCount,
-                          const SkPaint& paint) const {
-    SkASSERT(0 == count || vertices);
-
-    // abort early if there is nothing to draw
-    if (count < 3 || (indices && indexCount < 3) || fRC->isEmpty()) {
-        return;
-    }
-
-    // transform out vertices into device coordinates
-    SkAutoSTMalloc<16, SkPoint> storage(count);
-    SkPoint* devVerts = storage.get();
-    fMatrix->mapPoints(devVerts, vertices, count);
-
-    /*
-        We can draw the vertices in 1 of 4 ways:
-
-        - solid color (no shader/texture[], no colors[])
-        - just colors (no shader/texture[], has colors[])
-        - just texture (has shader/texture[], no colors[])
-        - colors * texture (has shader/texture[], has colors[])
-
-        Thus for texture drawing, we need both texture[] and a shader.
-    */
-
-    auto triShader = sk_make_sp<SkTriColorShader>();
-    SkPaint p(paint);
-
-    SkShader* shader = p.getShader();
-    if (nullptr == shader) {
-        // if we have no shader, we ignore the texture coordinates
-        textures = nullptr;
-    } else if (nullptr == textures) {
-        // if we don't have texture coordinates, ignore the shader
-        p.setShader(nullptr);
-        shader = nullptr;
-    }
-
-    // setup the custom shader (if needed)
-    if (colors) {
-        if (nullptr == textures) {
-            // just colors (no texture)
-            p.setShader(triShader);
-        } else {
-            // colors * texture
-            SkASSERT(shader);
-            p.setShader(SkShader::MakeComposeShader(triShader, sk_ref_sp(shader), bmode));
-        }
-    }
-
-    SkAutoBlitterChoose blitter(fDst, *fMatrix, p);
-    // Abort early if we failed to create a shader context.
-    if (blitter->isNullBlitter()) {
-        return;
-    }
-
-    // setup our state and function pointer for iterating triangles
-    VertState       state(count, indices, indexCount);
-    VertState::Proc vertProc = state.chooseProc(vmode);
-
-    if (textures || colors) {
-        SkTriColorShader::TriColorShaderData verticesSetup = { vertices, colors, &state };
-
-        while (vertProc(&state)) {
-            auto* blitterPtr = blitter.get();
-
-            // We're going to allocate at most
-            //
-            //   * one SkLocalMatrixShader OR one SkColorShader
-            //   * one SkComposeShader
-            //   * one SkAutoBlitterChoose
-            //
-            static constexpr size_t kAllocSize =
-                sizeof(SkAutoBlitterChoose) + sizeof(SkComposeShader) +
-                SkTMax(sizeof(SkLocalInnerMatrixShader), sizeof(SkColorShader));
-            char allocBuffer[kAllocSize];
-            SkArenaAlloc alloc(allocBuffer);
-
-            if (textures) {
-                sk_sp<SkShader> texShader = MakeTextureShader(state, vertices, textures, paint,
-                                                              fDst.colorSpace(), &alloc);
-                if (texShader) {
-                    SkPaint localPaint(p);
-                    localPaint.setShader(colors
-                        ? alloc.makeSkSp<SkComposeShader>(triShader, std::move(texShader), bmode)
-                        : std::move(texShader));
-
-                    blitterPtr = alloc.make<SkAutoBlitterChoose>(fDst, *fMatrix, localPaint)->get();
-                    if (blitterPtr->isNullBlitter()) {
-                        continue;
-                    }
-                }
-            }
-            if (colors) {
-                triShader->bindSetupData(&verticesSetup);
-            }
-
-            SkPoint tmp[] = {
-                devVerts[state.f0], devVerts[state.f1], devVerts[state.f2]
-            };
-            SkScan::FillTriangle(tmp, *fRC, blitterPtr);
-            triShader->bindSetupData(nullptr);
-        }
-    } else {
-        // no colors[] and no texture, stroke hairlines with paint's color.
-        SkScan::HairRCProc hairProc = ChooseHairProc(paint.isAntiAlias());
-        const SkRasterClip& clip = *fRC;
-        while (vertProc(&state)) {
-            SkPoint array[] = {
-                devVerts[state.f0], devVerts[state.f1], devVerts[state.f2], devVerts[state.f0]
-            };
-            hairProc(array, 4, clip, blitter.get());
-        }
-    }
-}
-
-///////////////////////////////////////////////////////////////////////////////
-///////////////////////////////////////////////////////////////////////////////
-=======
 ////////////////////////////////////////////////////////////////////////////////////////////////
->>>>>>> 555e9f2d
 
 #ifdef SK_DEBUG
 
