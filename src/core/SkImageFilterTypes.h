/*
 * Copyright 2019 Google LLC
 *
 * Use of this source code is governed by a BSD-style license that can be
 * found in the LICENSE file.
 */

#ifndef SkImageFilterTypes_DEFINED
#define SkImageFilterTypes_DEFINED

#include "include/core/SkMatrix.h"
#include "src/core/SkSpecialImage.h"
#include "src/core/SkSpecialSurface.h"

class GrRecordingContext;
class SkImageFilter;
class SkImageFilterCache;
class SkSpecialSurface;
class SkSurfaceProps;

// The skif (SKI[mage]F[ilter]) namespace contains types that are used for filter implementations.
// The defined types come in two groups: users of internal Skia types, and templates to help with
// readability. Image filters cannot be implemented without access to key internal types, such as
// SkSpecialImage. It is possible to avoid the use of the readability templates, although they are
// strongly encouraged.
namespace skif {

// skif::IVector and skif::Vector represent plain-old-data types for storing direction vectors, so
// that the coordinate-space templating system defined below can have a separate type id for
// directions vs. points, and specialize appropriately. As such, all operations with direction
// vectors are defined on the LayerSpace specialization, since that is the intended point of use.
struct IVector {
    int32_t fX;
    int32_t fY;

    IVector() = default;
    IVector(int32_t x, int32_t y) : fX(x), fY(y) {}
    explicit IVector(const SkIVector& v) : fX(v.fX), fY(v.fY) {}
};

struct Vector {
    SkScalar fX;
    SkScalar fY;

    Vector() = default;
    Vector(SkScalar x, SkScalar y) : fX(x), fY(y) {}
    explicit Vector(const SkVector& v) : fX(v.fX), fY(v.fY) {}
};

///////////////////////////////////////////////////////////////////////////////////////////////////
// Coordinate Space Tagging
// - In order to enforce correct coordinate spaces in image filter implementations and use,
//   geometry is wrapped by templated structs to declare in the type system what coordinate space
//   the coordinates are defined in.
// - Currently there is ParameterSpace and DeviceSpace that are data-only wrappers around
//   coordinates, and the primary LayerSpace that provides all operative functionality for image
//   filters. It is intended that all logic about image bounds and access be conducted in the shared
//   layer space.
// - The LayerSpace struct has type-safe specializations for SkIRect, SkRect, SkIPoint, SkPoint,
//   skif::IVector (to distinguish SkIVector from SkIPoint), skif::Vector, SkISize, and SkSize.
// - A Mapping object provides type safe coordinate conversions between these spaces, and
//   automatically does the "right thing" for each geometric type.
///////////////////////////////////////////////////////////////////////////////////////////////////

// ParameterSpace is a data-only wrapper around Skia's geometric types such as SkIPoint, and SkRect.
// Parameter space is the same as the local coordinate space of an SkShader, or the coordinates
// passed into SkCanvas::drawX calls, but "local" is avoided due to the alliteration with layer
// space. SkImageFilters are defined in terms of ParameterSpace<T> geometry and must use the Mapping
// on Context to transform the parameters into LayerSpace to evaluate the filter in the shared
// coordinate space of the entire filter DAG.
//
// A value of ParameterSpace<SkIRect> implies that its wrapped SkIRect is defined in the local
// parameter space.
template<typename T>
class ParameterSpace {
public:
    explicit ParameterSpace(const T& data) : fData(data) {}
    explicit ParameterSpace(T&& data) : fData(std::move(data)) {}

    explicit operator const T&() const { return fData; }

private:
    T fData;
};

// DeviceSpace is a data-only wrapper around Skia's geometric types. It is similar to
// 'ParameterSpace' except that it is used to represent geometry that has been transformed or
// defined in the root device space (i.e. the final pixels of drawn content). Much of what SkCanvas
// tracks, such as its clip bounds are defined in this space and DeviceSpace provides a
// type-enforced mechanism for the canvas to pass that information into the image filtering system,
// using the Mapping of the filtering context.
template<typename T>
class DeviceSpace {
public:
    explicit DeviceSpace(const T& data) : fData(data) {}
    explicit DeviceSpace(T&& data) : fData(std::move(data)) {}

    explicit operator const T&() const { return fData; }

private:
    T fData;
};

// LayerSpace is a geometric wrapper that specifies the geometry is defined in the shared layer
// space where image filters are evaluated. For a given Context (and its Mapping), the image filter
// DAG operates in the same coordinate space. This space may be different from the local coordinate
// space that defined the image filter parameters (such as blur sigma), and it may be different
// from the total CTM of the SkCanvas.
//
// To encourage correct filter use and implementation, the bulk of filter logic should be performed
// in layer space (e.g. determining what portion of an input image to read, or what the output
// region is). LayerSpace specializations for the six common Skia math types (Sk[I]Rect, Sk[I]Point,
// and Sk[I]Size), and skif::[I]Vector (to allow vectors to be specialized separately from points))
// are provided that mimic their APIs but preserve the coordinate space and enforce type semantics.
template<typename T>
class LayerSpace {};

// Layer-space specialization for integerized direction vectors.
template<>
class LayerSpace<IVector> {
public:
    LayerSpace() = default;
    explicit LayerSpace(const IVector& geometry) : fData(geometry) {}
    explicit LayerSpace(IVector&& geometry) : fData(std::move(geometry)) {}
    explicit operator const IVector&() const { return fData; }

    explicit operator SkIVector() const { return SkIVector::Make(fData.fX, fData.fY); }

    int32_t x() const { return fData.fX; }
    int32_t y() const { return fData.fY; }

    LayerSpace<IVector> operator-() const { return LayerSpace<IVector>({-fData.fX, -fData.fY}); }

    LayerSpace<IVector> operator+(const LayerSpace<IVector>& v) const {
        LayerSpace<IVector> sum = *this;
        sum += v;
        return sum;
    }
    LayerSpace<IVector> operator-(const LayerSpace<IVector>& v) const {
        LayerSpace<IVector> diff = *this;
        diff -= v;
        return diff;
    }

    void operator+=(const LayerSpace<IVector>& v) {
        fData.fX += v.fData.fX;
        fData.fY += v.fData.fY;
    }
    void operator-=(const LayerSpace<IVector>& v) {
        fData.fX -= v.fData.fX;
        fData.fY -= v.fData.fY;
    }

private:
    IVector fData;
};

// Layer-space specialization for floating point direction vectors.
template<>
class LayerSpace<Vector> {
public:
    LayerSpace() = default;
    explicit LayerSpace(const Vector& geometry) : fData(geometry) {}
    explicit LayerSpace(Vector&& geometry) : fData(std::move(geometry)) {}
    explicit operator const Vector&() const { return fData; }

    explicit operator SkVector() const { return SkVector::Make(fData.fX, fData.fY); }

    SkScalar x() const { return fData.fX; }
    SkScalar y() const { return fData.fY; }

    SkScalar length() const { return SkVector::Length(fData.fX, fData.fY); }

    LayerSpace<Vector> operator-() const { return LayerSpace<Vector>({-fData.fX, -fData.fY}); }

    LayerSpace<Vector> operator*(SkScalar s) const {
        LayerSpace<Vector> scaled = *this;
        scaled *= s;
        return scaled;
    }

    LayerSpace<Vector> operator+(const LayerSpace<Vector>& v) const {
        LayerSpace<Vector> sum = *this;
        sum += v;
        return sum;
    }
    LayerSpace<Vector> operator-(const LayerSpace<Vector>& v) const {
        LayerSpace<Vector> diff = *this;
        diff -= v;
        return diff;
    }

    void operator*=(SkScalar s) {
        fData.fX *= s;
        fData.fY *= s;
    }
    void operator+=(const LayerSpace<Vector>& v) {
        fData.fX += v.fData.fX;
        fData.fY += v.fData.fY;
    }
    void operator-=(const LayerSpace<Vector>& v) {
        fData.fX -= v.fData.fX;
        fData.fY -= v.fData.fY;
    }

    friend LayerSpace<Vector> operator*(SkScalar s, const LayerSpace<Vector>& b) {
        return b * s;
    }

private:
    Vector fData;
};

// Layer-space specialization for integer 2D coordinates (treated as positions, not directions).
template<>
class LayerSpace<SkIPoint> {
public:
    LayerSpace() = default;
    explicit LayerSpace(const SkIPoint& geometry)  : fData(geometry) {}
    explicit LayerSpace(SkIPoint&& geometry) : fData(std::move(geometry)) {}
    explicit operator const SkIPoint&() const { return fData; }

    // Parrot the SkIPoint API while preserving coordinate space.
    int32_t x() const { return fData.fX; }
    int32_t y() const { return fData.fY; }

    // Offsetting by direction vectors produce more points
    LayerSpace<SkIPoint> operator+(const LayerSpace<IVector>& v) {
        return LayerSpace<SkIPoint>(fData + SkIVector(v));
    }
    LayerSpace<SkIPoint> operator-(const LayerSpace<IVector>& v) {
        return LayerSpace<SkIPoint>(fData - SkIVector(v));
    }

    void operator+=(const LayerSpace<IVector>& v) {
        fData += SkIVector(v);
    }
    void operator-=(const LayerSpace<IVector>& v) {
        fData -= SkIVector(v);
    }

    // Subtracting another point makes a direction between them
    LayerSpace<IVector> operator-(const LayerSpace<SkIPoint>& p) {
        return LayerSpace<IVector>(IVector(fData - p.fData));
    }

private:
    SkIPoint fData;
};

// Layer-space specialization for floating point 2D coordinates (treated as positions)
template<>
class LayerSpace<SkPoint> {
public:
    LayerSpace() = default;
    explicit LayerSpace(const SkPoint& geometry) : fData(geometry) {}
    explicit LayerSpace(SkPoint&& geometry) : fData(std::move(geometry)) {}
    explicit operator const SkPoint&() const { return fData; }

    // Parrot the SkPoint API while preserving coordinate space.
    SkScalar x() const { return fData.fX; }
    SkScalar y() const { return fData.fY; }

    SkScalar distanceToOrigin() const { return fData.distanceToOrigin(); }

    // Offsetting by direction vectors produce more points
    LayerSpace<SkPoint> operator+(const LayerSpace<Vector>& v) {
        return LayerSpace<SkPoint>(fData + SkVector(v));
    }
    LayerSpace<SkPoint> operator-(const LayerSpace<Vector>& v) {
        return LayerSpace<SkPoint>(fData - SkVector(v));
    }

    void operator+=(const LayerSpace<Vector>& v) {
        fData += SkVector(v);
    }
    void operator-=(const LayerSpace<Vector>& v) {
        fData -= SkVector(v);
    }

    // Subtracting another point makes a direction between them
    LayerSpace<Vector> operator-(const LayerSpace<SkPoint>& p) {
        return LayerSpace<Vector>(Vector(fData - p.fData));
    }

private:
    SkPoint fData;
};

// Layer-space specialization for integer dimensions
template<>
class LayerSpace<SkISize> {
public:
    LayerSpace() = default;
    explicit LayerSpace(const SkISize& geometry) : fData(geometry) {}
    explicit LayerSpace(SkISize&& geometry) : fData(std::move(geometry)) {}
    explicit operator const SkISize&() const { return fData; }

    int32_t width() const { return fData.width(); }
    int32_t height() const { return fData.height(); }

    bool isEmpty() const { return fData.isEmpty(); }

private:
    SkISize fData;
};

// Layer-space specialization for floating point dimensions
template<>
class LayerSpace<SkSize> {
public:
    LayerSpace() = default;
    explicit LayerSpace(const SkSize& geometry) : fData(geometry) {}
    explicit LayerSpace(SkSize&& geometry) : fData(std::move(geometry)) {}
    explicit operator const SkSize&() const { return fData; }

    SkScalar width() const { return fData.width(); }
    SkScalar height() const { return fData.height(); }

    bool isEmpty() const { return fData.isEmpty(); }
    bool isZero() const { return fData.isZero(); }

    LayerSpace<SkISize> round() const { return LayerSpace<SkISize>(fData.toRound()); }
    LayerSpace<SkISize> ceil() const { return LayerSpace<SkISize>(fData.toCeil()); }
    LayerSpace<SkISize> floor() const { return LayerSpace<SkISize>(fData.toFloor()); }

private:
    SkSize fData;
};

// Layer-space specialization for axis-aligned integer bounding boxes.
template<>
class LayerSpace<SkIRect> {
public:
    LayerSpace() = default;
    explicit LayerSpace(const SkIRect& geometry) : fData(geometry) {}
    explicit LayerSpace(SkIRect&& geometry) : fData(std::move(geometry)) {}
    explicit operator const SkIRect&() const { return fData; }

    // Parrot the SkIRect API while preserving coord space
    int32_t left() const { return fData.fLeft; }
    int32_t top() const { return fData.fTop; }
    int32_t right() const { return fData.fRight; }
    int32_t bottom() const { return fData.fBottom; }

    int32_t width() const { return fData.width(); }
    int32_t height() const { return fData.height(); }

    LayerSpace<SkIPoint> topLeft() const { return LayerSpace<SkIPoint>(fData.topLeft()); }
    LayerSpace<SkISize> size() const { return LayerSpace<SkISize>(fData.size()); }

    bool intersect(const LayerSpace<SkIRect>& r) { return fData.intersect(r.fData); }
    void join(const LayerSpace<SkIRect>& r) { fData.join(r.fData); }
    void offset(const LayerSpace<IVector>& v) { fData.offset(SkIVector(v)); }
    void outset(const LayerSpace<SkISize>& delta) { fData.outset(delta.width(), delta.height()); }

private:
    SkIRect fData;
};

// Layer-space specialization for axis-aligned float bounding boxes.
template<>
class LayerSpace<SkRect> {
public:
    LayerSpace() = default;
    explicit LayerSpace(const SkRect& geometry) : fData(geometry) {}
    explicit LayerSpace(SkRect&& geometry) : fData(std::move(geometry)) {}
    explicit operator const SkRect&() const { return fData; }

    // Parrot the SkRect API while preserving coord space and usage
    SkScalar left() const { return fData.fLeft; }
    SkScalar top() const { return fData.fTop; }
    SkScalar right() const { return fData.fRight; }
    SkScalar bottom() const { return fData.fBottom; }

    SkScalar width() const { return fData.width(); }
    SkScalar height() const { return fData.height(); }

    LayerSpace<SkPoint> topLeft() const {
        return LayerSpace<SkPoint>(SkPoint::Make(fData.fLeft, fData.fTop));
    }
    LayerSpace<SkSize> size() const {
        return LayerSpace<SkSize>(SkSize::Make(fData.width(), fData.height()));
    }
    LayerSpace<SkIRect> roundOut() const { return LayerSpace<SkIRect>(fData.roundOut()); }

    bool intersect(const LayerSpace<SkRect>& r) { return fData.intersect(r.fData); }
    void join(const LayerSpace<SkRect>& r) { fData.join(r.fData); }
    void offset(const LayerSpace<Vector>& v) { fData.offset(SkVector(v)); }
    void outset(const LayerSpace<SkSize>& delta) { fData.outset(delta.width(), delta.height()); }

private:
    SkRect fData;
};

// Mapping is the primary definition of the shared layer space used when evaluating an image filter
// DAG. It encapsulates any needed decomposition of the total CTM into the parameter-to-layer matrix
// (that filters use to map their parameters to the layer space), and the layer-to-device matrix
// (that canvas uses to map the output layer-space image into its root device space). Mapping
// defines functions to transform ParameterSpace and DeviceSpace types to and from their LayerSpace
// variants, which can then be used and reasoned about by SkImageFilter implementations.
class Mapping {
public:
<<<<<<< HEAD
    // This constructor allows the decomposition to be explicitly provided
    Mapping(const SkMatrix& layerToDev, const SkMatrix& paramToLayer)
            : fLayerToDevMatrix(layerToDev)
            , fParamToLayerMatrix(paramToLayer) {}
=======
    Mapping() = default;

    // Helper constructor that equates device and layer space to the same coordinate space.
    explicit Mapping(const SkMatrix& paramToLayer)
            : fLayerToDevMatrix(SkMatrix::I())
            , fParamToLayerMatrix(paramToLayer)
            , fDevToLayerMatrix(SkMatrix::I()) {}

    // This constructor allows the decomposition to be explicitly provided, assumes that
    // 'layerToDev's inverse has already been calculated in 'devToLayer'
    Mapping(const SkMatrix& layerToDev, const SkMatrix& devToLayer, const SkMatrix& paramToLayer)
            : fLayerToDevMatrix(layerToDev)
            , fParamToLayerMatrix(paramToLayer)
            , fDevToLayerMatrix(devToLayer) {}

    // Sets this Mapping to the default decomposition of the canvas's total transform, given the
    // requirements of the 'filter'. Returns false if the decomposition failed or would produce an
    // invalid device matrix. Assumes 'ctm' is invertible.
    bool SK_WARN_UNUSED_RESULT decomposeCTM(const SkMatrix& ctm,
                                            const SkImageFilter* filter,
                                            const skif::ParameterSpace<SkPoint>& representativePt);
>>>>>>> 614a3d7a

    // Make the default decomposition Mapping, given the total CTM and the root image filter.
    static Mapping DecomposeCTM(const SkMatrix& ctm, const SkImageFilter* filter,
                                const skif::ParameterSpace<SkPoint>& representativePoint);

    // Return a new Mapping object whose parameter-to-layer matrix is equal to this->layerMatrix() *
    // local, but both share the same layer-to-device matrix.
    Mapping concatLocal(const SkMatrix& local) const {
        return Mapping(fLayerToDevMatrix, SkMatrix::Concat(fParamToLayerMatrix, local));
    }

    const SkMatrix& deviceMatrix() const { return fLayerToDevMatrix; }
    const SkMatrix& layerMatrix() const { return fParamToLayerMatrix; }
    SkMatrix totalMatrix() const {
        return SkMatrix::Concat(fLayerToDevMatrix, fParamToLayerMatrix);
    }

    template<typename T>
    LayerSpace<T> paramToLayer(const ParameterSpace<T>& paramGeometry) const {
        return LayerSpace<T>(map(static_cast<const T&>(paramGeometry), fParamToLayerMatrix));
    }

    template<typename T>
    LayerSpace<T> deviceToLayer(const DeviceSpace<T>& devGeometry) const {
        // The mapping from device space to layer space is defined by the inverse of the
        // layer-to-device matrix
        SkMatrix devToLayerMatrix;
        if (!fLayerToDevMatrix.invert(&devToLayerMatrix)) {
            // Punt and just pass through the geometry unmodified...
            return LayerSpace<T>(static_cast<const T&>(devGeometry));
        } else {
            return LayerSpace<T>(map(static_cast<const T&>(devGeometry), devToLayerMatrix));
        }
    }

    template<typename T>
    DeviceSpace<T> layerToDevice(const LayerSpace<T>& layerGeometry) const {
        return DeviceSpace<T>(map(static_cast<const T&>(layerGeometry), fLayerToDevMatrix));
    }

private:
    // The image filter process decomposes the total CTM into layerToDev * paramToLayer and uses the
    // param-to-layer matrix to define the layer-space coordinate system. Depending on how it's
    // decomposed, either the layer matrix or the device matrix could be the identity matrix (but
    // sometimes neither).
    SkMatrix fLayerToDevMatrix;
    SkMatrix fParamToLayerMatrix;

    // Actual geometric mapping operations that work on coordinates and matrices w/o the type
    // safety of the coordinate space wrappers (hence these are private).
    template<typename T>
    static T map(const T& geom, const SkMatrix& matrix);
};

// Usage is a template tag to improve the readability of filter implementations. It is attached to
// images and geometry to group a collection of related variables and ensure that moving from one
// use case to another is explicit.
// NOTE: This can be aliased as 'For' when using the fluent type names.
// TODO (michaelludwig) - If the primary motivation for Usage--enforcing layer to image space
// transformations safely when multiple images are involved--can be handled entirely by helper
// functions on FilterResult, then Usage can go away and FilterResult will not need to be templated
enum class Usage {
    // Designates the semantic purpose of the bounds, coordinate, or image as being an input
    // to the image filter calculations. When this usage is used, it denotes a generic input,
    // such as the current input in a dynamic loop, or some aggregate of all inputs. Because
    // most image filters consume 1 or 2 filters only, the related kInput0 and kInput1 are
    // also defined.
    kInput,
    // A more specific version of kInput, this marks the tagged variable as attached to the
    // image filter of SkImageFilter_Base::getInput(0).
    kInput0,
    // A more specific version of kInput, this marks the tagged variable as attached to the
    // image filter of SkImageFilter_Base::getInput(1).
    kInput1,
    // Designates the purpose of the bounds, coordinate, or image as being the output of the
    // current image filter calculation. There is only ever one output for an image filter.
    kOutput,
};

// Convenience macros to add 'using' declarations that rename the above enums to provide a more
// fluent and readable API. This should only be used in a private or local scope to prevent leakage
// of the names. Use the IN_CLASS variant at the start of a class declaration in those scenarios.
// These macros enable the following simpler type names:
//   skif::Image<skif::Usage::kInput> -> Image<For::kInput>
#define SK_USE_FLUENT_IMAGE_FILTER_TYPES \
    using For = skif::Usage;

#define SK_USE_FLUENT_IMAGE_FILTER_TYPES_IN_CLASS \
    protected: SK_USE_FLUENT_IMAGE_FILTER_TYPES public:

// Wraps an SkSpecialImage and tags it with a corresponding usage, either as generic input (e.g. the
// source image), or a specific input image from a filter's connected inputs. It also includes the
// origin of the image in the layer space. This origin is used to draw the image in the correct
// location. The 'layerBounds' rectangle of the filtered image is the layer-space bounding box of
// the image. It has its top left corner at 'origin' and has the same dimensions as the underlying
// special image subset. Transforming 'layerBounds' by the Context's layer matrix and painting it
// with the subset rectangle will display the filtered results in the appropriate device-space
// region.
//
// When filter implementations are processing intermediate FilterResult results, it can be assumed
// that all FilterResult' layerBounds are in the same layer coordinate space defined by the shared
// skif::Context.
//
// NOTE: This is named FilterResult since most instances will represent the output of an image
// filter (even if that is then cast to be the input to the next filter). The main exception is the
// source input used when an input filter is null, but from a data-standpoint it is the same since
// it is equivalent to the result of an identity filter.
template<Usage kU>
class FilterResult {
public:
    FilterResult() : fImage(nullptr), fOrigin(SkIPoint::Make(0, 0)) {}

    FilterResult(sk_sp<SkSpecialImage> image, const LayerSpace<SkIPoint>& origin)
            : fImage(std::move(image))
            , fOrigin(origin) {}
    explicit FilterResult(sk_sp<SkSpecialImage> image)
            : fImage(std::move(image))
            , fOrigin{{0, 0}} {}

    // Allow explicit moves/copies in order to cast from one use type to another, except kInput0
    // and kInput1 can only be cast to kOutput (e.g. as part of a noop image filter).
    template<Usage kI>
    explicit FilterResult(FilterResult<kI>&& image)
            : fImage(std::move(image.fImage))
            , fOrigin(image.fOrigin) {
        static_assert((kU != Usage::kInput) || (kI != Usage::kInput0 && kI != Usage::kInput1),
                      "kInput0 and kInput1 cannot be moved to more generic kInput usage.");
        static_assert((kU != Usage::kInput0 && kU != Usage::kInput1) ||
                      (kI == kU || kI == Usage::kInput || kI == Usage::kOutput),
                      "Can only move to specific input from the generic kInput or kOutput usage.");
    }

    template<Usage kI>
    explicit FilterResult(const FilterResult<kI>& image)
            : fImage(image.fImage)
            , fOrigin(image.fOrigin) {
        static_assert((kU != Usage::kInput) || (kI != Usage::kInput0 && kI != Usage::kInput1),
                      "kInput0 and kInput1 cannot be copied to more generic kInput usage.");
        static_assert((kU != Usage::kInput0 && kU != Usage::kInput1) ||
                      (kI == kU || kI == Usage::kInput || kI == Usage::kOutput),
                      "Can only copy to specific input from the generic kInput usage.");
    }

    const SkSpecialImage* image() const { return fImage.get(); }
    sk_sp<SkSpecialImage> refImage() const { return fImage; }

    // Get the layer-space bounds of the result. This will have the same dimensions as the
    // image and its top left corner will be 'origin()'.
    LayerSpace<SkIRect> layerBounds() const {
        return LayerSpace<SkIRect>(SkIRect::MakeXYWH(fOrigin.x(), fOrigin.y(),
                                                     fImage->width(), fImage->height()));
    }

    // Get the layer-space coordinate of this image's top left pixel.
    const LayerSpace<SkIPoint>& layerOrigin() const { return fOrigin; }

    // Extract image and origin, safely when the image is null.
    // TODO (michaelludwig) - This is intended for convenience until all call sites of
    // SkImageFilter_Base::filterImage() have been updated to work in the new type system
    // (which comes later as SkDevice, SkCanvas, etc. need to be modified, and coordinate space
    // tagging needs to be added).
    sk_sp<SkSpecialImage> imageAndOffset(SkIPoint* offset) const {
        if (fImage) {
            *offset = SkIPoint(fOrigin);
            return fImage;
        } else {
            *offset = {0, 0};
            return nullptr;
        }
    }

private:
    // Allow all FilterResult templates access to each others members
    template<Usage kO>
    friend class FilterResult;

    sk_sp<SkSpecialImage> fImage;
    LayerSpace<SkIPoint> fOrigin;
};

// The context contains all necessary information to describe how the image filter should be
// computed (i.e. the current layer matrix and clip), and the color information of the output of a
// filter DAG. For now, this is just the color space (of the original requesting device). This is
// used when constructing intermediate rendering surfaces, so that we ensure we land in a surface
// that's similar/compatible to the final consumer of the DAG's output.
class Context {
public:
    SK_USE_FLUENT_IMAGE_FILTER_TYPES_IN_CLASS

    // Creates a context with the given layer matrix and destination clip, reading from 'source'
    // with an origin of (0,0).
    Context(const SkMatrix& layerMatrix, const SkIRect& clipBounds, SkImageFilterCache* cache,
            SkColorType colorType, SkColorSpace* colorSpace, const SkSpecialImage* source)
        : fMapping(layerMatrix)
        , fDesiredOutput(clipBounds)
        , fCache(cache)
        , fColorType(colorType)
        , fColorSpace(colorSpace)
        , fSource(sk_ref_sp(source), LayerSpace<SkIPoint>({0, 0})) {}

    Context(const Mapping& mapping, const LayerSpace<SkIRect>& desiredOutput,
            SkImageFilterCache* cache, SkColorType colorType, SkColorSpace* colorSpace,
            const FilterResult<For::kInput>& source)
        : fMapping(mapping)
        , fDesiredOutput(desiredOutput)
        , fCache(cache)
        , fColorType(colorType)
        , fColorSpace(colorSpace)
        , fSource(source) {}

    // The mapping that defines the transformation from local parameter space of the filters to the
    // layer space where the image filters are evaluated, as well as the remaining transformation
    // from the layer space to the final device space. The layer space defined by the returned
    // Mapping may be the same as the root device space, or be an intermediate space that is
    // supported by the image filter DAG (depending on what it returns from canHandleComplexCTM()).
    // If a node returns false from canHandleComplexCTM(), the layer matrix of the mapping will be
    // at most a scale + translate, and the remaining matrix will be appropriately set to transform
    // the layer space to the final device space (applied by the SkCanvas when filtering is
    // finished).
    const Mapping& mapping() const { return fMapping; }
    // DEPRECATED: Use mapping() and its coordinate-space types instead
    const SkMatrix& ctm() const { return fMapping.layerMatrix(); }
    // The bounds, in the layer space, that the filtered image will be clipped to. The output
    // from filterImage() must cover these clip bounds, except in areas where it will just be
    // transparent black, in which case a smaller output image can be returned.
    const LayerSpace<SkIRect>& desiredOutput() const { return fDesiredOutput; }
    // DEPRECATED: Use desiredOutput() instead
    const SkIRect& clipBounds() const { return static_cast<const SkIRect&>(fDesiredOutput); }
    // The cache to use when recursing through the filter DAG, in order to avoid repeated
    // calculations of the same image.
    SkImageFilterCache* cache() const { return fCache; }
    // The output device's color type, which can be used for intermediate images to be
    // compatible with the eventual target of the filtered result.
    SkColorType colorType() const { return fColorType; }
#if SK_SUPPORT_GPU
    GrColorType grColorType() const { return SkColorTypeToGrColorType(fColorType); }
#endif
    // The output device's color space, so intermediate images can match, and so filtering can
    // be performed in the destination color space.
    SkColorSpace* colorSpace() const { return fColorSpace; }
    sk_sp<SkColorSpace> refColorSpace() const { return sk_ref_sp(fColorSpace); }
    // The default surface properties to use when making transient surfaces during filtering.
    const SkSurfaceProps& surfaceProps() const { return fSource.image()->props(); }

    // This is the image to use whenever an expected input filter has been set to null. In the
    // majority of cases, this is the original source image for the image filter DAG so it comes
    // from the SkDevice that holds either the saveLayer or the temporary rendered result. The
    // exception is composing two image filters (via SkImageFilters::Compose), which must use
    // the output of the inner DAG as the "source" for the outer DAG.
    const FilterResult<For::kInput>& source() const { return fSource; }
    // DEPRECATED: Use source() instead to get both the image and its origin.
    const SkSpecialImage* sourceImage() const { return fSource.image(); }

    // True if image filtering should occur on the GPU if possible.
    bool gpuBacked() const { return fSource.image()->isTextureBacked(); }
    // The recording context to use when computing the filter with the GPU.
    GrRecordingContext* getContext() const { return fSource.image()->getContext(); }

    /**
     *  Since a context can be built directly, its constructor has no chance to "return null" if
     *  it's given invalid or unsupported inputs. Call this to know of the the context can be
     *  used.
     *
     *  The SkImageFilterCache Key, for example, requires a finite ctm (no infinities or NaN),
     *  so that test is part of isValid.
     */
    bool isValid() const { return fSource.image() != nullptr && fMapping.layerMatrix().isFinite(); }

    // Create a surface of the given size, that matches the context's color type and color space
    // as closely as possible, and uses the same backend of the device that produced the source
    // image.
    sk_sp<SkSpecialSurface> makeSurface(const SkISize& size,
                                        const SkSurfaceProps* props = nullptr) const {
        if (!props) {
             props = &this->surfaceProps();
        }
        return fSource.image()->makeSurface(fColorType, fColorSpace, size,
                                            kPremul_SkAlphaType, *props);
    }

    // Create a new context that matches this context, but with an overridden layer space.
    Context withNewMapping(const Mapping& mapping) const {
        return Context(mapping, fDesiredOutput, fCache, fColorType, fColorSpace, fSource);
    }
    // Create a new context that matches this context, but with an overridden desired output rect.
    Context withNewDesiredOutput(const LayerSpace<SkIRect>& desiredOutput) const {
        return Context(fMapping, desiredOutput, fCache, fColorType, fColorSpace, fSource);
    }

private:
    Mapping                   fMapping;
    LayerSpace<SkIRect>       fDesiredOutput;
    SkImageFilterCache*       fCache;
    SkColorType               fColorType;
    // The pointed-to object is owned by the device controlling the filter process, and our lifetime
    // is bounded by the device, so this can be a bare pointer.
    SkColorSpace*             fColorSpace;
    FilterResult<For::kInput> fSource;
};

} // end namespace skif

#endif // SkImageFilterTypes_DEFINED<|MERGE_RESOLUTION|>--- conflicted
+++ resolved
@@ -74,11 +74,15 @@
 template<typename T>
 class ParameterSpace {
 public:
+    ParameterSpace() = default;
     explicit ParameterSpace(const T& data) : fData(data) {}
     explicit ParameterSpace(T&& data) : fData(std::move(data)) {}
 
     explicit operator const T&() const { return fData; }
 
+    static const ParameterSpace<T>* Optional(const T* ptr) {
+        return static_cast<const ParameterSpace<T>*>(reinterpret_cast<const void*>(ptr));
+    }
 private:
     T fData;
 };
@@ -92,6 +96,7 @@
 template<typename T>
 class DeviceSpace {
 public:
+    DeviceSpace() = default;
     explicit DeviceSpace(const T& data) : fData(data) {}
     explicit DeviceSpace(T&& data) : fData(std::move(data)) {}
 
@@ -244,6 +249,8 @@
         return LayerSpace<IVector>(IVector(fData - p.fData));
     }
 
+    LayerSpace<IVector> operator-() const { return LayerSpace<IVector>({-fData.fX, -fData.fY}); }
+
 private:
     SkIPoint fData;
 };
@@ -283,6 +290,8 @@
         return LayerSpace<Vector>(Vector(fData - p.fData));
     }
 
+    LayerSpace<Vector> operator-() const { return LayerSpace<Vector>({-fData.fX, -fData.fY}); }
+
 private:
     SkPoint fData;
 };
@@ -337,7 +346,11 @@
     explicit LayerSpace(SkIRect&& geometry) : fData(std::move(geometry)) {}
     explicit operator const SkIRect&() const { return fData; }
 
+    static LayerSpace<SkIRect> Empty() { return LayerSpace<SkIRect>(SkIRect::MakeEmpty()); }
+
     // Parrot the SkIRect API while preserving coord space
+    bool isEmpty() const { return fData.isEmpty(); }
+
     int32_t left() const { return fData.fLeft; }
     int32_t top() const { return fData.fTop; }
     int32_t right() const { return fData.fRight; }
@@ -367,7 +380,11 @@
     explicit LayerSpace(SkRect&& geometry) : fData(std::move(geometry)) {}
     explicit operator const SkRect&() const { return fData; }
 
+    static LayerSpace<SkRect> Empty() { return LayerSpace<SkRect>(SkRect::MakeEmpty()); }
+
     // Parrot the SkRect API while preserving coord space and usage
+    bool isEmpty() const { return fData.isEmpty(); }
+
     SkScalar left() const { return fData.fLeft; }
     SkScalar top() const { return fData.fTop; }
     SkScalar right() const { return fData.fRight; }
@@ -382,6 +399,9 @@
     LayerSpace<SkSize> size() const {
         return LayerSpace<SkSize>(SkSize::Make(fData.width(), fData.height()));
     }
+
+    LayerSpace<SkIRect> round() const { return LayerSpace<SkIRect>(fData.round()); }
+    LayerSpace<SkIRect> roundIn() const { return LayerSpace<SkIRect>(fData.roundIn()); }
     LayerSpace<SkIRect> roundOut() const { return LayerSpace<SkIRect>(fData.roundOut()); }
 
     bool intersect(const LayerSpace<SkRect>& r) { return fData.intersect(r.fData); }
@@ -401,12 +421,6 @@
 // variants, which can then be used and reasoned about by SkImageFilter implementations.
 class Mapping {
 public:
-<<<<<<< HEAD
-    // This constructor allows the decomposition to be explicitly provided
-    Mapping(const SkMatrix& layerToDev, const SkMatrix& paramToLayer)
-            : fLayerToDevMatrix(layerToDev)
-            , fParamToLayerMatrix(paramToLayer) {}
-=======
     Mapping() = default;
 
     // Helper constructor that equates device and layer space to the same coordinate space.
@@ -428,16 +442,25 @@
     bool SK_WARN_UNUSED_RESULT decomposeCTM(const SkMatrix& ctm,
                                             const SkImageFilter* filter,
                                             const skif::ParameterSpace<SkPoint>& representativePt);
->>>>>>> 614a3d7a
-
-    // Make the default decomposition Mapping, given the total CTM and the root image filter.
-    static Mapping DecomposeCTM(const SkMatrix& ctm, const SkImageFilter* filter,
-                                const skif::ParameterSpace<SkPoint>& representativePoint);
-
-    // Return a new Mapping object whose parameter-to-layer matrix is equal to this->layerMatrix() *
-    // local, but both share the same layer-to-device matrix.
-    Mapping concatLocal(const SkMatrix& local) const {
-        return Mapping(fLayerToDevMatrix, SkMatrix::Concat(fParamToLayerMatrix, local));
+
+    // Update the mapping's parameter-to-layer matrix to be pre-concatenated with the specified
+    // local space transformation. This changes the definition of parameter space, any
+    // skif::ParameterSpace<> values are interpreted anew. Layer space and device space are
+    // unchanged.
+    void concatLocal(const SkMatrix& local) { fParamToLayerMatrix.preConcat(local); }
+
+    // Update the mapping's layer space coordinate system by post-concatenating the given matrix
+    // to it's parameter-to-layer transform, and pre-concatenating the inverse of the matrix with
+    // it's layer-to-device transform. The net effect is that neither the parameter nor device
+    // coordinate systems are changed, but skif::LayerSpace is adjusted.
+    //
+    // Returns false if the layer matrix cannot be inverted, and this mapping is left unmodified.
+    bool adjustLayerSpace(const SkMatrix& layer);
+
+    // Update the mapping's layer space so that the point 'origin' in the current layer coordinate
+    // space maps to (0, 0) in the adjusted coordinate space.
+    void applyOrigin(const LayerSpace<SkIPoint>& origin) {
+        SkAssertResult(this->adjustLayerSpace(SkMatrix::Translate(-origin.x(), -origin.y())));
     }
 
     const SkMatrix& deviceMatrix() const { return fLayerToDevMatrix; }
@@ -453,15 +476,7 @@
 
     template<typename T>
     LayerSpace<T> deviceToLayer(const DeviceSpace<T>& devGeometry) const {
-        // The mapping from device space to layer space is defined by the inverse of the
-        // layer-to-device matrix
-        SkMatrix devToLayerMatrix;
-        if (!fLayerToDevMatrix.invert(&devToLayerMatrix)) {
-            // Punt and just pass through the geometry unmodified...
-            return LayerSpace<T>(static_cast<const T&>(devGeometry));
-        } else {
-            return LayerSpace<T>(map(static_cast<const T&>(devGeometry), devToLayerMatrix));
-        }
+        return LayerSpace<T>(map(static_cast<const T&>(devGeometry), fDevToLayerMatrix));
     }
 
     template<typename T>
@@ -477,66 +492,30 @@
     SkMatrix fLayerToDevMatrix;
     SkMatrix fParamToLayerMatrix;
 
+    // Cached inverse of fLayerToDevMatrix
+    SkMatrix fDevToLayerMatrix;
+
     // Actual geometric mapping operations that work on coordinates and matrices w/o the type
     // safety of the coordinate space wrappers (hence these are private).
     template<typename T>
     static T map(const T& geom, const SkMatrix& matrix);
 };
 
-// Usage is a template tag to improve the readability of filter implementations. It is attached to
-// images and geometry to group a collection of related variables and ensure that moving from one
-// use case to another is explicit.
-// NOTE: This can be aliased as 'For' when using the fluent type names.
-// TODO (michaelludwig) - If the primary motivation for Usage--enforcing layer to image space
-// transformations safely when multiple images are involved--can be handled entirely by helper
-// functions on FilterResult, then Usage can go away and FilterResult will not need to be templated
-enum class Usage {
-    // Designates the semantic purpose of the bounds, coordinate, or image as being an input
-    // to the image filter calculations. When this usage is used, it denotes a generic input,
-    // such as the current input in a dynamic loop, or some aggregate of all inputs. Because
-    // most image filters consume 1 or 2 filters only, the related kInput0 and kInput1 are
-    // also defined.
-    kInput,
-    // A more specific version of kInput, this marks the tagged variable as attached to the
-    // image filter of SkImageFilter_Base::getInput(0).
-    kInput0,
-    // A more specific version of kInput, this marks the tagged variable as attached to the
-    // image filter of SkImageFilter_Base::getInput(1).
-    kInput1,
-    // Designates the purpose of the bounds, coordinate, or image as being the output of the
-    // current image filter calculation. There is only ever one output for an image filter.
-    kOutput,
-};
-
-// Convenience macros to add 'using' declarations that rename the above enums to provide a more
-// fluent and readable API. This should only be used in a private or local scope to prevent leakage
-// of the names. Use the IN_CLASS variant at the start of a class declaration in those scenarios.
-// These macros enable the following simpler type names:
-//   skif::Image<skif::Usage::kInput> -> Image<For::kInput>
-#define SK_USE_FLUENT_IMAGE_FILTER_TYPES \
-    using For = skif::Usage;
-
-#define SK_USE_FLUENT_IMAGE_FILTER_TYPES_IN_CLASS \
-    protected: SK_USE_FLUENT_IMAGE_FILTER_TYPES public:
-
-// Wraps an SkSpecialImage and tags it with a corresponding usage, either as generic input (e.g. the
-// source image), or a specific input image from a filter's connected inputs. It also includes the
-// origin of the image in the layer space. This origin is used to draw the image in the correct
-// location. The 'layerBounds' rectangle of the filtered image is the layer-space bounding box of
-// the image. It has its top left corner at 'origin' and has the same dimensions as the underlying
-// special image subset. Transforming 'layerBounds' by the Context's layer matrix and painting it
-// with the subset rectangle will display the filtered results in the appropriate device-space
-// region.
+// Wraps an SkSpecialImage and its location in the shared layer coordinate space. This origin is
+// used to draw the image in the correct location. The 'layerBounds' rectangle of the filtered image
+// is the layer-space bounding box of the image. It has its top left corner at 'origin' and has the
+// same dimensions as the underlying special image subset. Transforming 'layerBounds' by the
+// Context's layer-to-device matrix and painting it with the subset rectangle will display the
+// filtered results in the appropriate device-space region.
 //
 // When filter implementations are processing intermediate FilterResult results, it can be assumed
 // that all FilterResult' layerBounds are in the same layer coordinate space defined by the shared
 // skif::Context.
 //
 // NOTE: This is named FilterResult since most instances will represent the output of an image
-// filter (even if that is then cast to be the input to the next filter). The main exception is the
+// filter (even if that is then used as an input to the next filter). The main exception is the
 // source input used when an input filter is null, but from a data-standpoint it is the same since
 // it is equivalent to the result of an identity filter.
-template<Usage kU>
 class FilterResult {
 public:
     FilterResult() : fImage(nullptr), fOrigin(SkIPoint::Make(0, 0)) {}
@@ -548,30 +527,6 @@
             : fImage(std::move(image))
             , fOrigin{{0, 0}} {}
 
-    // Allow explicit moves/copies in order to cast from one use type to another, except kInput0
-    // and kInput1 can only be cast to kOutput (e.g. as part of a noop image filter).
-    template<Usage kI>
-    explicit FilterResult(FilterResult<kI>&& image)
-            : fImage(std::move(image.fImage))
-            , fOrigin(image.fOrigin) {
-        static_assert((kU != Usage::kInput) || (kI != Usage::kInput0 && kI != Usage::kInput1),
-                      "kInput0 and kInput1 cannot be moved to more generic kInput usage.");
-        static_assert((kU != Usage::kInput0 && kU != Usage::kInput1) ||
-                      (kI == kU || kI == Usage::kInput || kI == Usage::kOutput),
-                      "Can only move to specific input from the generic kInput or kOutput usage.");
-    }
-
-    template<Usage kI>
-    explicit FilterResult(const FilterResult<kI>& image)
-            : fImage(image.fImage)
-            , fOrigin(image.fOrigin) {
-        static_assert((kU != Usage::kInput) || (kI != Usage::kInput0 && kI != Usage::kInput1),
-                      "kInput0 and kInput1 cannot be copied to more generic kInput usage.");
-        static_assert((kU != Usage::kInput0 && kU != Usage::kInput1) ||
-                      (kI == kU || kI == Usage::kInput || kI == Usage::kOutput),
-                      "Can only copy to specific input from the generic kInput usage.");
-    }
-
     const SkSpecialImage* image() const { return fImage.get(); }
     sk_sp<SkSpecialImage> refImage() const { return fImage; }
 
@@ -584,6 +539,17 @@
 
     // Get the layer-space coordinate of this image's top left pixel.
     const LayerSpace<SkIPoint>& layerOrigin() const { return fOrigin; }
+
+    // Produce a new FilterResult that can correctly cover 'newBounds' when it's drawn with its
+    // tile mode at its origin. When possible, the returned FilterResult can reuse the same image
+    // data and adjust its access subset, origin, and tile mode. If 'forcePad' is true or if the
+    // 'newTileMode' that applies at the 'newBounds' geometry is incompatible with the current
+    // bounds and tile mode, then a new image is created that resolves this image's data and tiling.
+    // TODO (michaelludwig): All FilterResults are decal mode and there are no current usages that
+    // require force-padding a decal FilterResult so these arguments aren't implemented yet.
+    FilterResult resolveToBounds(const LayerSpace<SkIRect>& newBounds) const;
+                                //  SkTileMode newTileMode=SkTileMode::kDecal,
+                                //  bool forcePad=false) const;
 
     // Extract image and origin, safely when the image is null.
     // TODO (michaelludwig) - This is intended for convenience until all call sites of
@@ -601,12 +567,9 @@
     }
 
 private:
-    // Allow all FilterResult templates access to each others members
-    template<Usage kO>
-    friend class FilterResult;
-
     sk_sp<SkSpecialImage> fImage;
-    LayerSpace<SkIPoint> fOrigin;
+    LayerSpace<SkIPoint>  fOrigin;
+    // SkTileMode         fTileMode = SkTileMode::kDecal;
 };
 
 // The context contains all necessary information to describe how the image filter should be
@@ -616,8 +579,6 @@
 // that's similar/compatible to the final consumer of the DAG's output.
 class Context {
 public:
-    SK_USE_FLUENT_IMAGE_FILTER_TYPES_IN_CLASS
-
     // Creates a context with the given layer matrix and destination clip, reading from 'source'
     // with an origin of (0,0).
     Context(const SkMatrix& layerMatrix, const SkIRect& clipBounds, SkImageFilterCache* cache,
@@ -631,7 +592,7 @@
 
     Context(const Mapping& mapping, const LayerSpace<SkIRect>& desiredOutput,
             SkImageFilterCache* cache, SkColorType colorType, SkColorSpace* colorSpace,
-            const FilterResult<For::kInput>& source)
+            const FilterResult& source)
         : fMapping(mapping)
         , fDesiredOutput(desiredOutput)
         , fCache(cache)
@@ -643,11 +604,11 @@
     // layer space where the image filters are evaluated, as well as the remaining transformation
     // from the layer space to the final device space. The layer space defined by the returned
     // Mapping may be the same as the root device space, or be an intermediate space that is
-    // supported by the image filter DAG (depending on what it returns from canHandleComplexCTM()).
-    // If a node returns false from canHandleComplexCTM(), the layer matrix of the mapping will be
-    // at most a scale + translate, and the remaining matrix will be appropriately set to transform
-    // the layer space to the final device space (applied by the SkCanvas when filtering is
-    // finished).
+    // supported by the image filter DAG (depending on what it returns from getCTMCapability()).
+    // If a node returns something other than kComplex from getCTMCapability(), the layer matrix of
+    // the mapping will respect that return value, and the remaining matrix will be appropriately
+    // set to transform the layer space to the final device space (applied by the SkCanvas when
+    // filtering is finished).
     const Mapping& mapping() const { return fMapping; }
     // DEPRECATED: Use mapping() and its coordinate-space types instead
     const SkMatrix& ctm() const { return fMapping.layerMatrix(); }
@@ -678,7 +639,7 @@
     // from the SkDevice that holds either the saveLayer or the temporary rendered result. The
     // exception is composing two image filters (via SkImageFilters::Compose), which must use
     // the output of the inner DAG as the "source" for the outer DAG.
-    const FilterResult<For::kInput>& source() const { return fSource; }
+    const FilterResult& source() const { return fSource; }
     // DEPRECATED: Use source() instead to get both the image and its origin.
     const SkSpecialImage* sourceImage() const { return fSource.image(); }
 
@@ -719,14 +680,14 @@
     }
 
 private:
-    Mapping                   fMapping;
-    LayerSpace<SkIRect>       fDesiredOutput;
-    SkImageFilterCache*       fCache;
-    SkColorType               fColorType;
+    Mapping             fMapping;
+    LayerSpace<SkIRect> fDesiredOutput;
+    SkImageFilterCache* fCache;
+    SkColorType         fColorType;
     // The pointed-to object is owned by the device controlling the filter process, and our lifetime
     // is bounded by the device, so this can be a bare pointer.
-    SkColorSpace*             fColorSpace;
-    FilterResult<For::kInput> fSource;
+    SkColorSpace*       fColorSpace;
+    FilterResult        fSource;
 };
 
 } // end namespace skif
