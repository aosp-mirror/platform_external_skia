
/*
 * Copyright 2006 The Android Open Source Project
 *
 * Use of this source code is governed by a BSD-style license that can be
 * found in the LICENSE file.
 */


#include "SkPaint.h"
#include "SkColorFilter.h"
#include "SkFontHost.h"
#include "SkImageFilter.h"
#include "SkMaskFilter.h"
#include "SkPathEffect.h"
#include "SkRasterizer.h"
#include "SkShader.h"
#include "SkScalar.h"
#include "SkScalerContext.h"
#include "SkStroke.h"
#include "SkTextFormatParams.h"
#include "SkTypeface.h"
#include "SkXfermode.h"
#include "SkAutoKern.h"
#include "SkGlyphCache.h"
<<<<<<< HEAD
=======

// define this to get a printf for out-of-range parameter in setters
// e.g. setTextSize(-1)
//#define SK_REPORT_API_RANGE_CHECK
>>>>>>> 0a6004fd

#define SK_DefaultTextSize      SkIntToScalar(12)

#define SK_DefaultFlags         0   //(kNativeHintsText_Flag)

#ifdef SK_BUILD_FOR_ANDROID
#define GEN_ID_INC                  fGenerationID++
#define GEN_ID_INC_EVAL(expression) if (expression) { fGenerationID++; }
#else
#define GEN_ID_INC
#define GEN_ID_INC_EVAL(expression)
#endif

SkPaint::SkPaint() {
    // since we may have padding, we zero everything so that our memcmp() call
    // in operator== will work correctly.
    // with this, we can skip 0 and null individual initializations
    sk_bzero(this, sizeof(*this));

#if 0   // not needed with the bzero call above
    fTypeface   = NULL;
    fTextSkewX  = 0;
    fPathEffect  = NULL;
    fShader      = NULL;
    fXfermode    = NULL;
    fMaskFilter  = NULL;
    fColorFilter = NULL;
    fRasterizer  = NULL;
    fLooper      = NULL;
    fImageFilter = NULL;
    fWidth      = 0;
#endif

    fTextSize   = SK_DefaultTextSize;
    fTextScaleX = SK_Scalar1;
    fColor      = SK_ColorBLACK;
    fMiterLimit = SK_DefaultMiterLimit;
    fFlags      = SK_DefaultFlags;
    fCapType    = kDefault_Cap;
    fJoinType   = kDefault_Join;
    fTextAlign  = kLeft_Align;
    fStyle      = kFill_Style;
    fTextEncoding = kUTF8_TextEncoding;
    fHinting    = kNormal_Hinting;
#ifdef SK_BUILD_FOR_ANDROID
    fGenerationID = 0;
#endif
}

SkPaint::SkPaint(const SkPaint& src) {
    memcpy(this, &src, sizeof(src));

    SkSafeRef(fTypeface);
    SkSafeRef(fPathEffect);
    SkSafeRef(fShader);
    SkSafeRef(fXfermode);
    SkSafeRef(fMaskFilter);
    SkSafeRef(fColorFilter);
    SkSafeRef(fRasterizer);
    SkSafeRef(fLooper);
    SkSafeRef(fImageFilter);
}

SkPaint::~SkPaint() {
    SkSafeUnref(fTypeface);
    SkSafeUnref(fPathEffect);
    SkSafeUnref(fShader);
    SkSafeUnref(fXfermode);
    SkSafeUnref(fMaskFilter);
    SkSafeUnref(fColorFilter);
    SkSafeUnref(fRasterizer);
    SkSafeUnref(fLooper);
    SkSafeUnref(fImageFilter);
}

SkPaint& SkPaint::operator=(const SkPaint& src) {
    SkASSERT(&src);

    SkSafeRef(src.fTypeface);
    SkSafeRef(src.fPathEffect);
    SkSafeRef(src.fShader);
    SkSafeRef(src.fXfermode);
    SkSafeRef(src.fMaskFilter);
    SkSafeRef(src.fColorFilter);
    SkSafeRef(src.fRasterizer);
    SkSafeRef(src.fLooper);
    SkSafeRef(src.fImageFilter);

    SkSafeUnref(fTypeface);
    SkSafeUnref(fPathEffect);
    SkSafeUnref(fShader);
    SkSafeUnref(fXfermode);
    SkSafeUnref(fMaskFilter);
    SkSafeUnref(fColorFilter);
    SkSafeUnref(fRasterizer);
    SkSafeUnref(fLooper);
    SkSafeUnref(fImageFilter);

#ifdef SK_BUILD_FOR_ANDROID
    uint32_t oldGenerationID = fGenerationID;
#endif
    memcpy(this, &src, sizeof(src));
#ifdef SK_BUILD_FOR_ANDROID
    fGenerationID = oldGenerationID + 1;
#endif

    return *this;
}

bool operator==(const SkPaint& a, const SkPaint& b) {
#ifdef SK_BUILD_FOR_ANDROID
    //assumes that fGenerationID is the last field in the struct
    return !memcmp(&a, &b, SK_OFFSETOF(SkPaint, fGenerationID));
#else
    return !memcmp(&a, &b, sizeof(a));
#endif
}

void SkPaint::reset() {
    SkPaint init;

#ifdef SK_BUILD_FOR_ANDROID
    uint32_t oldGenerationID = fGenerationID;
#endif
    *this = init;
#ifdef SK_BUILD_FOR_ANDROID
    fGenerationID = oldGenerationID + 1;
#endif
}

#ifdef SK_BUILD_FOR_ANDROID
uint32_t SkPaint::getGenerationID() const {
    return fGenerationID;
}
#endif

<<<<<<< HEAD
#ifdef ANDROID
=======
#ifdef SK_BUILD_FOR_ANDROID
>>>>>>> 0a6004fd
unsigned SkPaint::getBaseGlyphCount(SkUnichar text) const {
    SkAutoGlyphCache autoCache(*this, NULL);
    SkGlyphCache* cache = autoCache.getCache();
    return cache->getBaseGlyphCount(text);
}
#endif

void SkPaint::setHinting(Hinting hintingLevel) {
    GEN_ID_INC_EVAL((unsigned) hintingLevel != fHinting);
    fHinting = hintingLevel;
}

void SkPaint::setFlags(uint32_t flags) {
    GEN_ID_INC_EVAL(fFlags != flags);
    fFlags = flags;
}

void SkPaint::setAntiAlias(bool doAA) {
    GEN_ID_INC_EVAL(doAA != isAntiAlias());
    this->setFlags(SkSetClearMask(fFlags, doAA, kAntiAlias_Flag));
}

void SkPaint::setDither(bool doDither) {
    GEN_ID_INC_EVAL(doDither != isDither());
    this->setFlags(SkSetClearMask(fFlags, doDither, kDither_Flag));
}

void SkPaint::setSubpixelText(bool doSubpixel) {
    GEN_ID_INC_EVAL(doSubpixel != isSubpixelText());
    this->setFlags(SkSetClearMask(fFlags, doSubpixel, kSubpixelText_Flag));
}

void SkPaint::setLCDRenderText(bool doLCDRender) {
    GEN_ID_INC_EVAL(doLCDRender != isLCDRenderText());
    this->setFlags(SkSetClearMask(fFlags, doLCDRender, kLCDRenderText_Flag));
}

void SkPaint::setEmbeddedBitmapText(bool doEmbeddedBitmapText) {
    GEN_ID_INC_EVAL(doEmbeddedBitmapText != isEmbeddedBitmapText());
    this->setFlags(SkSetClearMask(fFlags, doEmbeddedBitmapText, kEmbeddedBitmapText_Flag));
}

void SkPaint::setAutohinted(bool useAutohinter) {
    GEN_ID_INC_EVAL(useAutohinter != isAutohinted());
    this->setFlags(SkSetClearMask(fFlags, useAutohinter, kAutoHinting_Flag));
}

void SkPaint::setLinearText(bool doLinearText) {
    GEN_ID_INC_EVAL(doLinearText != isLinearText());
    this->setFlags(SkSetClearMask(fFlags, doLinearText, kLinearText_Flag));
}

void SkPaint::setVerticalText(bool doVertical) {
    GEN_ID_INC_EVAL(doVertical != isVerticalText());
    this->setFlags(SkSetClearMask(fFlags, doVertical, kVerticalText_Flag));
}

void SkPaint::setUnderlineText(bool doUnderline) {
    GEN_ID_INC_EVAL(doUnderline != isUnderlineText());
    this->setFlags(SkSetClearMask(fFlags, doUnderline, kUnderlineText_Flag));
}

void SkPaint::setStrikeThruText(bool doStrikeThru) {
    GEN_ID_INC_EVAL(doStrikeThru != isStrikeThruText());
    this->setFlags(SkSetClearMask(fFlags, doStrikeThru, kStrikeThruText_Flag));
}

void SkPaint::setFakeBoldText(bool doFakeBold) {
    GEN_ID_INC_EVAL(doFakeBold != isFakeBoldText());
    this->setFlags(SkSetClearMask(fFlags, doFakeBold, kFakeBoldText_Flag));
}

void SkPaint::setDevKernText(bool doDevKern) {
    GEN_ID_INC_EVAL(doDevKern != isDevKernText());
    this->setFlags(SkSetClearMask(fFlags, doDevKern, kDevKernText_Flag));
}

void SkPaint::setFilterBitmap(bool doFilter) {
    GEN_ID_INC_EVAL(doFilter != isFilterBitmap());
    this->setFlags(SkSetClearMask(fFlags, doFilter, kFilterBitmap_Flag));
}

void SkPaint::setStyle(Style style) {
    if ((unsigned)style < kStyleCount) {
        GEN_ID_INC_EVAL((unsigned)style != fStyle);
        fStyle = style;
    } else {
#ifdef SK_REPORT_API_RANGE_CHECK
        SkDebugf("SkPaint::setStyle(%d) out of range\n", style);
#endif
    }
}

void SkPaint::setColor(SkColor color) {
    GEN_ID_INC_EVAL(color != fColor);
    fColor = color;
}

void SkPaint::setAlpha(U8CPU a) {
    this->setColor(SkColorSetARGB(a, SkColorGetR(fColor),
                                  SkColorGetG(fColor), SkColorGetB(fColor)));
}

void SkPaint::setARGB(U8CPU a, U8CPU r, U8CPU g, U8CPU b) {
    this->setColor(SkColorSetARGB(a, r, g, b));
}

void SkPaint::setStrokeWidth(SkScalar width) {
    if (width >= 0) {
        GEN_ID_INC_EVAL(width != fWidth);
        fWidth = width;
    } else {
#ifdef SK_REPORT_API_RANGE_CHECK
        SkDebugf("SkPaint::setStrokeWidth() called with negative value\n");
#endif
    }
}

void SkPaint::setStrokeMiter(SkScalar limit) {
    if (limit >= 0) {
        GEN_ID_INC_EVAL(limit != fMiterLimit);
        fMiterLimit = limit;
    } else {
#ifdef SK_REPORT_API_RANGE_CHECK
        SkDebugf("SkPaint::setStrokeMiter() called with negative value\n");
#endif
    }
}

void SkPaint::setStrokeCap(Cap ct) {
    if ((unsigned)ct < kCapCount) {
        GEN_ID_INC_EVAL((unsigned)ct != fCapType);
        fCapType = SkToU8(ct);
    } else {
#ifdef SK_REPORT_API_RANGE_CHECK
        SkDebugf("SkPaint::setStrokeCap(%d) out of range\n", ct);
#endif
    }
}

void SkPaint::setStrokeJoin(Join jt) {
    if ((unsigned)jt < kJoinCount) {
        GEN_ID_INC_EVAL((unsigned)jt != fJoinType);
        fJoinType = SkToU8(jt);
    } else {
#ifdef SK_REPORT_API_RANGE_CHECK
        SkDebugf("SkPaint::setStrokeJoin(%d) out of range\n", jt);
#endif
    }
}

///////////////////////////////////////////////////////////////////////////////

void SkPaint::setTextAlign(Align align) {
    if ((unsigned)align < kAlignCount) {
        GEN_ID_INC_EVAL((unsigned)align != fTextAlign);
        fTextAlign = SkToU8(align);
    } else {
#ifdef SK_REPORT_API_RANGE_CHECK
        SkDebugf("SkPaint::setTextAlign(%d) out of range\n", align);
#endif
    }
}

void SkPaint::setTextSize(SkScalar ts) {
    if (ts >= 0) {
        GEN_ID_INC_EVAL(ts != fTextSize);
        fTextSize = ts;
    } else {
#ifdef SK_REPORT_API_RANGE_CHECK
        SkDebugf("SkPaint::setTextSize() called with negative value\n");
#endif
    }
}

void SkPaint::setTextScaleX(SkScalar scaleX) {
    GEN_ID_INC_EVAL(scaleX != fTextScaleX);
    fTextScaleX = scaleX;
}

void SkPaint::setTextSkewX(SkScalar skewX) {
    GEN_ID_INC_EVAL(skewX != fTextSkewX);
    fTextSkewX = skewX;
}

void SkPaint::setTextEncoding(TextEncoding encoding) {
    if ((unsigned)encoding <= kGlyphID_TextEncoding) {
        GEN_ID_INC_EVAL((unsigned)encoding != fTextEncoding);
        fTextEncoding = encoding;
    } else {
#ifdef SK_REPORT_API_RANGE_CHECK
        SkDebugf("SkPaint::setTextEncoding(%d) out of range\n", encoding);
#endif
    }
}

///////////////////////////////////////////////////////////////////////////////

SkTypeface* SkPaint::setTypeface(SkTypeface* font) {
    SkRefCnt_SafeAssign(fTypeface, font);
    GEN_ID_INC;
    return font;
}

SkRasterizer* SkPaint::setRasterizer(SkRasterizer* r) {
    SkRefCnt_SafeAssign(fRasterizer, r);
    GEN_ID_INC;
    return r;
}

SkDrawLooper* SkPaint::setLooper(SkDrawLooper* looper) {
    SkRefCnt_SafeAssign(fLooper, looper);
    GEN_ID_INC;
    return looper;
}

SkImageFilter* SkPaint::setImageFilter(SkImageFilter* imageFilter) {
    SkRefCnt_SafeAssign(fImageFilter, imageFilter);
    GEN_ID_INC;
    return imageFilter;
}

///////////////////////////////////////////////////////////////////////////////

#include "SkGlyphCache.h"
#include "SkUtils.h"

static void DetachDescProc(const SkDescriptor* desc, void* context) {
    *((SkGlyphCache**)context) = SkGlyphCache::DetachCache(desc);
}

#ifdef SK_BUILD_FOR_ANDROID
const SkGlyph& SkPaint::getUnicharMetrics(SkUnichar text) {
    SkGlyphCache* cache;
    descriptorProc(NULL, DetachDescProc, &cache, true);

    const SkGlyph& glyph = cache->getUnicharMetrics(text);

    SkGlyphCache::AttachCache(cache);
    return glyph;
}

const SkGlyph& SkPaint::getGlyphMetrics(uint16_t glyphId) {
    SkGlyphCache* cache;
    descriptorProc(NULL, DetachDescProc, &cache, true);

    const SkGlyph& glyph = cache->getGlyphIDMetrics(glyphId);

    SkGlyphCache::AttachCache(cache);
    return glyph;
}

const void* SkPaint::findImage(const SkGlyph& glyph) {
    // See ::detachCache()
    SkGlyphCache* cache;
    descriptorProc(NULL, DetachDescProc, &cache, true);

    const void* image = cache->findImage(glyph);

    SkGlyphCache::AttachCache(cache);
    return image;
}
#endif

int SkPaint::textToGlyphs(const void* textData, size_t byteLength,
                          uint16_t glyphs[]) const {
    if (byteLength == 0) {
        return 0;
    }

    SkASSERT(textData != NULL);

    if (NULL == glyphs) {
        switch (this->getTextEncoding()) {
        case kUTF8_TextEncoding:
            return SkUTF8_CountUnichars((const char*)textData, byteLength);
        case kUTF16_TextEncoding:
            return SkUTF16_CountUnichars((const uint16_t*)textData,
                                         byteLength >> 1);
        case kGlyphID_TextEncoding:
            return byteLength >> 1;
        default:
            SkDEBUGFAIL("unknown text encoding");
        }
        return 0;
    }

    // if we get here, we have a valid glyphs[] array, so time to fill it in

    // handle this encoding before the setup for the glyphcache
    if (this->getTextEncoding() == kGlyphID_TextEncoding) {
        // we want to ignore the low bit of byteLength
        memcpy(glyphs, textData, byteLength >> 1 << 1);
        return byteLength >> 1;
    }

    SkAutoGlyphCache autoCache(*this, NULL);
    SkGlyphCache*    cache = autoCache.getCache();

    const char* text = (const char*)textData;
    const char* stop = text + byteLength;
    uint16_t*   gptr = glyphs;

    switch (this->getTextEncoding()) {
        case SkPaint::kUTF8_TextEncoding:
            while (text < stop) {
                *gptr++ = cache->unicharToGlyph(SkUTF8_NextUnichar(&text));
            }
            break;
        case SkPaint::kUTF16_TextEncoding: {
            const uint16_t* text16 = (const uint16_t*)text;
            const uint16_t* stop16 = (const uint16_t*)stop;
            while (text16 < stop16) {
                *gptr++ = cache->unicharToGlyph(SkUTF16_NextUnichar(&text16));
            }
            break;
        }
        default:
            SkDEBUGFAIL("unknown text encoding");
    }
    return gptr - glyphs;
}

bool SkPaint::containsText(const void* textData, size_t byteLength) const {
    if (0 == byteLength) {
        return true;
    }

    SkASSERT(textData != NULL);

    // handle this encoding before the setup for the glyphcache
    if (this->getTextEncoding() == kGlyphID_TextEncoding) {
        const uint16_t* glyphID = static_cast<const uint16_t*>(textData);
        size_t count = byteLength >> 1;
        for (size_t i = 0; i < count; i++) {
            if (0 == glyphID[i]) {
                return false;
            }
        }
        return true;
    }

    SkAutoGlyphCache autoCache(*this, NULL);
    SkGlyphCache*    cache = autoCache.getCache();

    switch (this->getTextEncoding()) {
        case SkPaint::kUTF8_TextEncoding: {
            const char* text = static_cast<const char*>(textData);
            const char* stop = text + byteLength;
            while (text < stop) {
                if (0 == cache->unicharToGlyph(SkUTF8_NextUnichar(&text))) {
                    return false;
                }
            }
            break;
        }
        case SkPaint::kUTF16_TextEncoding: {
            const uint16_t* text = static_cast<const uint16_t*>(textData);
            const uint16_t* stop = text + (byteLength >> 1);
            while (text < stop) {
                if (0 == cache->unicharToGlyph(SkUTF16_NextUnichar(&text))) {
                    return false;
                }
            }
            break;
        }
        default:
            SkDEBUGFAIL("unknown text encoding");
            return false;
    }
    return true;
}

void SkPaint::glyphsToUnichars(const uint16_t glyphs[], int count,
                               SkUnichar textData[]) const {
    if (count <= 0) {
        return;
    }

    SkASSERT(glyphs != NULL);
    SkASSERT(textData != NULL);

    SkAutoGlyphCache autoCache(*this, NULL);
    SkGlyphCache*    cache = autoCache.getCache();

    for (int index = 0; index < count; index++) {
        textData[index] = cache->glyphToUnichar(glyphs[index]);
    }
}

///////////////////////////////////////////////////////////////////////////////

static const SkGlyph& sk_getMetrics_utf8_next(SkGlyphCache* cache,
                                              const char** text) {
    SkASSERT(cache != NULL);
    SkASSERT(text != NULL);

    return cache->getUnicharMetrics(SkUTF8_NextUnichar(text));
}

static const SkGlyph& sk_getMetrics_utf8_prev(SkGlyphCache* cache,
                                              const char** text) {
    SkASSERT(cache != NULL);
    SkASSERT(text != NULL);

    return cache->getUnicharMetrics(SkUTF8_PrevUnichar(text));
}

static const SkGlyph& sk_getMetrics_utf16_next(SkGlyphCache* cache,
                                               const char** text) {
    SkASSERT(cache != NULL);
    SkASSERT(text != NULL);

    return cache->getUnicharMetrics(SkUTF16_NextUnichar((const uint16_t**)text));
}

static const SkGlyph& sk_getMetrics_utf16_prev(SkGlyphCache* cache,
                                               const char** text) {
    SkASSERT(cache != NULL);
    SkASSERT(text != NULL);

    return cache->getUnicharMetrics(SkUTF16_PrevUnichar((const uint16_t**)text));
}

static const SkGlyph& sk_getMetrics_glyph_next(SkGlyphCache* cache,
                                               const char** text) {
    SkASSERT(cache != NULL);
    SkASSERT(text != NULL);

    const uint16_t* ptr = *(const uint16_t**)text;
    unsigned glyphID = *ptr;
    ptr += 1;
    *text = (const char*)ptr;
    return cache->getGlyphIDMetrics(glyphID);
}

static const SkGlyph& sk_getMetrics_glyph_prev(SkGlyphCache* cache,
                                               const char** text) {
    SkASSERT(cache != NULL);
    SkASSERT(text != NULL);

    const uint16_t* ptr = *(const uint16_t**)text;
    ptr -= 1;
    unsigned glyphID = *ptr;
    *text = (const char*)ptr;
    return cache->getGlyphIDMetrics(glyphID);
}

static const SkGlyph& sk_getAdvance_utf8_next(SkGlyphCache* cache,
                                              const char** text) {
    SkASSERT(cache != NULL);
    SkASSERT(text != NULL);

    return cache->getUnicharAdvance(SkUTF8_NextUnichar(text));
}

static const SkGlyph& sk_getAdvance_utf8_prev(SkGlyphCache* cache,
                                              const char** text) {
    SkASSERT(cache != NULL);
    SkASSERT(text != NULL);

    return cache->getUnicharAdvance(SkUTF8_PrevUnichar(text));
}

static const SkGlyph& sk_getAdvance_utf16_next(SkGlyphCache* cache,
                                               const char** text) {
    SkASSERT(cache != NULL);
    SkASSERT(text != NULL);

    return cache->getUnicharAdvance(SkUTF16_NextUnichar((const uint16_t**)text));
}

static const SkGlyph& sk_getAdvance_utf16_prev(SkGlyphCache* cache,
                                               const char** text) {
    SkASSERT(cache != NULL);
    SkASSERT(text != NULL);

    return cache->getUnicharAdvance(SkUTF16_PrevUnichar((const uint16_t**)text));
}

static const SkGlyph& sk_getAdvance_glyph_next(SkGlyphCache* cache,
                                               const char** text) {
    SkASSERT(cache != NULL);
    SkASSERT(text != NULL);

    const uint16_t* ptr = *(const uint16_t**)text;
    unsigned glyphID = *ptr;
    ptr += 1;
    *text = (const char*)ptr;
    return cache->getGlyphIDAdvance(glyphID);
}

static const SkGlyph& sk_getAdvance_glyph_prev(SkGlyphCache* cache,
                                               const char** text) {
    SkASSERT(cache != NULL);
    SkASSERT(text != NULL);

    const uint16_t* ptr = *(const uint16_t**)text;
    ptr -= 1;
    unsigned glyphID = *ptr;
    *text = (const char*)ptr;
    return cache->getGlyphIDAdvance(glyphID);
}

SkMeasureCacheProc SkPaint::getMeasureCacheProc(TextBufferDirection tbd,
                                                bool needFullMetrics) const {
    static const SkMeasureCacheProc gMeasureCacheProcs[] = {
        sk_getMetrics_utf8_next,
        sk_getMetrics_utf16_next,
        sk_getMetrics_glyph_next,

        sk_getMetrics_utf8_prev,
        sk_getMetrics_utf16_prev,
        sk_getMetrics_glyph_prev,

        sk_getAdvance_utf8_next,
        sk_getAdvance_utf16_next,
        sk_getAdvance_glyph_next,

        sk_getAdvance_utf8_prev,
        sk_getAdvance_utf16_prev,
        sk_getAdvance_glyph_prev
    };

    unsigned index = this->getTextEncoding();

    if (kBackward_TextBufferDirection == tbd) {
        index += 3;
    }
    if (!needFullMetrics && !this->isDevKernText()) {
        index += 6;
    }

    SkASSERT(index < SK_ARRAY_COUNT(gMeasureCacheProcs));
    return gMeasureCacheProcs[index];
}

///////////////////////////////////////////////////////////////////////////////

static const SkGlyph& sk_getMetrics_utf8_00(SkGlyphCache* cache,
                                        const char** text, SkFixed, SkFixed) {
    SkASSERT(cache != NULL);
    SkASSERT(text != NULL);

    return cache->getUnicharMetrics(SkUTF8_NextUnichar(text));
}

static const SkGlyph& sk_getMetrics_utf8_xy(SkGlyphCache* cache,
                                    const char** text, SkFixed x, SkFixed y) {
    SkASSERT(cache != NULL);
    SkASSERT(text != NULL);

    return cache->getUnicharMetrics(SkUTF8_NextUnichar(text), x, y);
}

static const SkGlyph& sk_getMetrics_utf16_00(SkGlyphCache* cache,
                                        const char** text, SkFixed, SkFixed) {
    SkASSERT(cache != NULL);
    SkASSERT(text != NULL);

    return cache->getUnicharMetrics(SkUTF16_NextUnichar((const uint16_t**)text));
}

static const SkGlyph& sk_getMetrics_utf16_xy(SkGlyphCache* cache,
                                     const char** text, SkFixed x, SkFixed y) {
    SkASSERT(cache != NULL);
    SkASSERT(text != NULL);

    return cache->getUnicharMetrics(SkUTF16_NextUnichar((const uint16_t**)text),
                                    x, y);
}

static const SkGlyph& sk_getMetrics_glyph_00(SkGlyphCache* cache,
                                         const char** text, SkFixed, SkFixed) {
    SkASSERT(cache != NULL);
    SkASSERT(text != NULL);

    const uint16_t* ptr = *(const uint16_t**)text;
    unsigned glyphID = *ptr;
    ptr += 1;
    *text = (const char*)ptr;
    return cache->getGlyphIDMetrics(glyphID);
}

static const SkGlyph& sk_getMetrics_glyph_xy(SkGlyphCache* cache,
                                     const char** text, SkFixed x, SkFixed y) {
    SkASSERT(cache != NULL);
    SkASSERT(text != NULL);

    const uint16_t* ptr = *(const uint16_t**)text;
    unsigned glyphID = *ptr;
    ptr += 1;
    *text = (const char*)ptr;
    return cache->getGlyphIDMetrics(glyphID, x, y);
}

SkDrawCacheProc SkPaint::getDrawCacheProc() const {
    static const SkDrawCacheProc gDrawCacheProcs[] = {
        sk_getMetrics_utf8_00,
        sk_getMetrics_utf16_00,
        sk_getMetrics_glyph_00,

        sk_getMetrics_utf8_xy,
        sk_getMetrics_utf16_xy,
        sk_getMetrics_glyph_xy
    };

    unsigned index = this->getTextEncoding();
    if (fFlags & kSubpixelText_Flag) {
        index += 3;
    }

    SkASSERT(index < SK_ARRAY_COUNT(gDrawCacheProcs));
    return gDrawCacheProcs[index];
}

///////////////////////////////////////////////////////////////////////////////

class SkAutoRestorePaintTextSizeAndFrame {
public:
    SkAutoRestorePaintTextSizeAndFrame(const SkPaint* paint)
            : fPaint((SkPaint*)paint) {
        fTextSize = paint->getTextSize();
        fStyle = paint->getStyle();
        fPaint->setStyle(SkPaint::kFill_Style);
    }

    ~SkAutoRestorePaintTextSizeAndFrame() {
        fPaint->setStyle(fStyle);
        fPaint->setTextSize(fTextSize);
    }

private:
    SkPaint*        fPaint;
    SkScalar        fTextSize;
    SkPaint::Style  fStyle;
};

static void set_bounds(const SkGlyph& g, SkRect* bounds) {
    bounds->set(SkIntToScalar(g.fLeft),
                SkIntToScalar(g.fTop),
                SkIntToScalar(g.fLeft + g.fWidth),
                SkIntToScalar(g.fTop + g.fHeight));
}

// 64bits wide, with a 16bit bias. Useful when accumulating lots of 16.16 so
// we don't overflow along the way
typedef int64_t Sk48Dot16;

#ifdef SK_SCALAR_IS_FLOAT
    static inline float Sk48Dot16ToScalar(Sk48Dot16 x) {
        return (float) (x * 1.5258789e-5);   // x * (1 / 65536.0f)
    }
#else
    static inline SkFixed Sk48Dot16ToScalar(Sk48Dot16 x) {
        // just return the low 32bits
        return static_cast<SkFixed>(x);
    }
#endif

static void join_bounds_x(const SkGlyph& g, SkRect* bounds, Sk48Dot16 dx) {
    SkScalar sx = Sk48Dot16ToScalar(dx);
    bounds->join(SkIntToScalar(g.fLeft) + sx,
                 SkIntToScalar(g.fTop),
                 SkIntToScalar(g.fLeft + g.fWidth) + sx,
                 SkIntToScalar(g.fTop + g.fHeight));
}

static void join_bounds_y(const SkGlyph& g, SkRect* bounds, Sk48Dot16 dy) {
    SkScalar sy = Sk48Dot16ToScalar(dy);
    bounds->join(SkIntToScalar(g.fLeft),
                 SkIntToScalar(g.fTop) + sy,
                 SkIntToScalar(g.fLeft + g.fWidth),
                 SkIntToScalar(g.fTop + g.fHeight) + sy);
}

typedef void (*JoinBoundsProc)(const SkGlyph&, SkRect*, Sk48Dot16);

// xyIndex is 0 for fAdvanceX or 1 for fAdvanceY
static SkFixed advance(const SkGlyph& glyph, int xyIndex) {
    SkASSERT(0 == xyIndex || 1 == xyIndex);
    return (&glyph.fAdvanceX)[xyIndex];
}

SkScalar SkPaint::measure_text(SkGlyphCache* cache,
                               const char* text, size_t byteLength,
                               int* count, SkRect* bounds) const {
    SkASSERT(count);
    if (byteLength == 0) {
        *count = 0;
        if (bounds) {
            bounds->setEmpty();
        }
        return 0;
    }

    SkMeasureCacheProc glyphCacheProc;
    glyphCacheProc = this->getMeasureCacheProc(kForward_TextBufferDirection,
                                               NULL != bounds);

    int xyIndex;
    JoinBoundsProc joinBoundsProc;
    if (this->isVerticalText()) {
        xyIndex = 1;
        joinBoundsProc = join_bounds_y;
    } else {
        xyIndex = 0;
        joinBoundsProc = join_bounds_x;
    }

    int         n = 1;
    const char* stop = (const char*)text + byteLength;
    const SkGlyph* g = &glyphCacheProc(cache, &text);
    // our accumulated fixed-point advances might overflow 16.16, so we use
    // a 48.16 (64bit) accumulator, and then convert that to scalar at the
    // very end.
    Sk48Dot16 x = advance(*g, xyIndex);

    SkAutoKern  autokern;

    if (NULL == bounds) {
        if (this->isDevKernText()) {
            int rsb;
            for (; text < stop; n++) {
                rsb = g->fRsbDelta;
                g = &glyphCacheProc(cache, &text);
                x += SkAutoKern_AdjustF(rsb, g->fLsbDelta) + advance(*g, xyIndex);
            }
        } else {
            for (; text < stop; n++) {
                x += advance(glyphCacheProc(cache, &text), xyIndex);
            }
        }
    } else {
        set_bounds(*g, bounds);
        if (this->isDevKernText()) {
            int rsb;
            for (; text < stop; n++) {
                rsb = g->fRsbDelta;
                g = &glyphCacheProc(cache, &text);
                x += SkAutoKern_AdjustF(rsb, g->fLsbDelta);
                joinBoundsProc(*g, bounds, x);
                x += advance(*g, xyIndex);
            }
        } else {
            for (; text < stop; n++) {
                g = &glyphCacheProc(cache, &text);
                joinBoundsProc(*g, bounds, x);
                x += advance(*g, xyIndex);
            }
        }
    }
    SkASSERT(text == stop);

    *count = n;
    return Sk48Dot16ToScalar(x);
}

SkScalar SkPaint::measureText(const void* textData, size_t length,
                              SkRect* bounds, SkScalar zoom) const {
    const char* text = (const char*)textData;
    SkASSERT(text != NULL || length == 0);

    SkScalar                            scale = 0;
    SkAutoRestorePaintTextSizeAndFrame  restore(this);

    if (this->isLinearText()) {
        scale = fTextSize / kCanonicalTextSizeForPaths;
        // this gets restored by restore
        ((SkPaint*)this)->setTextSize(SkIntToScalar(kCanonicalTextSizeForPaths));
    }

    SkMatrix zoomMatrix, *zoomPtr = NULL;
    if (zoom) {
        zoomMatrix.setScale(zoom, zoom);
        zoomPtr = &zoomMatrix;
    }

    SkAutoGlyphCache    autoCache(*this, zoomPtr);
    SkGlyphCache*       cache = autoCache.getCache();

    SkScalar width = 0;

    if (length > 0) {
        int tempCount;

        width = this->measure_text(cache, text, length, &tempCount, bounds);
        if (scale) {
            width = SkScalarMul(width, scale);
            if (bounds) {
                bounds->fLeft = SkScalarMul(bounds->fLeft, scale);
                bounds->fTop = SkScalarMul(bounds->fTop, scale);
                bounds->fRight = SkScalarMul(bounds->fRight, scale);
                bounds->fBottom = SkScalarMul(bounds->fBottom, scale);
            }
        }
    }
    return width;
}

typedef bool (*SkTextBufferPred)(const char* text, const char* stop);

static bool forward_textBufferPred(const char* text, const char* stop) {
    return text < stop;
}

static bool backward_textBufferPred(const char* text, const char* stop) {
    return text > stop;
}

static SkTextBufferPred chooseTextBufferPred(SkPaint::TextBufferDirection tbd,
                                             const char** text, size_t length,
                                             const char** stop) {
    if (SkPaint::kForward_TextBufferDirection == tbd) {
        *stop = *text + length;
        return forward_textBufferPred;
    } else {
        // text should point to the end of the buffer, and stop to the beginning
        *stop = *text;
        *text += length;
        return backward_textBufferPred;
    }
}

size_t SkPaint::breakText(const void* textD, size_t length, SkScalar maxWidth,
                          SkScalar* measuredWidth,
                          TextBufferDirection tbd) const {
    if (0 == length || 0 >= maxWidth) {
        if (measuredWidth) {
            *measuredWidth = 0;
        }
        return 0;
    }

    if (0 == fTextSize) {
        if (measuredWidth) {
            *measuredWidth = 0;
        }
        return length;
    }

    SkASSERT(textD != NULL);
    const char* text = (const char*)textD;

    SkScalar                            scale = 0;
    SkAutoRestorePaintTextSizeAndFrame  restore(this);

    if (this->isLinearText()) {
        scale = fTextSize / kCanonicalTextSizeForPaths;
        maxWidth = SkScalarMulDiv(maxWidth, kCanonicalTextSizeForPaths, fTextSize);
        // this gets restored by restore
        ((SkPaint*)this)->setTextSize(SkIntToScalar(kCanonicalTextSizeForPaths));
    }

    SkAutoGlyphCache    autoCache(*this, NULL);
    SkGlyphCache*       cache = autoCache.getCache();

    SkMeasureCacheProc glyphCacheProc = this->getMeasureCacheProc(tbd, false);
    const char*      stop;
    SkTextBufferPred pred = chooseTextBufferPred(tbd, &text, length, &stop);
    const int        xyIndex = this->isVerticalText() ? 1 : 0;
    // use 64bits for our accumulator, to avoid overflowing 16.16
    Sk48Dot16        max = SkScalarToFixed(maxWidth);
    Sk48Dot16        width = 0;

    SkAutoKern  autokern;

    if (this->isDevKernText()) {
        int rsb = 0;
        while (pred(text, stop)) {
            const char* curr = text;
            const SkGlyph& g = glyphCacheProc(cache, &text);
            SkFixed x = SkAutoKern_AdjustF(rsb, g.fLsbDelta) + advance(g, xyIndex);
            if ((width += x) > max) {
                width -= x;
                text = curr;
                break;
            }
            rsb = g.fRsbDelta;
        }
    } else {
        while (pred(text, stop)) {
            const char* curr = text;
            SkFixed x = advance(glyphCacheProc(cache, &text), xyIndex);
            if ((width += x) > max) {
                width -= x;
                text = curr;
                break;
            }
        }
    }

    if (measuredWidth) {
        SkScalar scalarWidth = Sk48Dot16ToScalar(width);
        if (scale) {
            scalarWidth = SkScalarMul(scalarWidth, scale);
        }
        *measuredWidth = scalarWidth;
    }

    // return the number of bytes measured
    return (kForward_TextBufferDirection == tbd) ?
                text - stop + length : stop - text + length;
}

///////////////////////////////////////////////////////////////////////////////

static bool FontMetricsCacheProc(const SkGlyphCache* cache, void* context) {
    *(SkPaint::FontMetrics*)context = cache->getFontMetricsY();
    return false;   // don't detach the cache
}

static void FontMetricsDescProc(const SkDescriptor* desc, void* context) {
    SkGlyphCache::VisitCache(desc, FontMetricsCacheProc, context);
}

SkScalar SkPaint::getFontMetrics(FontMetrics* metrics, SkScalar zoom) const {
    SkScalar                            scale = 0;
    SkAutoRestorePaintTextSizeAndFrame  restore(this);

    if (this->isLinearText()) {
        scale = fTextSize / kCanonicalTextSizeForPaths;
        // this gets restored by restore
        ((SkPaint*)this)->setTextSize(SkIntToScalar(kCanonicalTextSizeForPaths));
    }

    SkMatrix zoomMatrix, *zoomPtr = NULL;
    if (zoom) {
        zoomMatrix.setScale(zoom, zoom);
        zoomPtr = &zoomMatrix;
    }

#if 0
    SkAutoGlyphCache    autoCache(*this, zoomPtr);
    SkGlyphCache*       cache = autoCache.getCache();
    const FontMetrics&  my = cache->getFontMetricsY();
#endif
    FontMetrics storage;
    if (NULL == metrics) {
        metrics = &storage;
    }

    this->descriptorProc(zoomPtr, FontMetricsDescProc, metrics, true);

    if (scale) {
        metrics->fTop = SkScalarMul(metrics->fTop, scale);
        metrics->fAscent = SkScalarMul(metrics->fAscent, scale);
        metrics->fDescent = SkScalarMul(metrics->fDescent, scale);
        metrics->fBottom = SkScalarMul(metrics->fBottom, scale);
        metrics->fLeading = SkScalarMul(metrics->fLeading, scale);
    }
    return metrics->fDescent - metrics->fAscent + metrics->fLeading;
}

///////////////////////////////////////////////////////////////////////////////

static void set_bounds(const SkGlyph& g, SkRect* bounds, SkScalar scale) {
    bounds->set(g.fLeft * scale,
                g.fTop * scale,
                (g.fLeft + g.fWidth) * scale,
                (g.fTop + g.fHeight) * scale);
}

int SkPaint::getTextWidths(const void* textData, size_t byteLength,
                           SkScalar widths[], SkRect bounds[]) const {
    if (0 == byteLength) {
        return 0;
    }

    SkASSERT(NULL != textData);

    if (NULL == widths && NULL == bounds) {
        return this->countText(textData, byteLength);
    }

    SkAutoRestorePaintTextSizeAndFrame  restore(this);
    SkScalar                            scale = 0;

    if (this->isLinearText()) {
        scale = fTextSize / kCanonicalTextSizeForPaths;
        // this gets restored by restore
        ((SkPaint*)this)->setTextSize(SkIntToScalar(kCanonicalTextSizeForPaths));
    }

    SkAutoGlyphCache    autoCache(*this, NULL);
    SkGlyphCache*       cache = autoCache.getCache();
    SkMeasureCacheProc  glyphCacheProc;
    glyphCacheProc = this->getMeasureCacheProc(kForward_TextBufferDirection,
                                               NULL != bounds);

    const char* text = (const char*)textData;
    const char* stop = text + byteLength;
    int         count = 0;
    const int   xyIndex = this->isVerticalText() ? 1 : 0;

    if (this->isDevKernText()) {
        // we adjust the widths returned here through auto-kerning
        SkAutoKern  autokern;
        SkFixed     prevWidth = 0;

        if (scale) {
            while (text < stop) {
                const SkGlyph& g = glyphCacheProc(cache, &text);
                if (widths) {
                    SkFixed  adjust = autokern.adjust(g);

                    if (count > 0) {
                        SkScalar w = SkFixedToScalar(prevWidth + adjust);
                        *widths++ = SkScalarMul(w, scale);
                    }
                    prevWidth = advance(g, xyIndex);
                }
                if (bounds) {
                    set_bounds(g, bounds++, scale);
                }
                ++count;
            }
            if (count > 0 && widths) {
                *widths = SkScalarMul(SkFixedToScalar(prevWidth), scale);
            }
        } else {
            while (text < stop) {
                const SkGlyph& g = glyphCacheProc(cache, &text);
                if (widths) {
                    SkFixed  adjust = autokern.adjust(g);

                    if (count > 0) {
                        *widths++ = SkFixedToScalar(prevWidth + adjust);
                    }
                    prevWidth = advance(g, xyIndex);
                }
                if (bounds) {
                    set_bounds(g, bounds++);
                }
                ++count;
            }
            if (count > 0 && widths) {
                *widths = SkFixedToScalar(prevWidth);
            }
        }
    } else {    // no devkern
        if (scale) {
            while (text < stop) {
                const SkGlyph& g = glyphCacheProc(cache, &text);
                if (widths) {
                    *widths++ = SkScalarMul(SkFixedToScalar(advance(g, xyIndex)),
                                            scale);
                }
                if (bounds) {
                    set_bounds(g, bounds++, scale);
                }
                ++count;
            }
        } else {
            while (text < stop) {
                const SkGlyph& g = glyphCacheProc(cache, &text);
                if (widths) {
                    *widths++ = SkFixedToScalar(advance(g, xyIndex));
                }
                if (bounds) {
                    set_bounds(g, bounds++);
                }
                ++count;
            }
        }
    }

    SkASSERT(text == stop);
    return count;
}

///////////////////////////////////////////////////////////////////////////////

#include "SkDraw.h"

void SkPaint::getTextPath(const void* textData, size_t length,
                          SkScalar x, SkScalar y, SkPath* path) const {
    SkASSERT(length == 0 || textData != NULL);

    const char* text = (const char*)textData;
    if (text == NULL || length == 0 || path == NULL) {
        return;
    }

    SkTextToPathIter    iter(text, length, *this, false, true);
    SkMatrix            matrix;
    SkScalar            prevXPos = 0;

    matrix.setScale(iter.getPathScale(), iter.getPathScale());
    matrix.postTranslate(x, y);
    path->reset();

    SkScalar        xpos;
    const SkPath*   iterPath;
    while ((iterPath = iter.next(&xpos)) != NULL) {
        matrix.postTranslate(xpos - prevXPos, 0);
        path->addPath(*iterPath, matrix);
        prevXPos = xpos;
    }
}

static void add_flattenable(SkDescriptor* desc, uint32_t tag,
                            SkFlattenableWriteBuffer* buffer) {
    buffer->flatten(desc->addEntry(tag, buffer->size(), NULL));
}

// SkFontHost can override this choice in FilterRec()
static SkMask::Format computeMaskFormat(const SkPaint& paint) {
    uint32_t flags = paint.getFlags();

    // Antialiasing being disabled trumps all other settings.
    if (!(flags & SkPaint::kAntiAlias_Flag)) {
        return SkMask::kBW_Format;
    }

    if (flags & SkPaint::kLCDRenderText_Flag) {
        return SkMask::kLCD16_Format;
    }

    return SkMask::kA8_Format;
}

// if linear-text is on, then we force hinting to be off (since that's sort of
// the point of linear-text.
static SkPaint::Hinting computeHinting(const SkPaint& paint) {
    SkPaint::Hinting h = paint.getHinting();
    if (paint.isLinearText()) {
        h = SkPaint::kNo_Hinting;
    }
    return h;
}

// return true if the paint is just a single color (i.e. not a shader). If its
// a shader, then we can't compute a const luminance for it :(
static bool justAColor(const SkPaint& paint, SkColor* color) {
    if (paint.getShader()) {
        return false;
    }
    SkColor c = paint.getColor();
    if (paint.getColorFilter()) {
        c = paint.getColorFilter()->filterColor(c);
    }
    if (color) {
        *color = c;
    }
    return true;
}

// returns 0..kLuminance_Max
static unsigned computeLuminance(const SkPaint& paint) {
    SkColor c;
    if (justAColor(paint, &c)) {
        int r = SkColorGetR(c);
        int g = SkColorGetG(c);
        int b = SkColorGetB(c);
        // compute luminance
        // R=0.2126 G=0.7152 B=0.0722
        // scaling by 127 yields 27, 92, 9
#if 1
        int luminance = r * 27 + g * 92 + b * 9;
        luminance >>= 15 - SkScalerContext::kLuminance_Bits;
#else
        int luminance = r * 2 + g * 5 + b * 1;
        luminance >>= 11 - SkScalerContext::kLuminance_Bits;
#endif
        SkASSERT(luminance <= SkScalerContext::kLuminance_Max);
        return luminance;
    }
    // if we're not a single color, return the middle of the luminance range
    return SkScalerContext::kLuminance_Max >> 1;
}

// Beyond this size, LCD doesn't appreciably improve quality, but it always
// cost more RAM and draws slower, so we set a cap.
#ifndef SK_MAX_SIZE_FOR_LCDTEXT
    #define SK_MAX_SIZE_FOR_LCDTEXT    48
#endif

static bool tooBigForLCD(const SkScalerContext::Rec& rec) {
    SkScalar area = SkScalarMul(rec.fPost2x2[0][0], rec.fPost2x2[1][1]) -
                    SkScalarMul(rec.fPost2x2[1][0], rec.fPost2x2[0][1]);
    SkScalar size = SkScalarMul(area, rec.fTextSize);
    return SkScalarAbs(size) > SkIntToScalar(SK_MAX_SIZE_FOR_LCDTEXT);
}

/*
 *  Return the scalar with only limited fractional precision. Used to consolidate matrices
 *  that vary only slightly when we create our key into the font cache, since the font scaler
 *  typically returns the same looking resuts for tiny changes in the matrix.
 */
static SkScalar sk_relax(SkScalar x) {
#ifdef SK_SCALAR_IS_FLOAT
    int n = sk_float_round2int(x * 1024);
    return n / 1024.0f;
#else
    // round to the nearest 10 fractional bits
    return (x + (1 << 5)) & ~(1024 - 1);
#endif
}

void SkScalerContext::MakeRec(const SkPaint& paint,
                              const SkMatrix* deviceMatrix, Rec* rec) {
    SkASSERT(deviceMatrix == NULL || !deviceMatrix->hasPerspective());

    rec->fOrigFontID = SkTypeface::UniqueID(paint.getTypeface());
    rec->fFontID = rec->fOrigFontID;
    rec->fTextSize = paint.getTextSize();
    rec->fPreScaleX = paint.getTextScaleX();
    rec->fPreSkewX  = paint.getTextSkewX();

    if (deviceMatrix) {
        rec->fPost2x2[0][0] = sk_relax(deviceMatrix->getScaleX());
        rec->fPost2x2[0][1] = sk_relax(deviceMatrix->getSkewX());
        rec->fPost2x2[1][0] = sk_relax(deviceMatrix->getSkewY());
        rec->fPost2x2[1][1] = sk_relax(deviceMatrix->getScaleY());
    } else {
        rec->fPost2x2[0][0] = rec->fPost2x2[1][1] = SK_Scalar1;
        rec->fPost2x2[0][1] = rec->fPost2x2[1][0] = 0;
    }

    SkPaint::Style  style = paint.getStyle();
    SkScalar        strokeWidth = paint.getStrokeWidth();

    unsigned flags = 0;

    if (paint.isFakeBoldText()) {
#ifdef SK_USE_FREETYPE_EMBOLDEN
        flags |= SkScalerContext::kEmbolden_Flag;
#else
        SkScalar fakeBoldScale = SkScalarInterpFunc(paint.getTextSize(),
                                                    kStdFakeBoldInterpKeys,
                                                    kStdFakeBoldInterpValues,
                                                    kStdFakeBoldInterpLength);
        SkScalar extra = SkScalarMul(paint.getTextSize(), fakeBoldScale);

        if (style == SkPaint::kFill_Style) {
            style = SkPaint::kStrokeAndFill_Style;
            strokeWidth = extra;    // ignore paint's strokeWidth if it was "fill"
        } else {
            strokeWidth += extra;
        }
#endif
    }

    if (paint.isDevKernText()) {
        flags |= SkScalerContext::kDevKernText_Flag;
    }

    if (style != SkPaint::kFill_Style && strokeWidth > 0) {
        rec->fFrameWidth = strokeWidth;
        rec->fMiterLimit = paint.getStrokeMiter();
        rec->fStrokeJoin = SkToU8(paint.getStrokeJoin());

        if (style == SkPaint::kStrokeAndFill_Style) {
            flags |= SkScalerContext::kFrameAndFill_Flag;
        }
    } else {
        rec->fFrameWidth = 0;
        rec->fMiterLimit = 0;
        rec->fStrokeJoin = 0;
    }

    rec->fMaskFormat = SkToU8(computeMaskFormat(paint));

    if (SkMask::kLCD16_Format == rec->fMaskFormat ||
        SkMask::kLCD32_Format == rec->fMaskFormat)
    {
        SkFontHost::LCDOrder order = SkFontHost::GetSubpixelOrder();
        SkFontHost::LCDOrientation orient = SkFontHost::GetSubpixelOrientation();
        if (SkFontHost::kNONE_LCDOrder == order || tooBigForLCD(*rec)) {
            // eeek, can't support LCD
            rec->fMaskFormat = SkMask::kA8_Format;
        } else {
            if (SkFontHost::kVertical_LCDOrientation == orient) {
                flags |= SkScalerContext::kLCD_Vertical_Flag;
            }
            if (SkFontHost::kBGR_LCDOrder == order) {
                flags |= SkScalerContext::kLCD_BGROrder_Flag;
            }
        }
    }

    if (paint.isEmbeddedBitmapText()) {
        flags |= SkScalerContext::kEmbeddedBitmapText_Flag;
    }
    if (paint.isSubpixelText()) {
        flags |= SkScalerContext::kSubpixelPositioning_Flag;
    }
    if (paint.isAutohinted()) {
        flags |= SkScalerContext::kAutohinting_Flag;
    }
    if (paint.isVerticalText()) {
        flags |= SkScalerContext::kVertical_Flag;
    }
    rec->fFlags = SkToU16(flags);

    // these modify fFlags, so do them after assigning fFlags
    rec->setHinting(computeHinting(paint));
    rec->setLuminanceBits(computeLuminance(paint));

    /*  Allow the fonthost to modify our rec before we use it as a key into the
        cache. This way if we're asking for something that they will ignore,
        they can modify our rec up front, so we don't create duplicate cache
        entries.
     */
    SkFontHost::FilterRec(rec);

    // No need to differentiate gamma if we're BW
    if (SkMask::kBW_Format == rec->fMaskFormat) {
        rec->setLuminanceBits(0);
    }
}

#define MIN_SIZE_FOR_EFFECT_BUFFER  1024

#ifdef SK_DEBUG
    #define TEST_DESC
#endif

/*
 *  ignoreGamma tells us that the caller just wants metrics that are unaffected
 *  by gamma correction, so we jam the luminance field to 0 (most common value
 *  for black text) in hopes that we get a cache hit easier. A better solution
 *  would be for the fontcache lookup to know to ignore the luminance field
 *  entirely, but not sure how to do that and keep it fast.
 */
void SkPaint::descriptorProc(const SkMatrix* deviceMatrix,
                             void (*proc)(const SkDescriptor*, void*),
                             void* context, bool ignoreGamma) const {
    SkScalerContext::Rec    rec;

    SkScalerContext::MakeRec(*this, deviceMatrix, &rec);
    if (ignoreGamma) {
        rec.setLuminanceBits(0);
    }

    size_t          descSize = sizeof(rec);
    int             entryCount = 1;
    SkPathEffect*   pe = this->getPathEffect();
    SkMaskFilter*   mf = this->getMaskFilter();
    SkRasterizer*   ra = this->getRasterizer();

    SkFlattenableWriteBuffer    peBuffer(MIN_SIZE_FOR_EFFECT_BUFFER);
    SkFlattenableWriteBuffer    mfBuffer(MIN_SIZE_FOR_EFFECT_BUFFER);
    SkFlattenableWriteBuffer    raBuffer(MIN_SIZE_FOR_EFFECT_BUFFER);

    if (pe) {
        peBuffer.writeFlattenable(pe);
        descSize += peBuffer.size();
        entryCount += 1;
        rec.fMaskFormat = SkMask::kA8_Format;   // force antialiasing when we do the scan conversion
        // seems like we could support kLCD as well at this point...
    }
    if (mf) {
        mfBuffer.writeFlattenable(mf);
        descSize += mfBuffer.size();
        entryCount += 1;
        rec.fMaskFormat = SkMask::kA8_Format;   // force antialiasing with maskfilters
    }
    if (ra) {
        raBuffer.writeFlattenable(ra);
        descSize += raBuffer.size();
        entryCount += 1;
        rec.fMaskFormat = SkMask::kA8_Format;   // force antialiasing when we do the scan conversion
    }
    descSize += SkDescriptor::ComputeOverhead(entryCount);

    SkAutoDescriptor    ad(descSize);
    SkDescriptor*       desc = ad.getDesc();

    desc->init();
    desc->addEntry(kRec_SkDescriptorTag, sizeof(rec), &rec);

    if (pe) {
        add_flattenable(desc, kPathEffect_SkDescriptorTag, &peBuffer);
    }
    if (mf) {
        add_flattenable(desc, kMaskFilter_SkDescriptorTag, &mfBuffer);
    }
    if (ra) {
        add_flattenable(desc, kRasterizer_SkDescriptorTag, &raBuffer);
    }

    SkASSERT(descSize == desc->getLength());
    desc->computeChecksum();

#ifdef TEST_DESC
    {
        // Check that we completely write the bytes in desc (our key), and that
        // there are no uninitialized bytes. If there were, then we would get
        // false-misses (or worse, false-hits) in our fontcache.
        //
        // We do this buy filling 2 others, one with 0s and the other with 1s
        // and create those, and then check that all 3 are identical.
        SkAutoDescriptor    ad1(descSize);
        SkAutoDescriptor    ad2(descSize);
        SkDescriptor*       desc1 = ad1.getDesc();
        SkDescriptor*       desc2 = ad2.getDesc();
        
        memset(desc1, 0x00, descSize);
        memset(desc2, 0xFF, descSize);
        
        desc1->init();
        desc2->init();
        desc1->addEntry(kRec_SkDescriptorTag, sizeof(rec), &rec);
        desc2->addEntry(kRec_SkDescriptorTag, sizeof(rec), &rec);
        
        if (pe) {
            add_flattenable(desc1, kPathEffect_SkDescriptorTag, &peBuffer);
            add_flattenable(desc2, kPathEffect_SkDescriptorTag, &peBuffer);
        }
        if (mf) {
            add_flattenable(desc1, kMaskFilter_SkDescriptorTag, &mfBuffer);
            add_flattenable(desc2, kMaskFilter_SkDescriptorTag, &mfBuffer);
        }
        if (ra) {
            add_flattenable(desc1, kRasterizer_SkDescriptorTag, &raBuffer);
            add_flattenable(desc2, kRasterizer_SkDescriptorTag, &raBuffer);
        }
        
        SkASSERT(descSize == desc1->getLength());
        SkASSERT(descSize == desc2->getLength());
        desc1->computeChecksum();
        desc2->computeChecksum();
        SkASSERT(!memcmp(desc, desc1, descSize));
        SkASSERT(!memcmp(desc, desc2, descSize));
    }
#endif
    
    proc(desc, context);
}

SkGlyphCache* SkPaint::detachCache(const SkMatrix* deviceMatrix) const {
    SkGlyphCache* cache;
    this->descriptorProc(deviceMatrix, DetachDescProc, &cache);
    return cache;
}

///////////////////////////////////////////////////////////////////////////////

#include "SkStream.h"

static uintptr_t asint(const void* p) {
    return reinterpret_cast<uintptr_t>(p);
}

union Scalar32 {
    SkScalar    fScalar;
    uint32_t    f32;
};

static uint32_t* write_scalar(uint32_t* ptr, SkScalar value) {
    SkASSERT(sizeof(SkScalar) == sizeof(uint32_t));
    Scalar32 tmp;
    tmp.fScalar = value;
    *ptr = tmp.f32;
    return ptr + 1;
}

static SkScalar read_scalar(const uint32_t*& ptr) {
    SkASSERT(sizeof(SkScalar) == sizeof(uint32_t));
    Scalar32 tmp;
    tmp.f32 = *ptr++;
    return tmp.fScalar;
}

static uint32_t pack_4(unsigned a, unsigned b, unsigned c, unsigned d) {
    SkASSERT(a == (uint8_t)a);
    SkASSERT(b == (uint8_t)b);
    SkASSERT(c == (uint8_t)c);
    SkASSERT(d == (uint8_t)d);
    return (a << 24) | (b << 16) | (c << 8) | d;
}

enum FlatFlags {
    kHasTypeface_FlatFlag   = 0x01,
    kHasEffects_FlatFlag    = 0x02
};

// The size of a flat paint's POD fields
static const uint32_t kPODPaintSize =   5 * sizeof(SkScalar) +
                                        1 * sizeof(SkColor) +
                                        1 * sizeof(uint16_t) +
                                        6 * sizeof(uint8_t);

/*  To save space/time, we analyze the paint, and write a truncated version of
    it if there are not tricky elements like shaders, etc.
 */
void SkPaint::flatten(SkFlattenableWriteBuffer& buffer) const {
    uint8_t flatFlags = 0;
    if (this->getTypeface()) {
        flatFlags |= kHasTypeface_FlatFlag;
    }
    if (asint(this->getPathEffect()) |
        asint(this->getShader()) |
        asint(this->getXfermode()) |
        asint(this->getMaskFilter()) |
        asint(this->getColorFilter()) |
        asint(this->getRasterizer()) |
        asint(this->getLooper()) |
        asint(this->getImageFilter())) {
        flatFlags |= kHasEffects_FlatFlag;
    }

    SkASSERT(SkAlign4(kPODPaintSize) == kPODPaintSize);
    uint32_t* ptr = buffer.reserve(kPODPaintSize);

    ptr = write_scalar(ptr, this->getTextSize());
    ptr = write_scalar(ptr, this->getTextScaleX());
    ptr = write_scalar(ptr, this->getTextSkewX());
    ptr = write_scalar(ptr, this->getStrokeWidth());
    ptr = write_scalar(ptr, this->getStrokeMiter());
    *ptr++ = this->getColor();
    // previously flags:16, textAlign:8, flatFlags:8
    // now flags:16, hinting:4, textAlign:4, flatFlags:8
    *ptr++ = (this->getFlags() << 16) |
             // hinting added later. 0 in this nibble means use the default.
             ((this->getHinting()+1) << 12) |
             (this->getTextAlign() << 8) |
             flatFlags;
    *ptr++ = pack_4(this->getStrokeCap(), this->getStrokeJoin(),
                    this->getStyle(), this->getTextEncoding());

    // now we're done with ptr and the (pre)reserved space. If we need to write
    // additional fields, use the buffer directly
    if (flatFlags & kHasTypeface_FlatFlag) {
        buffer.writeTypeface(this->getTypeface());
    }
    if (flatFlags & kHasEffects_FlatFlag) {
        buffer.writeFlattenable(this->getPathEffect());
        buffer.writeFlattenable(this->getShader());
        buffer.writeFlattenable(this->getXfermode());
        buffer.writeFlattenable(this->getMaskFilter());
        buffer.writeFlattenable(this->getColorFilter());
        buffer.writeFlattenable(this->getRasterizer());
        buffer.writeFlattenable(this->getLooper());
        buffer.writeFlattenable(this->getImageFilter());
    }
}

void SkPaint::unflatten(SkFlattenableReadBuffer& buffer) {
    SkASSERT(SkAlign4(kPODPaintSize) == kPODPaintSize);
    const void* podData = buffer.skip(kPODPaintSize);
    const uint32_t* pod = reinterpret_cast<const uint32_t*>(podData);

    // the order we read must match the order we wrote in flatten()
    this->setTextSize(read_scalar(pod));
    this->setTextScaleX(read_scalar(pod));
    this->setTextSkewX(read_scalar(pod));
    this->setStrokeWidth(read_scalar(pod));
    this->setStrokeMiter(read_scalar(pod));
    this->setColor(*pod++);

    // previously flags:16, textAlign:8, flatFlags:8
    // now flags:16, hinting:4, textAlign:4, flatFlags:8
    uint32_t tmp = *pod++;
    this->setFlags(tmp >> 16);

    // hinting added later. 0 in this nibble means use the default.
    uint32_t hinting = (tmp >> 12) & 0xF;
    this->setHinting(0 == hinting ? kNormal_Hinting : static_cast<Hinting>(hinting-1));

    this->setTextAlign(static_cast<Align>((tmp >> 8) & 0xF));

    uint8_t flatFlags = tmp & 0xFF;

    tmp = *pod++;
    this->setStrokeCap(static_cast<Cap>((tmp >> 24) & 0xFF));
    this->setStrokeJoin(static_cast<Join>((tmp >> 16) & 0xFF));
    this->setStyle(static_cast<Style>((tmp >> 8) & 0xFF));
    this->setTextEncoding(static_cast<TextEncoding>((tmp >> 0) & 0xFF));

    if (flatFlags & kHasTypeface_FlatFlag) {
        this->setTypeface(buffer.readTypeface());
    } else {
        this->setTypeface(NULL);
    }

    if (flatFlags & kHasEffects_FlatFlag) {
        SkSafeUnref(this->setPathEffect((SkPathEffect*) buffer.readFlattenable()));
        SkSafeUnref(this->setShader((SkShader*) buffer.readFlattenable()));
        SkSafeUnref(this->setXfermode((SkXfermode*) buffer.readFlattenable()));
        SkSafeUnref(this->setMaskFilter((SkMaskFilter*) buffer.readFlattenable()));
        SkSafeUnref(this->setColorFilter((SkColorFilter*) buffer.readFlattenable()));
        SkSafeUnref(this->setRasterizer((SkRasterizer*) buffer.readFlattenable()));
        SkSafeUnref(this->setLooper((SkDrawLooper*) buffer.readFlattenable()));
        SkSafeUnref(this->setImageFilter((SkImageFilter*) buffer.readFlattenable()));
    } else {
        this->setPathEffect(NULL);
        this->setShader(NULL);
        this->setXfermode(NULL);
        this->setMaskFilter(NULL);
        this->setColorFilter(NULL);
        this->setRasterizer(NULL);
        this->setLooper(NULL);
        this->setImageFilter(NULL);
    }
}

///////////////////////////////////////////////////////////////////////////////

SkShader* SkPaint::setShader(SkShader* shader) {
    GEN_ID_INC_EVAL(shader != fShader);
    SkRefCnt_SafeAssign(fShader, shader);
    return shader;
}

SkColorFilter* SkPaint::setColorFilter(SkColorFilter* filter) {
    GEN_ID_INC_EVAL(filter != fColorFilter);
    SkRefCnt_SafeAssign(fColorFilter, filter);
    return filter;
}

SkXfermode* SkPaint::setXfermode(SkXfermode* mode) {
    GEN_ID_INC_EVAL(mode != fXfermode);
    SkRefCnt_SafeAssign(fXfermode, mode);
    return mode;
}

SkXfermode* SkPaint::setXfermodeMode(SkXfermode::Mode mode) {
    SkSafeUnref(fXfermode);
    fXfermode = SkXfermode::Create(mode);
    GEN_ID_INC;
    return fXfermode;
}

SkPathEffect* SkPaint::setPathEffect(SkPathEffect* effect) {
    GEN_ID_INC_EVAL(effect != fPathEffect);
    SkRefCnt_SafeAssign(fPathEffect, effect);
    return effect;
}

SkMaskFilter* SkPaint::setMaskFilter(SkMaskFilter* filter) {
    GEN_ID_INC_EVAL(filter != fMaskFilter);
    SkRefCnt_SafeAssign(fMaskFilter, filter);
    return filter;
}

///////////////////////////////////////////////////////////////////////////////

bool SkPaint::getFillPath(const SkPath& src, SkPath* dst) const {
    SkPath          effectPath, strokePath;
    const SkPath*   path = &src;

    SkScalar width = this->getStrokeWidth();

    switch (this->getStyle()) {
        case SkPaint::kFill_Style:
            width = -1; // mark it as no-stroke
            break;
        case SkPaint::kStrokeAndFill_Style:
            if (width == 0) {
                width = -1; // mark it as no-stroke
            }
            break;
        case SkPaint::kStroke_Style:
            break;
        default:
            SkDEBUGFAIL("unknown paint style");
    }

    if (this->getPathEffect()) {
        // lie to the pathEffect if our style is strokeandfill, so that it treats us as just fill
        if (this->getStyle() == SkPaint::kStrokeAndFill_Style) {
            width = -1; // mark it as no-stroke
        }

        if (this->getPathEffect()->filterPath(&effectPath, src, &width)) {
            path = &effectPath;
        }

        // restore the width if we earlier had to lie, and if we're still set to no-stroke
        // note: if we're now stroke (width >= 0), then the pathEffect asked for that change
        // and we want to respect that (i.e. don't overwrite their setting for width)
        if (this->getStyle() == SkPaint::kStrokeAndFill_Style && width < 0) {
            width = this->getStrokeWidth();
            if (width == 0) {
                width = -1;
            }
        }
    }

    if (width > 0 && !path->isEmpty()) {
        SkStroke stroker(*this, width);
        stroker.strokePath(*path, &strokePath);
        path = &strokePath;
    }

    if (path == &src) {
        *dst = src;
    } else {
        SkASSERT(path == &effectPath || path == &strokePath);
        dst->swap(*(SkPath*)path);
    }

    return width != 0;  // return true if we're filled, or false if we're hairline (width == 0)
}

const SkRect& SkPaint::doComputeFastBounds(const SkRect& src,
                                                 SkRect* storage) const {
    SkASSERT(storage);

    if (this->getLooper()) {
        SkASSERT(this->getLooper()->canComputeFastBounds(*this));
        this->getLooper()->computeFastBounds(*this, src, storage);
        return *storage;
    }

    if (this->getStyle() != SkPaint::kFill_Style) {
        // since we're stroked, outset the rect by the radius (and join type)
        SkScalar radius = SkScalarHalf(this->getStrokeWidth());
        if (0 == radius) {  // hairline
            radius = SK_Scalar1;
        } else if (this->getStrokeJoin() == SkPaint::kMiter_Join) {
            SkScalar scale = this->getStrokeMiter();
            if (scale > SK_Scalar1) {
                radius = SkScalarMul(radius, scale);
            }
        }
        storage->set(src.fLeft - radius, src.fTop - radius,
                     src.fRight + radius, src.fBottom + radius);
    } else {
        *storage = src;
    }

    // check the mask filter
    if (this->getMaskFilter()) {
        this->getMaskFilter()->computeFastBounds(*storage, storage);
    }

    return *storage;
}

///////////////////////////////////////////////////////////////////////////////

static bool has_thick_frame(const SkPaint& paint) {
    return  paint.getStrokeWidth() > 0 &&
            paint.getStyle() != SkPaint::kFill_Style;
}

SkTextToPathIter::SkTextToPathIter( const char text[], size_t length,
                                    const SkPaint& paint,
                                    bool applyStrokeAndPathEffects,
                                    bool forceLinearTextOn) : fPaint(paint) {
    fGlyphCacheProc = paint.getMeasureCacheProc(SkPaint::kForward_TextBufferDirection,
                                                true);

    if (forceLinearTextOn) {
        fPaint.setLinearText(true);
    }
    fPaint.setMaskFilter(NULL);   // don't want this affecting our path-cache lookup

    if (fPaint.getPathEffect() == NULL && !has_thick_frame(fPaint)) {
        applyStrokeAndPathEffects = false;
    }

    // can't use our canonical size if we need to apply patheffects/strokes
    if (fPaint.isLinearText() && !applyStrokeAndPathEffects) {
        fPaint.setTextSize(SkIntToScalar(SkPaint::kCanonicalTextSizeForPaths));
        fScale = paint.getTextSize() / SkPaint::kCanonicalTextSizeForPaths;
    } else {
        fScale = SK_Scalar1;
    }

    if (!applyStrokeAndPathEffects) {
        fPaint.setStyle(SkPaint::kFill_Style);
        fPaint.setPathEffect(NULL);
    }

    fCache = fPaint.detachCache(NULL);

    SkPaint::Style  style = SkPaint::kFill_Style;
    SkPathEffect*   pe = NULL;

    if (!applyStrokeAndPathEffects) {
        style = paint.getStyle();   // restore
        pe = paint.getPathEffect();     // restore
    }
    fPaint.setStyle(style);
    fPaint.setPathEffect(pe);
    fPaint.setMaskFilter(paint.getMaskFilter());    // restore

    // now compute fXOffset if needed

    SkScalar xOffset = 0;
    if (paint.getTextAlign() != SkPaint::kLeft_Align) { // need to measure first
        int      count;
        SkScalar width = SkScalarMul(fPaint.measure_text(fCache, text, length,
                                                         &count, NULL), fScale);
        if (paint.getTextAlign() == SkPaint::kCenter_Align) {
            width = SkScalarHalf(width);
        }
        xOffset = -width;
    }
    fXPos = xOffset;
    fPrevAdvance = 0;

    fText = text;
    fStop = text + length;
    
    fXYIndex = paint.isVerticalText() ? 1 : 0;
}

SkTextToPathIter::~SkTextToPathIter() {
    SkGlyphCache::AttachCache(fCache);
}

const SkPath* SkTextToPathIter::next(SkScalar* xpos) {
    while (fText < fStop) {
        const SkGlyph& glyph = fGlyphCacheProc(fCache, &fText);

        fXPos += SkScalarMul(SkFixedToScalar(fPrevAdvance + fAutoKern.adjust(glyph)), fScale);
        fPrevAdvance = advance(glyph, fXYIndex);   // + fPaint.getTextTracking();

        if (glyph.fWidth) {
            if (xpos) {
                *xpos = fXPos;
            }
            return fCache->findPath(glyph);
        }
    }
    return NULL;
}

///////////////////////////////////////////////////////////////////////////////

bool SkPaint::nothingToDraw() const {
    if (fLooper) {
        return false;
    }
    SkXfermode::Mode mode;
    if (SkXfermode::AsMode(fXfermode, &mode)) {
        switch (mode) {
            case SkXfermode::kSrcOver_Mode:
            case SkXfermode::kSrcATop_Mode:
            case SkXfermode::kDstOut_Mode:
            case SkXfermode::kDstOver_Mode:
            case SkXfermode::kPlus_Mode:
                return 0 == this->getAlpha();
            case SkXfermode::kDst_Mode:
                return true;
            default:
                break;
        }
    }
    return false;
}


//////////// Move these to their own file soon.

bool SkImageFilter::filterImage(Proxy* proxy, const SkBitmap& src,
                                const SkMatrix& ctm,
                                SkBitmap* result, SkIPoint* loc) {
    SkASSERT(proxy);
    SkASSERT(result);
    SkASSERT(loc);
    /*
     *  Give the proxy first shot at the filter. If it returns false, ask
     *  the filter to do it.
     */
    return proxy->filterImage(this, src, ctm, result, loc) ||
           this->onFilterImage(proxy, src, ctm, result, loc);
}

bool SkImageFilter::filterBounds(const SkIRect& src, const SkMatrix& ctm,
                                 SkIRect* dst) {
    SkASSERT(&src);
    SkASSERT(dst);
    return this->onFilterBounds(src, ctm, dst);
}

bool SkImageFilter::onFilterImage(Proxy*, const SkBitmap&, const SkMatrix&,
                                  SkBitmap*, SkIPoint*) {
    return false;
}

bool SkImageFilter::onFilterBounds(const SkIRect& src, const SkMatrix& ctm,
                                   SkIRect* dst) {
    *dst = src;
    return true;
}

bool SkImageFilter::asABlur(SkSize* sigma) const {
    return false;
}

///////////////////////////////////////////////////////////////////////////////
bool SkDrawLooper::canComputeFastBounds(const SkPaint& paint) {
    SkCanvas canvas;

    this->init(&canvas);
    for (;;) {
        SkPaint p(paint);
        if (this->next(&canvas, &p)) {
            p.setLooper(NULL);
            if (!p.canComputeFastBounds()) {
                return false;
            }
        } else {
            break;
        }
    }
    return true;
}

void SkDrawLooper::computeFastBounds(const SkPaint& paint, const SkRect& src,
                                     SkRect* dst) {
    SkCanvas canvas;

    this->init(&canvas);
    for (bool firstTime = true;; firstTime = false) {
        SkPaint p(paint);
        if (this->next(&canvas, &p)) {
            SkRect r(src);

            p.setLooper(NULL);
            p.computeFastBounds(r, &r);
            canvas.getTotalMatrix().mapRect(&r);

            if (firstTime) {
                *dst = r;
            } else {
                dst->join(r);
            }
        } else {
            break;
        }
    }
}
<|MERGE_RESOLUTION|>--- conflicted
+++ resolved
@@ -23,13 +23,10 @@
 #include "SkXfermode.h"
 #include "SkAutoKern.h"
 #include "SkGlyphCache.h"
-<<<<<<< HEAD
-=======
 
 // define this to get a printf for out-of-range parameter in setters
 // e.g. setTextSize(-1)
 //#define SK_REPORT_API_RANGE_CHECK
->>>>>>> 0a6004fd
 
 #define SK_DefaultTextSize      SkIntToScalar(12)
 
@@ -166,11 +163,7 @@
 }
 #endif
 
-<<<<<<< HEAD
-#ifdef ANDROID
-=======
 #ifdef SK_BUILD_FOR_ANDROID
->>>>>>> 0a6004fd
 unsigned SkPaint::getBaseGlyphCount(SkUnichar text) const {
     SkAutoGlyphCache autoCache(*this, NULL);
     SkGlyphCache* cache = autoCache.getCache();
