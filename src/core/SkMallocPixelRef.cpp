/*
 * Copyright 2011 Google Inc.
 *
 * Use of this source code is governed by a BSD-style license that can be
 * found in the LICENSE file.
 */

#include "SkMallocPixelRef.h"
#include "SkBitmap.h"
#include "SkReadBuffer.h"
#include "SkWriteBuffer.h"

// assumes ptr was allocated via sk_malloc
static void sk_free_releaseproc(void* ptr, void*) {
    sk_free(ptr);
}

static bool is_valid(const SkImageInfo& info, SkColorTable* ctable) {
    if (info.width() < 0 || info.height() < 0 ||
        (unsigned)info.colorType() > (unsigned)kLastEnum_SkColorType ||
        (unsigned)info.alphaType() > (unsigned)kLastEnum_SkAlphaType)
    {
        return false;
    }

    // these seem like good checks, but currently we have (at least) tests
    // that expect the pixelref to succeed even when there is a mismatch
    // with colortables. fix?
#if 0
    if (kIndex8_SkColorType == info.fColorType && nullptr == ctable) {
        return false;
    }
    if (kIndex8_SkColorType != info.fColorType && ctable) {
        return false;
    }
#endif
    return true;
}

sk_sp<SkPixelRef> SkMallocPixelRef::MakeDirect(const SkImageInfo& info,
                                               void* addr,
                                               size_t rowBytes,
                                               sk_sp<SkColorTable> ctable) {
    if (!is_valid(info, ctable.get())) {
        return nullptr;
    }
    return sk_sp<SkPixelRef>(new SkMallocPixelRef(info, addr, rowBytes, std::move(ctable),
                                                  nullptr, nullptr));
}


 sk_sp<SkPixelRef> SkMallocPixelRef::MakeUsing(void*(*alloc)(size_t),
                                               const SkImageInfo& info,
                                               size_t requestedRowBytes,
                                               sk_sp<SkColorTable> ctable) {
    if (!is_valid(info, ctable.get())) {
        return nullptr;
    }

    // only want to permit 31bits of rowBytes
    int64_t minRB = (int64_t)info.minRowBytes64();
    if (minRB < 0 || !sk_64_isS32(minRB)) {
        return nullptr;    // allocation will be too large
    }
    if (requestedRowBytes > 0 && (int32_t)requestedRowBytes < minRB) {
        return nullptr;    // cannot meet requested rowbytes
    }

    int32_t rowBytes;
    if (requestedRowBytes) {
        rowBytes = SkToS32(requestedRowBytes);
    } else {
        rowBytes = minRB;
    }

    int64_t bigSize = (int64_t)info.height() * rowBytes;
    if (!sk_64_isS32(bigSize)) {
        return nullptr;
    }

    size_t size = sk_64_asS32(bigSize);
    SkASSERT(size >= info.getSafeSize(rowBytes));
    void* addr = alloc(size);
    if (nullptr == addr) {
        return nullptr;
    }

     return sk_sp<SkPixelRef>(new SkMallocPixelRef(info, addr, rowBytes, std::move(ctable),
                                                   sk_free_releaseproc, nullptr));
}

sk_sp<SkPixelRef> SkMallocPixelRef::MakeAllocate(const SkImageInfo& info,
                                                size_t rowBytes,
                                                sk_sp<SkColorTable> ctable) {
    auto sk_malloc_nothrow = [](size_t size) { return sk_malloc_flags(size, 0); };
    return MakeUsing(sk_malloc_nothrow, info, rowBytes, std::move(ctable));
}

sk_sp<SkPixelRef> SkMallocPixelRef::MakeZeroed(const SkImageInfo& info,
                                               size_t rowBytes,
                                               sk_sp<SkColorTable> ctable) {
    return MakeUsing(sk_calloc, info, rowBytes, std::move(ctable));
}

static void sk_data_releaseproc(void*, void* dataPtr) {
    (static_cast<SkData*>(dataPtr))->unref();
}

sk_sp<SkPixelRef> SkMallocPixelRef::MakeWithProc(const SkImageInfo& info,
                                                 size_t rowBytes,
                                                 sk_sp<SkColorTable> ctable,
                                                 void* addr,
                                                 SkMallocPixelRef::ReleaseProc proc,
                                                 void* context) {
    if (!is_valid(info, ctable.get())) {
        if (proc) {
            proc(addr, context);
        }
        return nullptr;
    }
    return sk_sp<SkPixelRef>(new SkMallocPixelRef(info, addr, rowBytes, std::move(ctable),
                                                  proc, context));
}

sk_sp<SkPixelRef> SkMallocPixelRef::MakeWithData(const SkImageInfo& info,
                                                size_t rowBytes,
                                                sk_sp<SkColorTable> ctable,
                                                sk_sp<SkData> data) {
    SkASSERT(data != nullptr);
    if (!is_valid(info, ctable.get())) {
        return nullptr;
    }
    if ((rowBytes < info.minRowBytes()) || (data->size() < info.getSafeSize(rowBytes))) {
        return nullptr;
    }
    // must get this address before we call release
    void* pixels = const_cast<void*>(data->data());
    SkPixelRef* pr = new SkMallocPixelRef(info, pixels, rowBytes, std::move(ctable),
                                          sk_data_releaseproc, data.release());
    pr->setImmutable(); // since we were created with (immutable) data
    return sk_sp<SkPixelRef>(pr);
}

///////////////////////////////////////////////////////////////////////////////

static sk_sp<SkColorTable> sanitize(const SkImageInfo& info, sk_sp<SkColorTable> ctable) {
    if (kIndex_8_SkColorType == info.colorType()) {
        SkASSERT(ctable);
    } else {
        ctable.reset(nullptr);
    }
    return ctable;
}

SkMallocPixelRef::SkMallocPixelRef(const SkImageInfo& info, void* storage,
                                   size_t rowBytes, sk_sp<SkColorTable> ctable,
                                   SkMallocPixelRef::ReleaseProc proc,
                                   void* context)
    : INHERITED(info.width(), info.height(), storage, rowBytes, sanitize(info, std::move(ctable)))
    , fReleaseProc(proc)
    , fReleaseProcContext(context)
{}


SkMallocPixelRef::~SkMallocPixelRef() {
    if (fReleaseProc != nullptr) {
        fReleaseProc(this->pixels(), fReleaseProcContext);
    }
<<<<<<< HEAD
}

size_t SkMallocPixelRef::getAllocatedSizeInBytes() const {
    return this->info().getSafeSize(this->rowBytes());
}

#ifdef SK_SUPPORT_LEGACY_PIXELREFFACTORY
SkMallocPixelRef* SkMallocPixelRef::NewWithData(const SkImageInfo& info,
                                                size_t rowBytes,
                                                SkColorTable* ctable,
                                                SkData* data) {
    return (SkMallocPixelRef*)MakeWithData(info, rowBytes, sk_ref_sp(ctable), sk_ref_sp(data)).release();
}
#endif
=======
}
>>>>>>> 9f385d66
<|MERGE_RESOLUTION|>--- conflicted
+++ resolved
@@ -166,21 +166,4 @@
     if (fReleaseProc != nullptr) {
         fReleaseProc(this->pixels(), fReleaseProcContext);
     }
-<<<<<<< HEAD
-}
-
-size_t SkMallocPixelRef::getAllocatedSizeInBytes() const {
-    return this->info().getSafeSize(this->rowBytes());
-}
-
-#ifdef SK_SUPPORT_LEGACY_PIXELREFFACTORY
-SkMallocPixelRef* SkMallocPixelRef::NewWithData(const SkImageInfo& info,
-                                                size_t rowBytes,
-                                                SkColorTable* ctable,
-                                                SkData* data) {
-    return (SkMallocPixelRef*)MakeWithData(info, rowBytes, sk_ref_sp(ctable), sk_ref_sp(data)).release();
-}
-#endif
-=======
-}
->>>>>>> 9f385d66
+}