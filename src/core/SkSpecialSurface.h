--- conflicted
+++ resolved
@@ -60,16 +60,10 @@
      *  Allocate a new GPU-backed SkSpecialSurface. If the requested surface cannot
      *  be created, nullptr will be returned.
      */
-<<<<<<< HEAD
-    static sk_sp<SkSpecialSurface> MakeRenderTarget(GrRecordingContext*, int width, int height,
-                                                    GrColorType, sk_sp<SkColorSpace> colorSpace,
-                                                    const SkSurfaceProps&);
-=======
     static sk_sp<SkSpecialSurface> MakeRenderTarget(GrRecordingContext*,
                                                     const SkImageInfo&,
                                                     const SkSurfaceProps&,
                                                     GrSurfaceOrigin);
->>>>>>> 614a3d7a
 #endif
 
     /**
