--- conflicted
+++ resolved
@@ -6,8 +6,11 @@
  */
 
 #include "include/core/SkPaint.h"
+#include "src/core/SkBlenderBase.h"
 #include "src/core/SkColorFilterBase.h"
 #include "src/core/SkColorSpacePriv.h"
+#include "src/core/SkKeyHelpers.h"
+#include "src/core/SkPaintParamsKey.h"
 #include "src/core/SkPaintPriv.h"
 #include "src/core/SkXfermodePriv.h"
 #include "src/shaders/SkColorFilterShader.h"
@@ -42,7 +45,11 @@
         }
     }
 
-    return SkXfermode::IsOpaque(paint->getBlendMode(), opacityType);
+    const auto bm = paint->asBlendMode();
+    if (!bm) {
+        return false;   // don't know for sure, so we play it safe and return false.
+    }
+    return SkXfermode::IsOpaque(bm.value(), opacityType);
 }
 
 bool SkPaintPriv::ShouldDither(const SkPaint& p, SkColorType dstCT, bool shaderOverride) {
@@ -57,14 +64,9 @@
     }
 
     // Otherwise, dither is only needed for non-const paints.
-<<<<<<< HEAD
-    return p.getImageFilter() || p.getMaskFilter()
-        || !p.getShader() || !as_SB(p.getShader())->isConstant();
-=======
     return p.getImageFilter() || p.getMaskFilter() ||
            (p.getShader() && !as_SB(p.getShader())->isConstant()) ||
            shaderOverride;
->>>>>>> a7863ec8
 }
 
 // return true if the paint is just a single color (i.e. not a shader). If its
@@ -107,4 +109,49 @@
         }
         p->setColorFilter(nullptr);
     }
+}
+
+SkScalar SkPaintPriv::ComputeResScaleForStroking(const SkMatrix& matrix) {
+    // Not sure how to handle perspective differently, so we just don't try (yet)
+    SkScalar sx = SkPoint::Length(matrix[SkMatrix::kMScaleX], matrix[SkMatrix::kMSkewY]);
+    SkScalar sy = SkPoint::Length(matrix[SkMatrix::kMSkewX],  matrix[SkMatrix::kMScaleY]);
+    if (SkScalarsAreFinite(sx, sy)) {
+        SkScalar scale = std::max(sx, sy);
+        if (scale > 0) {
+            return scale;
+        }
+    }
+    return 1;
+}
+
+std::vector<SkPaintParamsKey> SkPaintPriv::ToKeys(const SkPaint& paint,
+                                                  SkShaderCodeDictionary* dict,
+                                                  SkBackend backend) {
+    std::vector<SkPaintParamsKey> keys;
+
+    // TODO: actually split the SkPaint into multiple PaintParams and generate the keys
+    // for them separately.
+    // TODO: actually collect and return the SkUniformData vector for each PaintParams derived
+    // from the SkPaint
+    {
+        SkPaintParamsKey key;
+
+        if (paint.getShader()) {
+            as_SB(paint.getShader())->addToKey(dict, backend, &key, nullptr);
+        } else {
+            SolidColorShaderBlock::AddToKey(dict, backend, &key, nullptr, paint.getColor4f());
+        }
+
+        if (paint.getBlender()) {
+            as_BB(paint.getBlender())->addToKey(dict, backend, &key, nullptr);
+        } else {
+            BlendModeBlock::AddToKey(dict, backend, &key, nullptr, SkBlendMode::kSrcOver);
+        }
+
+        SkASSERT(key.sizeInBytes() > 0);
+
+        keys.push_back(key);
+    }
+
+    return keys;
 }