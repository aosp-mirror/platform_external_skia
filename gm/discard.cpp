/*
 * Copyright 2014 Google Inc.
 *
 * Use of this source code is governed by a BSD-style license that can be
 * found in the LICENSE file.
 */

#include "gm/gm.h"
#include "include/core/SkCanvas.h"
#include "include/core/SkColor.h"
#include "include/core/SkImageInfo.h"
#include "include/core/SkPaint.h"
#include "include/core/SkRefCnt.h"
#include "include/core/SkShader.h"
#include "include/core/SkSize.h"
#include "include/core/SkString.h"
#include "include/core/SkSurface.h"
#include "include/core/SkTypes.h"
#include "include/gpu/GrDirectContext.h"
#include "include/gpu/GrRecordingContext.h"
#include "src/base/SkRandom.h"
#include "tools/ToolUtils.h"

namespace skiagm {

/*
 * This GM exercises SkCanvas::discard() by creating an offscreen SkSurface and repeatedly
 * discarding it, drawing to it, and then drawing it to the main canvas.
 */
class DiscardGM : public GM {

public:
    DiscardGM() {}

protected:
    SkString onShortName() override {
        return SkString("discard");
    }

    SkISize onISize() override {
        return SkISize::Make(100, 100);
    }

    DrawResult onDraw(SkCanvas* canvas, SkString* errorMsg) override {
        auto dContext = GrAsDirectContext(canvas->recordingContext());
        if (!dContext || dContext->abandoned()) {
            *errorMsg = "GM relies on having access to a live direct context.";
            return DrawResult::kSkip;
        }

        SkISize size = this->getISize();
        size.fWidth /= 10;
        size.fHeight /= 10;
        SkImageInfo info = SkImageInfo::MakeN32Premul(size);
<<<<<<< HEAD
        sk_sp<SkSurface> surface =
                SkSurface::MakeRenderTarget(dContext, skgpu::Budgeted::kNo, info);
        if (nullptr == surface) {
            *errorMsg = "Could not create render target.";
=======
        sk_sp<SkSurface> surface;

        auto dContext = GrAsDirectContext(canvas->recordingContext());
        if (dContext && !dContext->abandoned()) {
            surface = SkSurface::MakeRenderTarget(dContext, skgpu::Budgeted::kNo, info);
        }

#if defined(SK_GRAPHITE)
        auto recorder = canvas->recorder();
        if (recorder) {
            surface = SkSurface::MakeGraphite(recorder, info);
        }
#endif

        if (!surface) {
            surface = SkSurface::MakeRaster(info);
        }
        if (!surface) {
            *errorMsg = "Could not create surface.";
>>>>>>> 56819087
            return DrawResult::kFail;
        }

        canvas->clear(SK_ColorBLACK);

        SkRandom rand;
        for (int x = 0; x < 10; ++x) {
            for (int y = 0; y < 10; ++y) {
              surface->getCanvas()->discard();
              // Make something that isn't too close to the background color, black.
              SkColor color = ToolUtils::color_to_565(rand.nextU() | 0xFF404040);
              switch (rand.nextULessThan(3)) {
                  case 0:
                      surface->getCanvas()->drawColor(color);
                      break;
                  case 1:
                      surface->getCanvas()->clear(color);
                      break;
                  case 2:
                      SkPaint paint;
                      paint.setShader(SkShaders::Color(color));
                      surface->getCanvas()->drawPaint(paint);
                      break;
              }
              surface->draw(canvas, 10.f*x, 10.f*y);
            }
        }

        surface->getCanvas()->discard();
        return DrawResult::kOk;
    }

private:
    using INHERITED = GM;
};

//////////////////////////////////////////////////////////////////////////////

DEF_GM(return new DiscardGM;)

}  // namespace skiagm<|MERGE_RESOLUTION|>--- conflicted
+++ resolved
@@ -42,22 +42,11 @@
     }
 
     DrawResult onDraw(SkCanvas* canvas, SkString* errorMsg) override {
-        auto dContext = GrAsDirectContext(canvas->recordingContext());
-        if (!dContext || dContext->abandoned()) {
-            *errorMsg = "GM relies on having access to a live direct context.";
-            return DrawResult::kSkip;
-        }
 
         SkISize size = this->getISize();
         size.fWidth /= 10;
         size.fHeight /= 10;
         SkImageInfo info = SkImageInfo::MakeN32Premul(size);
-<<<<<<< HEAD
-        sk_sp<SkSurface> surface =
-                SkSurface::MakeRenderTarget(dContext, skgpu::Budgeted::kNo, info);
-        if (nullptr == surface) {
-            *errorMsg = "Could not create render target.";
-=======
         sk_sp<SkSurface> surface;
 
         auto dContext = GrAsDirectContext(canvas->recordingContext());
@@ -77,7 +66,6 @@
         }
         if (!surface) {
             *errorMsg = "Could not create surface.";
->>>>>>> 56819087
             return DrawResult::kFail;
         }
 
@@ -109,9 +97,6 @@
         surface->getCanvas()->discard();
         return DrawResult::kOk;
     }
-
-private:
-    using INHERITED = GM;
 };
 
 //////////////////////////////////////////////////////////////////////////////
