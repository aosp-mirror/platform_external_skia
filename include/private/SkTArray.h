/*
 * Copyright 2011 Google Inc.
 *
 * Use of this source code is governed by a BSD-style license that can be
 * found in the LICENSE file.
 */

#ifndef SkTArray_DEFINED
#define SkTArray_DEFINED

#include "include/core/SkMath.h"
#include "include/core/SkSpan.h"
#include "include/core/SkTypes.h"
#include "include/private/SkContainers.h"
#include "include/private/SkMalloc.h"
#include "include/private/SkSafe32.h"
#include "include/private/SkTLogic.h"
#include "include/private/SkTemplates.h"
#include "include/private/SkTo.h"

#include <algorithm>
#include <climits>
#include <string.h>
#include <initializer_list>
#include <memory>
#include <new>
#include <utility>

/** SkTArray<T> implements a typical, mostly std::vector-like array.
    Each T will be default-initialized on allocation, and ~T will be called on destruction.

    MEM_MOVE controls the behavior when a T needs to be moved (e.g. when the array is resized)
      - true: T will be bit-copied via memcpy.
      - false: T will be moved via move-constructors.

    Modern implementations of std::vector<T> will generally provide similar performance
    characteristics when used with appropriate care. Consider using std::vector<T> in new code.
*/
template <typename T, bool MEM_MOVE = sk_is_trivially_relocatable_v<T>> class SkTArray {
public:
    using value_type = T;

    /**
     * Creates an empty array with no initial storage
     */
    SkTArray() : fOwnMemory(true), fCapacity{0} {}

    /**
     * Creates an empty array that will preallocate space for reserveCount
     * elements.
     */
    explicit SkTArray(int reserveCount) : SkTArray() { this->reserve_back(reserveCount); }

    /**
     * Copies one array to another. The new array will be heap allocated.
     */
    SkTArray(const SkTArray& that) : SkTArray(that.fData, that.fSize) {}

    SkTArray(SkTArray&& that) {
        if (that.fOwnMemory) {
            this->setData(that);
            that.setData({});
        } else {
            this->initData(that.fSize);
            that.move(fData);
        }
        fSize = std::exchange(that.fSize, 0);
    }

    /**
     * Creates a SkTArray by copying contents of a standard C array. The new
     * array will be heap allocated. Be careful not to use this constructor
     * when you really want the (void*, int) version.
     */
    SkTArray(const T* array, int count) {
        this->initData(count);
        this->copy(array);
    }

    /**
     * Creates a SkTArray by copying contents of an initializer list.
     */
    SkTArray(std::initializer_list<T> data) : SkTArray(data.begin(), data.size()) {}

    SkTArray& operator=(const SkTArray& that) {
        if (this == &that) {
            return *this;
        }
        this->clear();
        this->checkRealloc(that.size(), kExactFit);
        fSize = that.fSize;
        this->copy(that.fData);
        return *this;
    }
    SkTArray& operator=(SkTArray&& that) {
        if (this != &that) {
            this->clear();
            if (that.fOwnMemory) {
                // The storage is on the heap, so move the data pointer.
                if (fOwnMemory) {
                    sk_free(fData);
                }

                fData = std::exchange(that.fData, nullptr);

                // Can't use exchange with bitfields.
                fCapacity = that.fCapacity;
                that.fCapacity = 0;

                fOwnMemory = true;
            } else {
                // The data is stored inline in that, so move it element-by-element.
                this->checkRealloc(that.size(), kExactFit);
                that.move(fData);
            }
            fSize = std::exchange(that.fSize, 0);
        }
        return *this;
    }

    ~SkTArray() {
        this->clear();
        if (fOwnMemory) {
            sk_free(fData);
        }
    }

    /**
     * Resets to size() == 0.
     */
    void reset() {
        this->pop_back_n(fSize);
    }

    /**
     * Resets to size() = n newly constructed T objects and resets any reserve count.
     */
    void reset(int n) {
        SkASSERT(n >= 0);
        this->clear();
        this->checkRealloc(n, kExactFit);
        fSize = n;
        for (int i = 0; i < this->size(); ++i) {
            new (fData + i) T;
        }
    }

    /**
     * Resets to a copy of a C array and resets any reserve count.
     */
    void reset(const T* array, int count) {
        SkASSERT(count >= 0);
        this->clear();
        this->checkRealloc(count, kExactFit);
        fSize = count;
        this->copy(array);
    }

    /**
     * Ensures there is enough reserved space for n elements.
     */
    void reserve(int n) {
        SkASSERT(n >= 0);
        if (n >= this->size()) {
            this->reserve_back(n - size());
        }
    }

    /**
     * Ensures there is enough reserved space for n additional elements. The is guaranteed at least
     * until the array size grows above n and subsequently shrinks below n, any version of reset()
     * is called, or reserve_back() is called again.
     */
    void reserve_back(int n) {
        SkASSERT(n >= 0);
        if (n > 0) {
            this->checkRealloc(n, kExactFit);
        }
    }

    void removeShuffle(int n) {
        SkASSERT(n < this->size());
        int newCount = fSize - 1;
        fSize = newCount;
        fData[n].~T();
        if (n != newCount) {
            this->move(n, newCount);
        }
    }

    // Is the array empty.
    bool empty() const { return fSize == 0; }

    /**
     * Adds 1 new default-initialized T value and returns it by reference. Note
     * the reference only remains valid until the next call that adds or removes
     * elements.
     */
    T& push_back() {
        void* newT = this->push_back_raw(1);
        return *new (newT) T;
    }

    /**
     * Version of above that uses a copy constructor to initialize the new item
     */
    T& push_back(const T& t) {
        void* newT = this->push_back_raw(1);
        return *new (newT) T(t);
    }

    /**
     * Version of above that uses a move constructor to initialize the new item
     */
    T& push_back(T&& t) {
        void* newT = this->push_back_raw(1);
        return *new (newT) T(std::move(t));
    }

    /**
     *  Construct a new T at the back of this array.
     */
    template<class... Args> T& emplace_back(Args&&... args) {
        void* newT = this->push_back_raw(1);
        return *new (newT) T(std::forward<Args>(args)...);
    }

    /**
     * Allocates n more default-initialized T values, and returns the address of
     * the start of that new range. Note: this address is only valid until the
     * next API call made on the array that might add or remove elements.
     */
    T* push_back_n(int n) {
        SkASSERT(n >= 0);
        T* newTs = TCast(this->push_back_raw(n));
        for (int i = 0; i < n; ++i) {
            new (&newTs[i]) T;
        }
        return newTs;
    }

    /**
     * Version of above that uses a copy constructor to initialize all n items
     * to the same T.
     */
    T* push_back_n(int n, const T& t) {
        SkASSERT(n >= 0);
        T* newTs = TCast(this->push_back_raw(n));
        for (int i = 0; i < n; ++i) {
            new (&newTs[i]) T(t);
        }
        return static_cast<T*>(newTs);
    }

    /**
     * Version of above that uses a copy constructor to initialize the n items
     * to separate T values.
     */
    T* push_back_n(int n, const T t[]) {
        SkASSERT(n >= 0);
        this->checkRealloc(n, kGrowing);
        T* end = this->end();
        for (int i = 0; i < n; ++i) {
            new (end + i) T(t[i]);
        }
        fSize += n;
        return end;
    }

    /**
     * Version of above that uses the move constructor to set n items.
     */
    T* move_back_n(int n, T* t) {
        SkASSERT(n >= 0);
        this->checkRealloc(n, kGrowing);
        T* end = this->end();
        for (int i = 0; i < n; ++i) {
            new (end + i) T(std::move(t[i]));
        }
        fSize += n;
        return end;
    }

    /**
     * Removes the last element. Not safe to call when size() == 0.
     */
    void pop_back() {
        SkASSERT(fSize > 0);
        --fSize;
        fData[fSize].~T();
    }

    /**
     * Removes the last n elements. Not safe to call when size() < n.
     */
    void pop_back_n(int n) {
        SkASSERT(n >= 0);
        SkASSERT(this->size() >= n);
        T* const end = this->end();
        for (T* ptr = end - n; ptr < end; ++ptr) {
            ptr->~T();
        }
        fSize -= n;
    }

    /**
     * Pushes or pops from the back to resize. Pushes will be default
     * initialized.
     */
    void resize_back(int newCount) {
        SkASSERT(newCount >= 0);

        if (newCount > this->size()) {
            this->push_back_n(newCount - fSize);
        } else if (newCount < this->size()) {
            this->pop_back_n(fSize - newCount);
        }
    }

    /** Swaps the contents of this array with that array. Does a pointer swap if possible,
        otherwise copies the T values. */
    void swap(SkTArray& that) {
        using std::swap;
        if (this == &that) {
            return;
        }
        if (fOwnMemory && that.fOwnMemory) {
            swap(fData, that.fData);
            swap(fSize, that.fSize);

            // Can't use swap because fCapacity is a bit field.
            auto allocCount = fCapacity;
            fCapacity = that.fCapacity;
            that.fCapacity = allocCount;
        } else {
            // This could be more optimal...
            SkTArray copy(std::move(that));
            that = std::move(*this);
            *this = std::move(copy);
        }
    }

    T* begin() {
        return fData;
    }
    const T* begin() const {
        return fData;
    }

    // It's safe to use fItemArray + fSize because if fItemArray is nullptr then adding 0 is
    // valid and returns nullptr. See [expr.add] in the C++ standard.
    T* end() {
        if (fData == nullptr) {
            SkASSERT(fSize == 0);
        }
        return fData + fSize;
    }
    const T* end() const {
        if (fData == nullptr) {
            SkASSERT(fSize == 0);
        }
        return fData + fSize;
    }
    T* data() { return fData; }
    const T* data() const { return fData; }
    int size() const { return fSize; }
    size_t size_bytes() const { return this->bytes(fSize); }
    void resize(size_t count) { this->resize_back((int)count); }

    void clear() { this->pop_back_n(fSize); }

    void shrink_to_fit() {
        if (!fOwnMemory || fSize == fCapacity) {
            return;
        }
        if (fSize == 0) {
            sk_free(fData);
            fData = nullptr;
            fCapacity = 0;
        } else {
            SkSpan<std::byte> allocation = Allocate(fSize);
            this->move(TCast(allocation.data()));
            if (fOwnMemory) {
                sk_free(fData);
            }
            this->setDataFromBytes(allocation);
        }
    }

    /**
     * Get the i^th element.
     */
    T& operator[] (int i) {
        SkASSERT(i < this->size());
        SkASSERT(i >= 0);
        return fData[i];
    }

    const T& operator[] (int i) const {
        SkASSERT(i < this->size());
        SkASSERT(i >= 0);
        return fData[i];
    }

    T& at(int i) { return (*this)[i]; }
    const T& at(int i) const { return (*this)[i]; }

    /**
     * equivalent to operator[](0)
     */
    T& front() { SkASSERT(fSize > 0); return fData[0];}

    const T& front() const { SkASSERT(fSize > 0); return fData[0];}

    /**
     * equivalent to operator[](size() - 1)
     */
    T& back() { SkASSERT(fSize); return fData[fSize - 1];}

    const T& back() const { SkASSERT(fSize > 0); return fData[fSize - 1];}

    /**
     * equivalent to operator[](size()-1-i)
     */
    T& fromBack(int i) {
        SkASSERT(i >= 0);
        SkASSERT(i < this->size());
        return fData[fSize - i - 1];
    }

    const T& fromBack(int i) const {
        SkASSERT(i >= 0);
        SkASSERT(i < this->size());
        return fData[fSize - i - 1];
    }

    bool operator==(const SkTArray<T, MEM_MOVE>& right) const {
        int leftCount = this->size();
        if (leftCount != right.size()) {
            return false;
        }
        for (int index = 0; index < leftCount; ++index) {
            if (fData[index] != right.fData[index]) {
                return false;
            }
        }
        return true;
    }

    bool operator!=(const SkTArray<T, MEM_MOVE>& right) const {
        return !(*this == right);
    }

    int capacity() const {
        return fCapacity;
    }

protected:
    // Creates an empty array that will use the passed storage block until it is insufficiently
    // large to hold the entire array.
    template <int InitialCapacity>
    SkTArray(SkAlignedSTStorage<InitialCapacity, T>* storage, int size = 0) {
        static_assert(InitialCapacity >= 0);
        SkASSERT(size >= 0);
        SkASSERT(storage->get() != nullptr);
        if (size > InitialCapacity) {
            this->initData(size);
        } else {
            this->setDataFromBytes(*storage);
            fSize = size;

            // setDataFromBytes always sets fOwnMemory to true, but we are actually using static
            // storage here, which shouldn't ever be freed.
            fOwnMemory = false;
        }
    }

    // Copy a C array, using pre-allocated storage if preAllocCount >= count. Otherwise, storage
    // will only be used when array shrinks to fit.
    template <int InitialCapacity>
    SkTArray(const T* array, int size, SkAlignedSTStorage<InitialCapacity, T>* storage)
        : SkTArray{storage, size}
    {
        this->copy(array);
    }

private:
    // Growth factors for checkRealloc.
    static constexpr double kExactFit = 1.0;
    static constexpr double kGrowing = 1.5;

    static constexpr int kMinHeapAllocCount = 8;
    static_assert(SkIsPow2(kMinHeapAllocCount), "min alloc count not power of two.");

    // Note for 32-bit machines kMaxCapacity will be <= SIZE_MAX. For 64-bit machines it will
    // just be INT_MAX if the sizeof(T) < 2^32.
    static constexpr int kMaxCapacity = SkToInt(std::min(SIZE_MAX / sizeof(T), (size_t)INT_MAX));

    void setDataFromBytes(SkSpan<std::byte> allocation) {
        T* data = TCast(allocation.data());
        // We have gotten extra bytes back from the allocation limit, pin to kMaxCapacity. It
        // would seem like the SkContainerAllocator should handle the divide, but it would have
        // to a full divide instruction. If done here the size is known at compile, and usually
        // can be implemented by a right shift. The full divide takes ~50X longer than the shift.
        size_t size = std::min(allocation.size() / sizeof(T), SkToSizeT(kMaxCapacity));
        setData(SkSpan<T>(data, size));
    }

    void setData(SkSpan<T> array) {
        fData = array.data();
        fCapacity = SkToU32(array.size());
        fOwnMemory = true;
    }

    // We disable Control-Flow Integrity sanitization (go/cfi) when casting item-array buffers.
    // CFI flags this code as dangerous because we are casting `buffer` to a T* while the buffer's
    // contents might still be uninitialized memory. When T has a vtable, this is especially risky
    // because we could hypothetically access a virtual method on fItemArray and jump to an
    // unpredictable location in memory. Of course, SkTArray won't actually use fItemArray in this
    // way, and we don't want to construct a T before the user requests one. There's no real risk
    // here, so disable CFI when doing these casts.
    SK_ATTRIBUTE(no_sanitize("cfi"))
    static T* TCast(void* buffer) {
        return (T*)buffer;
    }

    size_t bytes(int n) const {
        SkASSERT(n <= kMaxCapacity);
        return SkToSizeT(n) * sizeof(T);
    }

    static SkSpan<std::byte> Allocate(int capacity, double growthFactor = 1.0) {
        return SkContainerAllocator{sizeof(T), kMaxCapacity}.allocate(capacity, growthFactor);
    }

    void initData(int count) {
        this->setDataFromBytes(Allocate(count));
        fSize = count;
    }

    /** In the following move and copy methods, 'dst' is assumed to be uninitialized raw storage.
     *  In the following move methods, 'src' is destroyed leaving behind uninitialized raw storage.
     */
    void copy(const T* src) {
        if constexpr (std::is_trivially_copyable_v<T>) {
            if (!this->empty() && src != nullptr) {
                sk_careful_memcpy(fData, src, this->size_bytes());
            }
        } else {
            for (int i = 0; i < this->size(); ++i) {
                new (fData + i) T(src[i]);
            }
        }
    }

    void move(int dst, int src) {
        if constexpr (MEM_MOVE) {
            memcpy(static_cast<void*>(&fData[dst]),
                   static_cast<const void*>(&fData[src]),
                   sizeof(T));
        } else {
            new (&fData[dst]) T(std::move(fData[src]));
            fData[src].~T();
        }
    }

    void move(void* dst) {
        if constexpr (MEM_MOVE) {
            sk_careful_memcpy(dst, fData, this->bytes(fSize));
        } else {
            for (int i = 0; i < this->size(); ++i) {
                new (static_cast<char*>(dst) + this->bytes(i)) T(std::move(fData[i]));
                fData[i].~T();
            }
        }
    }

    // Helper function that makes space for n objects, adjusts the count, but does not initialize
    // the new objects.
    void* push_back_raw(int n) {
        this->checkRealloc(n, kGrowing);
        void* ptr = fData + fSize;
        fSize += n;
        return ptr;
    }

    void checkRealloc(int delta, double growthFactor) {
        // This constant needs to be declared in the function where it is used to work around
        // MSVC's persnickety nature about template definitions.
        SkASSERT(delta >= 0);
        SkASSERT(fSize >= 0);
        SkASSERT(fCapacity >= 0);

        // Return if there are enough remaining allocated elements to satisfy the request.
        if (this->capacity() - fSize >= delta) {
            return;
        }

        // Don't overflow fSize or size_t later in the memory allocation. Overflowing memory
        // allocation really only applies to fSizes on 32-bit machines; on 64-bit machines this
        // will probably never produce a check. Since kMaxCapacity is bounded above by INT_MAX,
        // this also checks the bounds of fSize.
        if (delta > kMaxCapacity - fSize) {
            sk_report_container_overflow_and_die();
        }
        const int newCount = fSize + delta;

        SkSpan<std::byte> allocation = Allocate(newCount, growthFactor);

        this->move(TCast(allocation.data()));
        if (fOwnMemory) {
            sk_free(fData);
        }
        this->setDataFromBytes(allocation);
        SkASSERT(this->capacity() >= newCount);
        SkASSERT(fData != nullptr);
    }

<<<<<<< HEAD
    T* fData;
    int fSize;
=======
    T* fData{nullptr};
    int fSize{0};
    uint32_t fOwnMemory : 1;
>>>>>>> 854920e7
    uint32_t fCapacity : 31;
    uint32_t fOwnMemory  :  1;
};

template <typename T, bool M> static inline void swap(SkTArray<T, M>& a, SkTArray<T, M>& b) {
    a.swap(b);
}

/**
 * Subclass of SkTArray that contains a preallocated memory block for the array.
 */
template <int N, typename T, bool MEM_MOVE = sk_is_trivially_relocatable_v<T>>
class SkSTArray : private SkAlignedSTStorage<N,T>, public SkTArray<T, MEM_MOVE> {
private:
    static_assert(N > 0);
    using STORAGE   = SkAlignedSTStorage<N,T>;
    using INHERITED = SkTArray<T, MEM_MOVE>;

public:
    SkSTArray()
        : STORAGE{}, INHERITED(static_cast<STORAGE*>(this)) {}

    SkSTArray(const T* array, int count)
        : STORAGE{}, INHERITED(array, count, static_cast<STORAGE*>(this)) {}

    SkSTArray(std::initializer_list<T> data) : SkSTArray(data.begin(), SkToInt(data.size())) {}

    explicit SkSTArray(int reserveCount) : SkSTArray() {
        this->reserve_back(reserveCount);
    }

    SkSTArray         (const SkSTArray&  that) : SkSTArray() { *this = that; }
    explicit SkSTArray(const INHERITED&  that) : SkSTArray() { *this = that; }
    SkSTArray         (      SkSTArray&& that) : SkSTArray() { *this = std::move(that); }
    explicit SkSTArray(      INHERITED&& that) : SkSTArray() { *this = std::move(that); }

    SkSTArray& operator=(const SkSTArray& that) {
        INHERITED::operator=(that);
        return *this;
    }
    SkSTArray& operator=(const INHERITED& that) {
        INHERITED::operator=(that);
        return *this;
    }

    SkSTArray& operator=(SkSTArray&& that) {
        INHERITED::operator=(std::move(that));
        return *this;
    }
    SkSTArray& operator=(INHERITED&& that) {
        INHERITED::operator=(std::move(that));
        return *this;
    }

    // Force the use of SkTArray for data() and size().
    using INHERITED::data;
    using INHERITED::size;
};

#endif<|MERGE_RESOLUTION|>--- conflicted
+++ resolved
@@ -119,7 +119,7 @@
     }
 
     ~SkTArray() {
-        this->clear();
+        this->destroyAll();
         if (fOwnMemory) {
             sk_free(fData);
         }
@@ -129,7 +129,7 @@
      * Resets to size() == 0.
      */
     void reset() {
-        this->pop_back_n(fSize);
+        this->clear();
     }
 
     /**
@@ -296,9 +296,9 @@
     void pop_back_n(int n) {
         SkASSERT(n >= 0);
         SkASSERT(this->size() >= n);
-        T* const end = this->end();
-        for (T* ptr = end - n; ptr < end; ++ptr) {
-            ptr->~T();
+        int i = fSize;
+        while (i-- > fSize - n) {
+            (*this)[i].~T();
         }
         fSize -= n;
     }
@@ -367,7 +367,10 @@
     size_t size_bytes() const { return this->bytes(fSize); }
     void resize(size_t count) { this->resize_back((int)count); }
 
-    void clear() { this->pop_back_n(fSize); }
+    void clear() {
+        this->destroyAll();
+        fSize = 0;
+    }
 
     void shrink_to_fit() {
         if (!fOwnMemory || fSize == fCapacity) {
@@ -538,6 +541,17 @@
         fSize = count;
     }
 
+    void destroyAll() {
+        if (!this->empty()) {
+            T* cursor = this->begin();
+            T* const end = this->end();
+            do {
+                cursor->~T();
+                cursor++;
+            } while (cursor < end);
+        }
+    }
+
     /** In the following move and copy methods, 'dst' is assumed to be uninitialized raw storage.
      *  In the following move methods, 'src' is destroyed leaving behind uninitialized raw storage.
      */
@@ -616,16 +630,10 @@
         SkASSERT(fData != nullptr);
     }
 
-<<<<<<< HEAD
-    T* fData;
-    int fSize;
-=======
     T* fData{nullptr};
     int fSize{0};
     uint32_t fOwnMemory : 1;
->>>>>>> 854920e7
     uint32_t fCapacity : 31;
-    uint32_t fOwnMemory  :  1;
 };
 
 template <typename T, bool M> static inline void swap(SkTArray<T, M>& a, SkTArray<T, M>& b) {
