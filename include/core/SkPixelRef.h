--- conflicted
+++ resolved
@@ -39,8 +39,6 @@
         return fInfo;
     }
 
-<<<<<<< HEAD
-=======
 #ifdef SK_BUILD_FOR_ANDROID_FRAMEWORK
     // This is undefined if there are clients in-flight trying to use us
     void android_only_reset(const SkImageInfo&, size_t rowBytes, sk_sp<SkColorTable>);
@@ -71,7 +69,6 @@
 
     int width() const { return fInfo.width(); }
     int height() const { return fInfo.height(); }
->>>>>>> 9f385d66
     void* pixels() const { return fPixels; }
     SkColorTable* colorTable() const { return fCTable.get(); }
     size_t rowBytes() const { return fRowBytes; }
@@ -182,14 +179,9 @@
     friend class SkImage_Raster;
     friend class SkSpecialImage_Raster;
 
-    // When copying a bitmap to another with the same shape and config, we can safely
-    // clone the pixelref generation ID too, which makes them equivalent under caching.
-    friend class SkBitmap;  // only for cloneGenID
-    void cloneGenID(const SkPixelRef&);
-
     void setImmutableWithID(uint32_t genID);
     friend class SkImage_Gpu;
-    friend class SkImageCacherator;
+    friend class SkImage_Lazy;
     friend class SkSpecialImage_Gpu;
     friend void SkBitmapCache_setImmutableWithID(SkPixelRef*, uint32_t);
 
