
/*
 * Copyright 2006 The Android Open Source Project
 *
 * Use of this source code is governed by a BSD-style license that can be
 * found in the LICENSE file.
 */


#ifndef SkFontHost_DEFINED
#define SkFontHost_DEFINED

#include "SkTypeface.h"

class SkDescriptor;
class SkScalerContext;
struct SkScalerContextRec;
class SkStream;
class SkWStream;

/** \class SkFontHost

    This class is ported to each environment. It is responsible for bridging
    the gap between the (sort of) abstract class SkTypeface and the
    platform-specific implementation that provides access to font files.

    One basic task is for each create (subclass of) SkTypeface, the FontHost is
    responsible for assigning a uniqueID. The ID should be unique for the
    underlying font file/data, not unique per typeface instance. Thus it is
    possible/common to request a typeface for the same font more than once
    (e.g. asking for the same font by name several times). The FontHost may
    return seperate typeface instances in that case, or it may choose to use a
    cache and return the same instance (but calling typeface->ref(), since the
    caller is always responsible for calling unref() on each instance that is
    returned). Either way, the fontID for those instance(s) will be the same.
    In addition, the fontID should never be set to 0. That value is used as a
    sentinel to indicate no-font-id.

    The major aspects are:
    1) Given either a name/style, return a subclass of SkTypeface that
        references the closest matching font available on the host system.
    2) Given the data for a font (either in a stream or a file name), return
        a typeface that allows access to that data.
    3) Each typeface instance carries a 32bit ID for its corresponding font.
        SkFontHost turns that ID into a stream to access the font's data.
    4) Given a font ID, return a subclass of SkScalerContext, which connects a
        font scaler (e.g. freetype or other) to the font's data.
    5) Utilites to manage the font cache (budgeting) and gamma correction
*/
class SK_API SkFontHost {
public:
    /** LCDs either have their color elements arranged horizontally or
     vertically. When rendering subpixel glyphs we need to know which way
     round they are.

     Note, if you change this after startup, you'll need to flush the glyph
     cache because it'll have the wrong type of masks cached.

     @deprecated use SkPixelGeometry instead.
     */
    enum LCDOrientation {
        kHorizontal_LCDOrientation = 0,    //!< this is the default
        kVertical_LCDOrientation   = 1
    };

    /** @deprecated set on Device creation. */
    static void SetSubpixelOrientation(LCDOrientation orientation);
    /** @deprecated get from Device. */
    static LCDOrientation GetSubpixelOrientation();

    /** LCD color elements can vary in order. For subpixel text we need to know
     the order which the LCDs uses so that the color fringes are in the
     correct place.

     Note, if you change this after startup, you'll need to flush the glyph
     cache because it'll have the wrong type of masks cached.

     kNONE_LCDOrder means that the subpixel elements are not spatially
     separated in any usable fashion.

     @deprecated use SkPixelGeometry instead.
     */
    enum LCDOrder {
        kRGB_LCDOrder = 0,    //!< this is the default
        kBGR_LCDOrder = 1,
        kNONE_LCDOrder = 2
    };

    /** @deprecated set on Device creation. */
    static void SetSubpixelOrder(LCDOrder order);
    /** @deprecated get from Device. */
    static LCDOrder GetSubpixelOrder();

<<<<<<< HEAD
    /** If Skia is running in a constrained environment and the typeface
     implementation is handle based, the typeface data may become
     unavailable asynchronously. If a font host or scaler context method is
     unable to access font data, it may call this function as a request to
     make the handle contained in the typeface useable.
     */
    static void EnsureTypefaceAccessible(const SkTypeface& typeface);

    /**
     *  DEPRECATED -- will be DESTROYED
     *
     *  Given a "current" fontID, return a ref to the next logical typeface
     *  when searching fonts for a given unicode value. Typically the caller
     *  will query a given font, and if a unicode value is not supported, they
     *  will call this, and if 0 is not returned, will search that font, and so
     *  on. This process must be finite, and when the fonthost sees a
     *  font with no logical successor, it must return NULL.
     *
     *  The original fontID is also provided. This is the initial font that was
     *  stored in the typeface of the caller. It is provided as an aid to choose
     *  the best next logical font. e.g. If the original font was bold or serif,
     *  but the 2nd in the logical chain was plain, then a subsequent call to
     *  get the 3rd can still inspect the original, and try to match its
     *  stylistic attributes.
     */
    static SkTypeface* NextLogicalTypeface(SkFontID currFontID, SkFontID origFontID);

#ifdef SK_BUILD_FOR_ANDROID
    /*
     * This Android-only version of NextLogicalFont allows us to pass in an
     * entire Rec structure so that a caller can change fallback behavior
     */
    static SkTypeface* NextLogicalTypeface(const SkScalerContextRec& rec);
#endif

=======
>>>>>>> 779bf8a9
private:
    /** Return a new, closest matching typeface given either an existing family
        (specified by a typeface in that family) or by a familyName and a
        requested style.
        1) If familyFace is null, use familyName.
        2) If familyName is null, use data (UTF-16 to cover).
        3) If all are null, return the default font that best matches style
     */
    static SkTypeface* CreateTypeface(const SkTypeface* familyFace,
                                      const char familyName[],
                                      SkTypeface::Style style);

    /** Return a new typeface given the data buffer. If the data does not
        represent a valid font, returns null.

        If a typeface instance is returned, the caller is responsible for
        calling unref() on the typeface when they are finished with it.

        The returned typeface may or may not have called ref() on the stream
        parameter. If the typeface has not called ref(), then it may have made
        a copy of the releveant data. In either case, the caller is still
        responsible for its refcnt ownership of the stream.
     */
    static SkTypeface* CreateTypefaceFromStream(SkStream*);

    /** Return a new typeface from the specified file path. If the file does not
        represent a valid font, this returns null. If a typeface is returned,
        the caller is responsible for calling unref() when it is no longer used.
     */
    static SkTypeface* CreateTypefaceFromFile(const char path[]);

    ///////////////////////////////////////////////////////////////////////////

    friend class SkScalerContext;
    friend class SkTypeface;
};

#endif<|MERGE_RESOLUTION|>--- conflicted
+++ resolved
@@ -91,44 +91,6 @@
     /** @deprecated get from Device. */
     static LCDOrder GetSubpixelOrder();
 
-<<<<<<< HEAD
-    /** If Skia is running in a constrained environment and the typeface
-     implementation is handle based, the typeface data may become
-     unavailable asynchronously. If a font host or scaler context method is
-     unable to access font data, it may call this function as a request to
-     make the handle contained in the typeface useable.
-     */
-    static void EnsureTypefaceAccessible(const SkTypeface& typeface);
-
-    /**
-     *  DEPRECATED -- will be DESTROYED
-     *
-     *  Given a "current" fontID, return a ref to the next logical typeface
-     *  when searching fonts for a given unicode value. Typically the caller
-     *  will query a given font, and if a unicode value is not supported, they
-     *  will call this, and if 0 is not returned, will search that font, and so
-     *  on. This process must be finite, and when the fonthost sees a
-     *  font with no logical successor, it must return NULL.
-     *
-     *  The original fontID is also provided. This is the initial font that was
-     *  stored in the typeface of the caller. It is provided as an aid to choose
-     *  the best next logical font. e.g. If the original font was bold or serif,
-     *  but the 2nd in the logical chain was plain, then a subsequent call to
-     *  get the 3rd can still inspect the original, and try to match its
-     *  stylistic attributes.
-     */
-    static SkTypeface* NextLogicalTypeface(SkFontID currFontID, SkFontID origFontID);
-
-#ifdef SK_BUILD_FOR_ANDROID
-    /*
-     * This Android-only version of NextLogicalFont allows us to pass in an
-     * entire Rec structure so that a caller can change fallback behavior
-     */
-    static SkTypeface* NextLogicalTypeface(const SkScalerContextRec& rec);
-#endif
-
-=======
->>>>>>> 779bf8a9
 private:
     /** Return a new, closest matching typeface given either an existing family
         (specified by a typeface in that family) or by a familyName and a
