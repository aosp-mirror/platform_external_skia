use_relative_paths = True

vars = {
  # Three lines of non-changing comments so that
  # the commit queue can handle CLs rolling different
  # dependencies without interference from each other.
  'sk_tool_revision': 'git_revision:2b0e1cddd81cbf334f53fcf8248a8d78073328eb',
}

# If you modify this file, you will need to regenerate the Bazel version of this file (bazel/deps.bzl).
# To do so, run:
#     bazelisk run //bazel/deps_parser
#
# To apply the changes for the GN build, you will need to resync the git repositories using:
#     ./tools/git-sync-deps
deps = {
  "buildtools"                                   : "https://chromium.googlesource.com/chromium/src/buildtools.git@b138e6ce86ae843c42a1a08f37903207bebcca75",
<<<<<<< HEAD
  "third_party/externals/angle2"                 : "https://chromium.googlesource.com/angle/angle.git@a48a2c7a277ad5d9a69e2f830ffc730e3cb6af77",
=======
  "third_party/externals/angle2"                 : "https://chromium.googlesource.com/angle/angle.git@9bda9a79b4ace67efe5679db819feaef97b62fcb",
>>>>>>> 3f993c63
  "third_party/externals/brotli"                 : "https://skia.googlesource.com/external/github.com/google/brotli.git@6d03dfbedda1615c4cba1211f8d81735575209c8",
  "third_party/externals/d3d12allocator"         : "https://skia.googlesource.com/external/github.com/GPUOpen-LibrariesAndSDKs/D3D12MemoryAllocator.git@169895d529dfce00390a20e69c2f516066fe7a3b",
  # Dawn requires jinja2 and markupsafe for the code generator, tint for SPIRV compilation, and abseil for string formatting.
  # When the Dawn revision is updated these should be updated from the Dawn DEPS as well.
<<<<<<< HEAD
  "third_party/externals/dawn"                   : "https://dawn.googlesource.com/dawn.git@9cbc7e1e54b5b6385c4529cdc30f9398514aadf1",
=======
  "third_party/externals/dawn"                   : "https://dawn.googlesource.com/dawn.git@4cd8452c3caf5e21868a284aac15e7afee7606b5",
>>>>>>> 3f993c63
  "third_party/externals/jinja2"                 : "https://chromium.googlesource.com/chromium/src/third_party/jinja2@ee69aa00ee8536f61db6a451f3858745cf587de6",
  "third_party/externals/markupsafe"             : "https://chromium.googlesource.com/chromium/src/third_party/markupsafe@0944e71f4b2cb9a871bcbe353f95e889b64a611a",
  "third_party/externals/abseil-cpp"             : "https://skia.googlesource.com/external/github.com/abseil/abseil-cpp.git@cb436cf0142b4cbe47aae94223443df7f82e2920",
  "third_party/externals/dng_sdk"                : "https://android.googlesource.com/platform/external/dng_sdk.git@c8d0c9b1d16bfda56f15165d39e0ffa360a11123",
  "third_party/externals/egl-registry"           : "https://skia.googlesource.com/external/github.com/KhronosGroup/EGL-Registry@a0bca08de07c7d7651047bedc0b653cfaaa4f2ae",
  "third_party/externals/emsdk"                  : "https://skia.googlesource.com/external/github.com/emscripten-core/emsdk.git@4a48a752e6a8bef6f222622f2b4926d5eb3bdeb3",
  "third_party/externals/expat"                  : "https://chromium.googlesource.com/external/github.com/libexpat/libexpat.git@a28238bdeebc087071777001245df1876a11f5ee",
  "third_party/externals/freetype"               : "https://chromium.googlesource.com/chromium/src/third_party/freetype2.git@1bfaca0635d5c90fa6088dc01d99899a947b7d29",
  "third_party/externals/harfbuzz"               : "https://chromium.googlesource.com/external/github.com/harfbuzz/harfbuzz.git@f1f2be776bcd994fa9262622e1a7098a066e5cf7",
  "third_party/externals/highway"                : "https://chromium.googlesource.com/external/github.com/google/highway.git@424360251cdcfc314cfc528f53c872ecd63af0f0",
  "third_party/externals/icu"                    : "https://chromium.googlesource.com/chromium/deps/icu.git@a0718d4f121727e30b8d52c7a189ebf5ab52421f",
  "third_party/externals/imgui"                  : "https://skia.googlesource.com/external/github.com/ocornut/imgui.git@55d35d8387c15bf0cfd71861df67af8cfbda7456",
  "third_party/externals/libavif"                : "https://github.com/AOMediaCodec/libavif.git@f49462dc93784bf34148715eee36ab6697ca0b35",
  "third_party/externals/libgav1"                : "https://chromium.googlesource.com/codecs/libgav1.git@0fb779c1e169fe6c229cd1fa9cc6ea6feeb441da",
  "third_party/externals/libjpeg-turbo"          : "https://chromium.googlesource.com/chromium/deps/libjpeg_turbo.git@ed683925e4897a84b3bffc5c1414c85b97a129a3",
  "third_party/externals/libjxl"                 : "https://chromium.googlesource.com/external/gitlab.com/wg1/jpeg-xl.git@a205468bc5d3a353fb15dae2398a101dff52f2d3",
  "third_party/externals/libpng"                 : "https://skia.googlesource.com/third_party/libpng.git@386707c6d19b974ca2e3db7f5c61873813c6fe44",
  "third_party/externals/libwebp"                : "https://chromium.googlesource.com/webm/libwebp.git@a8e366166ab57bb1b4aaf6739fc775515bc71b51",
  "third_party/externals/libyuv"                 : "https://chromium.googlesource.com/libyuv/libyuv.git@d248929c059ff7629a85333699717d7a677d8d96",
  "third_party/externals/microhttpd"             : "https://android.googlesource.com/platform/external/libmicrohttpd@748945ec6f1c67b7efc934ab0808e1d32f2fb98d",
  "third_party/externals/oboe"                   : "https://chromium.googlesource.com/external/github.com/google/oboe.git@b02a12d1dd821118763debec6b83d00a8a0ee419",
  "third_party/externals/opengl-registry"        : "https://skia.googlesource.com/external/github.com/KhronosGroup/OpenGL-Registry@14b80ebeab022b2c78f84a573f01028c96075553",
  "third_party/externals/perfetto"               : "https://android.googlesource.com/platform/external/perfetto@93885509be1c9240bc55fa515ceb34811e54a394",
  "third_party/externals/piet-gpu"               : "https://skia.googlesource.com/external/github.com/linebender/piet-gpu.git@947a85f9cfb97f946b9bbd32ca9c2c1e5246b482",
  "third_party/externals/piex"                   : "https://android.googlesource.com/platform/external/piex.git@bb217acdca1cc0c16b704669dd6f91a1b509c406",
  "third_party/externals/rive"                   : "https://skia.googlesource.com/external/github.com/rive-app/rive-cpp.git@c9ff7391efb75e81c3670ddca77a5893538a26fa",
  "third_party/externals/sfntly"                 : "https://chromium.googlesource.com/external/github.com/googlei18n/sfntly.git@b55ff303ea2f9e26702b514cf6a3196a2e3e2974",
  "third_party/externals/swiftshader"            : "https://swiftshader.googlesource.com/SwiftShader@a113fba5d9469933a4ddd7652cefa3a3640fc25b",
  "third_party/externals/vulkanmemoryallocator"  : "https://chromium.googlesource.com/external/github.com/GPUOpen-LibrariesAndSDKs/VulkanMemoryAllocator@7de5cc00de50e71a3aab22dea52fbb7ff4efceb6",
  # vulkan-deps is a meta-repo containing several interdependent Khronos Vulkan repositories.
  # When the vulkan-deps revision is updated, those repos (spirv-*, vulkan-*) should be updated as well.
  "third_party/externals/vulkan-deps"            : "https://chromium.googlesource.com/vulkan-deps@7d6beba71359945924cf058d15ce4b03b90e00d6",
  "third_party/externals/spirv-cross"            : "https://chromium.googlesource.com/external/github.com/KhronosGroup/SPIRV-Cross@abc31207bffbc1bef4192746af44b3be1abcff17",
  "third_party/externals/spirv-headers"          : "https://skia.googlesource.com/external/github.com/KhronosGroup/SPIRV-Headers.git@85a1ed200d50660786c1a88d9166e871123cce39",
  "third_party/externals/spirv-tools"            : "https://skia.googlesource.com/external/github.com/KhronosGroup/SPIRV-Tools.git@c8e1588cfa3ff9e3b5d600ef04f4261c4e68af90",
  "third_party/externals/vulkan-headers"         : "https://chromium.googlesource.com/external/github.com/KhronosGroup/Vulkan-Headers@d4c221772cb222117446521517254c91f9211801",
  "third_party/externals/vulkan-tools"           : "https://chromium.googlesource.com/external/github.com/KhronosGroup/Vulkan-Tools@0bb32875d2e66c356ca42c9c93f3b103dd5ceac6",
  #"third_party/externals/v8"                     : "https://chromium.googlesource.com/v8/v8.git@5f1ae66d5634e43563b2d25ea652dfb94c31a3b4",
  "third_party/externals/wuffs"                  : "https://skia.googlesource.com/external/github.com/google/wuffs-mirror-release-c.git@a0041ac0310b3156b963e2f2bea09245f25ec073",
  "third_party/externals/zlib"                   : "https://chromium.googlesource.com/chromium/src/third_party/zlib@c876c8f87101c5a75f6014b0f832499afeb65b73",

  'bin': {
    'packages': [
      {
        'package': 'skia/tools/sk/${{platform}}',
        'version': Var('sk_tool_revision'),
      }
    ],
    'dep_type': 'cipd',
  },
}<|MERGE_RESOLUTION|>--- conflicted
+++ resolved
@@ -4,7 +4,7 @@
   # Three lines of non-changing comments so that
   # the commit queue can handle CLs rolling different
   # dependencies without interference from each other.
-  'sk_tool_revision': 'git_revision:2b0e1cddd81cbf334f53fcf8248a8d78073328eb',
+  'sk_tool_revision': 'git_revision:bf6b857f92c41f73eb3ae91335021cb80dbb56c9',
 }
 
 # If you modify this file, you will need to regenerate the Bazel version of this file (bazel/deps.bzl).
@@ -15,20 +15,12 @@
 #     ./tools/git-sync-deps
 deps = {
   "buildtools"                                   : "https://chromium.googlesource.com/chromium/src/buildtools.git@b138e6ce86ae843c42a1a08f37903207bebcca75",
-<<<<<<< HEAD
-  "third_party/externals/angle2"                 : "https://chromium.googlesource.com/angle/angle.git@a48a2c7a277ad5d9a69e2f830ffc730e3cb6af77",
-=======
   "third_party/externals/angle2"                 : "https://chromium.googlesource.com/angle/angle.git@9bda9a79b4ace67efe5679db819feaef97b62fcb",
->>>>>>> 3f993c63
   "third_party/externals/brotli"                 : "https://skia.googlesource.com/external/github.com/google/brotli.git@6d03dfbedda1615c4cba1211f8d81735575209c8",
   "third_party/externals/d3d12allocator"         : "https://skia.googlesource.com/external/github.com/GPUOpen-LibrariesAndSDKs/D3D12MemoryAllocator.git@169895d529dfce00390a20e69c2f516066fe7a3b",
   # Dawn requires jinja2 and markupsafe for the code generator, tint for SPIRV compilation, and abseil for string formatting.
   # When the Dawn revision is updated these should be updated from the Dawn DEPS as well.
-<<<<<<< HEAD
-  "third_party/externals/dawn"                   : "https://dawn.googlesource.com/dawn.git@9cbc7e1e54b5b6385c4529cdc30f9398514aadf1",
-=======
   "third_party/externals/dawn"                   : "https://dawn.googlesource.com/dawn.git@4cd8452c3caf5e21868a284aac15e7afee7606b5",
->>>>>>> 3f993c63
   "third_party/externals/jinja2"                 : "https://chromium.googlesource.com/chromium/src/third_party/jinja2@ee69aa00ee8536f61db6a451f3858745cf587de6",
   "third_party/externals/markupsafe"             : "https://chromium.googlesource.com/chromium/src/third_party/markupsafe@0944e71f4b2cb9a871bcbe353f95e889b64a611a",
   "third_party/externals/abseil-cpp"             : "https://skia.googlesource.com/external/github.com/abseil/abseil-cpp.git@cb436cf0142b4cbe47aae94223443df7f82e2920",
