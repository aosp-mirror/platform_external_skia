--- conflicted
+++ resolved
@@ -4,11 +4,7 @@
   # Three lines of non-changing comments so that
   # the commit queue can handle CLs rolling different
   # dependencies without interference from each other.
-<<<<<<< HEAD
-  'sk_tool_revision': 'git_revision:7308afafd654999ad1449473c4c97e8c3950bcc1',
-=======
   'sk_tool_revision': 'git_revision:ec3221eef698db82a11bfc6623d229cd95ad0ba2',
->>>>>>> 5533aaa6
 
   # ninja CIPD package version.
   # https://chrome-infra-packages.appspot.com/p/infra/3pp/tools/ninja
@@ -27,23 +23,15 @@
 #     ./tools/git-sync-deps
 deps = {
   "buildtools"                                   : "https://chromium.googlesource.com/chromium/src/buildtools.git@b138e6ce86ae843c42a1a08f37903207bebcca75",
-<<<<<<< HEAD
-  "third_party/externals/angle2"                 : "https://chromium.googlesource.com/angle/angle.git@a3057eed0f8614e1d191204d45066167e66f5b92",
-=======
   "third_party/externals/angle2"                 : "https://chromium.googlesource.com/angle/angle.git@ebb56cee34aa238b7d682f66ec526cfb14d0be4d",
->>>>>>> 5533aaa6
   "third_party/externals/brotli"                 : "https://skia.googlesource.com/external/github.com/google/brotli.git@6d03dfbedda1615c4cba1211f8d81735575209c8",
   "third_party/externals/d3d12allocator"         : "https://skia.googlesource.com/external/github.com/GPUOpen-LibrariesAndSDKs/D3D12MemoryAllocator.git@169895d529dfce00390a20e69c2f516066fe7a3b",
   # Dawn requires jinja2 and markupsafe for the code generator, tint for SPIRV compilation, and abseil for string formatting.
   # When the Dawn revision is updated these should be updated from the Dawn DEPS as well.
-<<<<<<< HEAD
-  "third_party/externals/dawn"                   : "https://dawn.googlesource.com/dawn.git@e3a4352eecabbf7737b1c7158e8dd70701e00360",
-=======
   "third_party/externals/dawn"                   : "https://dawn.googlesource.com/dawn.git@5ddf4e5b6d971a43655bf01705f853b1a1839485",
->>>>>>> 5533aaa6
   "third_party/externals/jinja2"                 : "https://chromium.googlesource.com/chromium/src/third_party/jinja2@e2d024354e11cc6b041b0cff032d73f0c7e43a07",
   "third_party/externals/markupsafe"             : "https://chromium.googlesource.com/chromium/src/third_party/markupsafe@0bad08bb207bbfc1d6f3bbc82b9242b0c50e5794",
-  "third_party/externals/abseil-cpp"             : "https://skia.googlesource.com/external/github.com/abseil/abseil-cpp.git@334aca32051ef6ede2711487acf45d959e9bdffc",
+  "third_party/externals/abseil-cpp"             : "https://skia.googlesource.com/external/github.com/abseil/abseil-cpp.git@65a55c2ba891f6d2492477707f4a2e327a0b40dc",
   "third_party/externals/dng_sdk"                : "https://android.googlesource.com/platform/external/dng_sdk.git@c8d0c9b1d16bfda56f15165d39e0ffa360a11123",
   "third_party/externals/egl-registry"           : "https://skia.googlesource.com/external/github.com/KhronosGroup/EGL-Registry@b055c9b483e70ecd57b3cf7204db21f5a06f9ffe",
   "third_party/externals/emsdk"                  : "https://skia.googlesource.com/external/github.com/emscripten-core/emsdk.git@a896e3d066448b3530dbcaa48869fafefd738f57",
@@ -71,16 +59,6 @@
   "third_party/externals/vulkanmemoryallocator"  : "https://chromium.googlesource.com/external/github.com/GPUOpen-LibrariesAndSDKs/VulkanMemoryAllocator@a6bfc237255a6bac1513f7c1ebde6d8aed6b5191",
   # vulkan-deps is a meta-repo containing several interdependent Khronos Vulkan repositories.
   # When the vulkan-deps revision is updated, those repos (spirv-*, vulkan-*) should be updated as well.
-<<<<<<< HEAD
-  "third_party/externals/vulkan-deps"            : "https://chromium.googlesource.com/vulkan-deps@9486d04e3ac1657d7a72ecf2401dbb19529d675f",
-  "third_party/externals/spirv-cross"            : "https://chromium.googlesource.com/external/github.com/KhronosGroup/SPIRV-Cross@b8fcf307f1f347089e3c46eb4451d27f32ebc8d3",
-  "third_party/externals/spirv-headers"          : "https://skia.googlesource.com/external/github.com/KhronosGroup/SPIRV-Headers.git@49a1fceb9b1d087f3c25ad5ec077bb0e46231297",
-  "third_party/externals/spirv-tools"            : "https://skia.googlesource.com/external/github.com/KhronosGroup/SPIRV-Tools.git@77c40bece1b8b441eee432fc9d74efbf985f777f",
-  "third_party/externals/vello"                  : "https://skia.googlesource.com/external/github.com/linebender/vello.git@6938a2893d6a2ba658709d1d04720f6c6033700f",
-  "third_party/externals/vulkan-headers"         : "https://chromium.googlesource.com/external/github.com/KhronosGroup/Vulkan-Headers@5677bafb820e476441e9e1f745371b72133407d3",
-  "third_party/externals/vulkan-tools"           : "https://chromium.googlesource.com/external/github.com/KhronosGroup/Vulkan-Tools@d67a9d3a394e11c1c4c0f480124f5b7925cb1b4d",
-  "third_party/externals/vulkan-utility-libraries": "https://chromium.googlesource.com/external/github.com/KhronosGroup/Vulkan-Utility-Libraries@8bc338928b5c92489d953e049018eab2359d437a",
-=======
   "third_party/externals/vulkan-deps"            : "https://chromium.googlesource.com/vulkan-deps@efa3591618f5fb4979ffcfa63d4a0d10aff3de7a",
   "third_party/externals/spirv-cross"            : "https://chromium.googlesource.com/external/github.com/KhronosGroup/SPIRV-Cross@b8fcf307f1f347089e3c46eb4451d27f32ebc8d3",
   "third_party/externals/spirv-headers"          : "https://skia.googlesource.com/external/github.com/KhronosGroup/SPIRV-Headers.git@eb49bb7b1136298b77945c52b4bbbc433f7885de",
@@ -89,7 +67,6 @@
   "third_party/externals/vulkan-headers"         : "https://chromium.googlesource.com/external/github.com/KhronosGroup/Vulkan-Headers@d192041a2fc9c9fd8ae67d8ae3f32c5511541f04",
   "third_party/externals/vulkan-tools"           : "https://chromium.googlesource.com/external/github.com/KhronosGroup/Vulkan-Tools@a9a1bcd709e185700847268eb4310f6484b027bc",
   "third_party/externals/vulkan-utility-libraries": "https://chromium.googlesource.com/external/github.com/KhronosGroup/Vulkan-Utility-Libraries@07759f04791dc3fbb390174f0d24d4a792e0d357",
->>>>>>> 5533aaa6
   "third_party/externals/unicodetools"           : "https://chromium.googlesource.com/external/github.com/unicode-org/unicodetools@66a3fa9dbdca3b67053a483d130564eabc5fe095",
   #"third_party/externals/v8"                     : "https://chromium.googlesource.com/v8/v8.git@5f1ae66d5634e43563b2d25ea652dfb94c31a3b4",
   "third_party/externals/wuffs"                  : "https://skia.googlesource.com/external/github.com/google/wuffs-mirror-release-c.git@e3f919ccfe3ef542cfc983a82146070258fb57f8",
