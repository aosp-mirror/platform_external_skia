--- conflicted
+++ resolved
@@ -4,11 +4,7 @@
   # Three lines of non-changing comments so that
   # the commit queue can handle CLs rolling different
   # dependencies without interference from each other.
-<<<<<<< HEAD
-  'sk_tool_revision': 'git_revision:71aad257c071ee30995d48dc2894b28e72e2267a',
-=======
   'sk_tool_revision': 'git_revision:73606e4ad10d21e3b6b5cff756c959b8da69a2e1',
->>>>>>> 03b8d7d9
 
   # ninja CIPD package version.
   # https://chrome-infra-packages.appspot.com/p/infra/3pp/tools/ninja
@@ -23,20 +19,12 @@
 #     ./tools/git-sync-deps
 deps = {
   "buildtools"                                   : "https://chromium.googlesource.com/chromium/src/buildtools.git@b138e6ce86ae843c42a1a08f37903207bebcca75",
-<<<<<<< HEAD
-  "third_party/externals/angle2"                 : "https://chromium.googlesource.com/angle/angle.git@20f4aced0007e49c4f9c5c84ff2c522fa72e62af",
-=======
   "third_party/externals/angle2"                 : "https://chromium.googlesource.com/angle/angle.git@067ace47d080bdf06fbcdc644b59dab5e321a366",
->>>>>>> 03b8d7d9
   "third_party/externals/brotli"                 : "https://skia.googlesource.com/external/github.com/google/brotli.git@6d03dfbedda1615c4cba1211f8d81735575209c8",
   "third_party/externals/d3d12allocator"         : "https://skia.googlesource.com/external/github.com/GPUOpen-LibrariesAndSDKs/D3D12MemoryAllocator.git@169895d529dfce00390a20e69c2f516066fe7a3b",
   # Dawn requires jinja2 and markupsafe for the code generator, tint for SPIRV compilation, and abseil for string formatting.
   # When the Dawn revision is updated these should be updated from the Dawn DEPS as well.
-<<<<<<< HEAD
-  "third_party/externals/dawn"                   : "https://dawn.googlesource.com/dawn.git@5cc118bde79d652a1cebab96cd8b8f198be8aaa9",
-=======
   "third_party/externals/dawn"                   : "https://dawn.googlesource.com/dawn.git@e9112132e05cf89b660089c075cf58ef64d0e59f",
->>>>>>> 03b8d7d9
   "third_party/externals/jinja2"                 : "https://chromium.googlesource.com/chromium/src/third_party/jinja2@ee69aa00ee8536f61db6a451f3858745cf587de6",
   "third_party/externals/markupsafe"             : "https://chromium.googlesource.com/chromium/src/third_party/markupsafe@0944e71f4b2cb9a871bcbe353f95e889b64a611a",
   "third_party/externals/abseil-cpp"             : "https://skia.googlesource.com/external/github.com/abseil/abseil-cpp.git@cb436cf0142b4cbe47aae94223443df7f82e2920",
@@ -63,17 +51,6 @@
   "third_party/externals/piet-gpu"               : "https://skia.googlesource.com/external/github.com/linebender/piet-gpu.git@947a85f9cfb97f946b9bbd32ca9c2c1e5246b482",
   "third_party/externals/piex"                   : "https://android.googlesource.com/platform/external/piex.git@bb217acdca1cc0c16b704669dd6f91a1b509c406",
   "third_party/externals/sfntly"                 : "https://chromium.googlesource.com/external/github.com/googlei18n/sfntly.git@b55ff303ea2f9e26702b514cf6a3196a2e3e2974",
-<<<<<<< HEAD
-  "third_party/externals/swiftshader"            : "https://swiftshader.googlesource.com/SwiftShader@3b2177fcfcba440eb64b8b523217e0b908f24f40",
-  "third_party/externals/vulkanmemoryallocator"  : "https://chromium.googlesource.com/external/github.com/GPUOpen-LibrariesAndSDKs/VulkanMemoryAllocator@7de5cc00de50e71a3aab22dea52fbb7ff4efceb6",
-  # vulkan-deps is a meta-repo containing several interdependent Khronos Vulkan repositories.
-  # When the vulkan-deps revision is updated, those repos (spirv-*, vulkan-*) should be updated as well.
-  "third_party/externals/vulkan-deps"            : "https://chromium.googlesource.com/vulkan-deps@f13305cd994caf7b3e8eec5719666d817c0336bf",
-  "third_party/externals/spirv-cross"            : "https://chromium.googlesource.com/external/github.com/KhronosGroup/SPIRV-Cross@a89dea3c499b1e322b39c7e6127af2777c4aa49b",
-  "third_party/externals/spirv-headers"          : "https://skia.googlesource.com/external/github.com/KhronosGroup/SPIRV-Headers.git@34d04647d384e0aed037e7a2662a655fc39841bb",
-  "third_party/externals/spirv-tools"            : "https://skia.googlesource.com/external/github.com/KhronosGroup/SPIRV-Tools.git@025ea891faaffa832116e5411bfcdb70d256b494",
-  "third_party/externals/vulkan-headers"         : "https://chromium.googlesource.com/external/github.com/KhronosGroup/Vulkan-Headers@00671c64ba5c488ade22ad572a0ef81d5e64c803",
-=======
   "third_party/externals/swiftshader"            : "https://swiftshader.googlesource.com/SwiftShader@5f9ed9b16931c7155171d31f75004f73f0a3abc8",
   "third_party/externals/vulkanmemoryallocator"  : "https://chromium.googlesource.com/external/github.com/GPUOpen-LibrariesAndSDKs/VulkanMemoryAllocator@7de5cc00de50e71a3aab22dea52fbb7ff4efceb6",
   # vulkan-deps is a meta-repo containing several interdependent Khronos Vulkan repositories.
@@ -83,7 +60,6 @@
   "third_party/externals/spirv-headers"          : "https://skia.googlesource.com/external/github.com/KhronosGroup/SPIRV-Headers.git@34d04647d384e0aed037e7a2662a655fc39841bb",
   "third_party/externals/spirv-tools"            : "https://skia.googlesource.com/external/github.com/KhronosGroup/SPIRV-Tools.git@d87f61605b3647fbceae9aaa922fce0031afdc63",
   "third_party/externals/vulkan-headers"         : "https://chromium.googlesource.com/external/github.com/KhronosGroup/Vulkan-Headers@fc90b60663965aec582d5bf7965f4e6b15173730",
->>>>>>> 03b8d7d9
   "third_party/externals/vulkan-tools"           : "https://chromium.googlesource.com/external/github.com/KhronosGroup/Vulkan-Tools@dda9ae0f9113ad3816ba5f84e1a59b1529e82630",
   #"third_party/externals/v8"                     : "https://chromium.googlesource.com/v8/v8.git@5f1ae66d5634e43563b2d25ea652dfb94c31a3b4",
   "third_party/externals/wuffs"                  : "https://skia.googlesource.com/external/github.com/google/wuffs-mirror-release-c.git@a0041ac0310b3156b963e2f2bea09245f25ec073",
