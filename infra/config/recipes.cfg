--- conflicted
+++ resolved
@@ -14,20 +14,12 @@
   "deps": {
     "depot_tools": {
       "branch": "master",
-<<<<<<< HEAD
-      "revision": "d3f699407f75b20a39ae15fc02a64914d6f994e2",
-=======
       "revision": "d3af69947ef036f4db7f78a7e7cb8e5295daf6bd",
->>>>>>> 2593fdbd
       "url": "https://chromium.googlesource.com/chromium/tools/depot_tools.git"
     },
     "recipe_engine": {
       "branch": "master",
-<<<<<<< HEAD
-      "revision": "4cf2107dcc2dd67bb3e84154700ee5023eea02b3",
-=======
       "revision": "9f38694b68d88bf0bbc102aa614f42f21f13b71c",
->>>>>>> 2593fdbd
       "url": "https://chromium.googlesource.com/infra/luci/recipes-py.git"
     }
   },
