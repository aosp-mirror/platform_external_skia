// Copyright 2016 The Chromium Authors. All rights reserved.
// Use of this source code is governed by a BSD-style license that can be
// found in the LICENSE file.

package main

/*
	Generate the tasks.json file.
*/

import (
	"encoding/json"
	"flag"
	"fmt"
	"io/ioutil"
	"os"
	"path"
	"regexp"
	"sort"
	"strings"
	"time"

	"github.com/skia-dev/glog"
	"go.skia.org/infra/go/util"
	"go.skia.org/infra/task_scheduler/go/specs"
)

const (
	BUNDLE_RECIPES_NAME = "Housekeeper-PerCommit-BundleRecipes"

	DEFAULT_OS       = DEFAULT_OS_LINUX
	DEFAULT_OS_LINUX = "Ubuntu-14.04"

	// Name prefix for upload jobs.
	PREFIX_UPLOAD = "Upload"
)

var (
	// "Constants"

	// Top-level list of all jobs to run at each commit; loaded from
	// jobs.json.
	JOBS []string

	// Mapping of human-friendly Android device names to a pair of {device_type, device_os}.
	ANDROID_MAPPING map[string][]string

	// General configuration information.
	CONFIG struct {
		GsBucketGm   string   `json:"gs_bucket_gm"`
		GsBucketNano string   `json:"gs_bucket_nano"`
		NoUpload     []string `json:"no_upload"`
		Pool         string   `json:"pool"`
	}

	// Mapping of human-friendly GPU names to PCI IDs.
	GPU_MAPPING map[string]string

	// Defines the structure of job names.
	jobNameSchema *JobNameSchema

	// Flags.
	androidMapFile        = flag.String("android_map", "", "JSON file containing a mapping of human-friendly Android device names to a pair of {device_type, device_os}.")
	builderNameSchemaFile = flag.String("builder_name_schema", "", "Path to the builder_name_schema.json file. If not specified, uses infra/bots/recipe_modules/builder_name_schema/builder_name_schema.json from this repo.")
	assetsDir             = flag.String("assets_dir", "", "Directory containing assets.")
	cfgFile               = flag.String("cfg_file", "", "JSON file containing general configuration information.")
	gpuMapFile            = flag.String("gpu_map", "", "JSON file containing a mapping of human-friendly GPU names to PCI IDs.")
	jobsFile              = flag.String("jobs", "", "JSON file containing jobs to run.")
)

// linuxGceDimensions are the Swarming dimensions for Linux GCE
// instances.
func linuxGceDimensions() []string {
	return []string{
		"cpu:x86-64-avx2",
		"gpu:none",
		fmt.Sprintf("os:%s", DEFAULT_OS_LINUX),
		fmt.Sprintf("pool:%s", CONFIG.Pool),
	}
}

// deriveCompileTaskName returns the name of a compile task based on the given
// job name.
func deriveCompileTaskName(jobName string, parts map[string]string) string {
	if parts["role"] == "Housekeeper" {
		return "Build-Ubuntu-GCC-x86_64-Release-Shared"
	} else if parts["role"] == "Test" || parts["role"] == "Perf" {
		task_os := parts["os"]
		ec := []string{}
		if val := parts["extra_config"]; val != "" {
			ec = strings.Split(val, "_")
			ignore := []string{"Skpbench", "AbandonGpuContext", "PreAbandonGpuContext", "Valgrind", "ReleaseAndAbandonGpuContext", "RaspberryPi"}
			keep := make([]string, 0, len(ec))
			for _, part := range ec {
				if !util.In(part, ignore) {
					keep = append(keep, part)
				}
			}
			ec = keep
		}
		if task_os == "Android" {
			if !util.In("Android", ec) {
				ec = append([]string{"Android"}, ec...)
			}
			task_os = "Ubuntu"
		} else if task_os == "Chromecast" {
			task_os = "Ubuntu"
			ec = append([]string{"Chromecast"}, ec...)
		} else if strings.Contains(task_os, "ChromeOS") {
			ec = append([]string{"Chromebook", "ARM", "GLES"}, ec...)
			task_os = "Ubuntu"
		} else if task_os == "iOS" {
			ec = append([]string{task_os}, ec...)
			task_os = "Mac"
		} else if strings.Contains(task_os, "Win") {
			task_os = "Win"
		} else if strings.Contains(task_os, "Ubuntu") {
			task_os = "Ubuntu"
		}
		jobNameMap := map[string]string{
			"role":          "Build",
			"os":            task_os,
			"compiler":      parts["compiler"],
			"target_arch":   parts["arch"],
			"configuration": parts["configuration"],
		}
		if len(ec) > 0 {
			jobNameMap["extra_config"] = strings.Join(ec, "_")
		}
		name, err := jobNameSchema.MakeJobName(jobNameMap)
		if err != nil {
			glog.Fatal(err)
		}
		return name
	} else {
		return jobName
	}
}

// swarmDimensions generates swarming bot dimensions for the given task.
func swarmDimensions(parts map[string]string) []string {
	d := map[string]string{
		"pool": CONFIG.Pool,
	}
	if os, ok := parts["os"]; ok {
		d["os"] = map[string]string{
			"Android":    "Android",
			"Chromecast": "Android",
			"ChromeOS":   "ChromeOS",
			"Mac":        "Mac-10.11",
			"Ubuntu":     DEFAULT_OS_LINUX,
			"Ubuntu16":   "Ubuntu-16.10",
			"Win":        "Windows-2008ServerR2-SP1",
			"Win10":      "Windows-10-15063",
			"Win2k8":     "Windows-2008ServerR2-SP1",
			"Win7":       "Windows-7-SP1",
			"Win8":       "Windows-8.1-SP0",
			"iOS":        "iOS-9.3.1",
		}[os]
		// Chrome Golo has a different Windows image.
		if parts["model"] == "Golo" && os == "Win10" {
			d["os"] = "Windows-10-10586"
		}
	} else {
		d["os"] = DEFAULT_OS
	}
	if parts["role"] == "Test" || parts["role"] == "Perf" {
		if strings.Contains(parts["os"], "Android") || strings.Contains(parts["os"], "Chromecast") {
			// For Android, the device type is a better dimension
			// than CPU or GPU.
			deviceInfo, ok := ANDROID_MAPPING[parts["model"]]
			if !ok {
				glog.Fatalf("Entry %q not found in Android mapping: %v", parts["model"], ANDROID_MAPPING)
			}
			d["device_type"] = deviceInfo[0]
			d["device_os"] = deviceInfo[1]
		} else if strings.Contains(parts["os"], "iOS") {
			d["device"] = map[string]string{
				"iPadMini4": "iPad5,1",
				"iPhone6":   "iPhone7,2",
				"iPhone7":   "iPhone9,1",
				"iPadPro":   "iPad6,3",
			}[parts["model"]]

			// TODO(stephana): Remove once we are fully switched to RaspberryPi.

			// Use the RPi host.
			if parts["extra_config"] == "RaspberryPi" {
				d["os"] = "iOS-10.3.1"
				d["machine_type"] = "RaspberryPi"
			}
		} else if parts["cpu_or_gpu"] == "CPU" {
			d["gpu"] = "none"
			d["cpu"] = map[string]string{
				"AVX":  "x86-64",
				"AVX2": "x86-64-avx2",
				"SSE4": "x86-64",
			}[parts["cpu_or_gpu_value"]]
			if strings.Contains(parts["os"], "Win") && parts["cpu_or_gpu_value"] == "AVX2" {
				// AVX2 is not correctly detected on Windows. Fall back on other
				// dimensions to ensure that we correctly target machines which we know
				// have AVX2 support.
				d["cpu"] = "x86-64"
				if parts["model"] != "GCE" {
					glog.Fatalf("Please double-check that %q supports AVX2 and update this assertion.", parts["model"])
				}
			}
		} else {
			gpu, ok := GPU_MAPPING[parts["cpu_or_gpu_value"]]
			if !ok {
				glog.Fatalf("Entry %q not found in GPU mapping: %v", parts["cpu_or_gpu_value"], GPU_MAPPING)
			}
			d["gpu"] = gpu

			// Hack: Specify machine_type dimension for NUCs and ShuttleCs. We
			// temporarily have two types of machines with a GTX960. The only way to
			// distinguish these bots is by machine_type.
			machine_type, ok := map[string]string{
				"NUC6i7KYK": "n1-highcpu-8",
				"ShuttleC":  "n1-standard-8",
			}[parts["model"]]
			if ok {
				d["machine_type"] = machine_type
			}
		}
	} else {
		d["gpu"] = "none"
		if d["os"] == DEFAULT_OS_LINUX {
			return linuxGceDimensions()
		}
	}

	rv := make([]string, 0, len(d))
	for k, v := range d {
		rv = append(rv, fmt.Sprintf("%s:%s", k, v))
	}
	sort.Strings(rv)
	return rv
}

// bundleRecipes generates the task to bundle and isolate the recipes.
func bundleRecipes(b *specs.TasksCfgBuilder) string {
	b.MustAddTask(BUNDLE_RECIPES_NAME, &specs.TaskSpec{
		CipdPackages: []*specs.CipdPackage{},
		Dimensions:   linuxGceDimensions(),
		ExtraArgs: []string{
			"--workdir", "../../..", "bundle_recipes",
			fmt.Sprintf("buildername=%s", BUNDLE_RECIPES_NAME),
			fmt.Sprintf("swarm_out_dir=%s", specs.PLACEHOLDER_ISOLATED_OUTDIR),
		},
		Isolate:  "bundle_recipes.isolate",
		Priority: 0.95,
	})
	return BUNDLE_RECIPES_NAME
}

// useBundledRecipes returns true iff the given bot should use bundled recipes
// instead of syncing recipe DEPS itself.
func useBundledRecipes(parts map[string]string) bool {
	// Use bundled recipes for all test/perf tasks.
	return true
}

<<<<<<< HEAD
=======
type isolateAssetCfg struct {
	isolateFile string
	cipdPkg     string
}

var ISOLATE_ASSET_MAPPING = map[string]isolateAssetCfg{
	ISOLATE_SKIMAGE_NAME: {
		isolateFile: "isolate_skimage.isolate",
		cipdPkg:     "skimage",
	},
	ISOLATE_SKP_NAME: {
		isolateFile: "isolate_skp.isolate",
		cipdPkg:     "skp",
	},
	ISOLATE_SVG_NAME: {
		isolateFile: "isolate_svg.isolate",
		cipdPkg:     "svg",
	},
}

// bundleRecipes generates the task to bundle and isolate the recipes.
func isolateCIPDAsset(b *specs.TasksCfgBuilder, name string) string {
	b.MustAddTask(name, &specs.TaskSpec{
		CipdPackages: []*specs.CipdPackage{
			b.MustGetCipdPackageFromAsset(ISOLATE_ASSET_MAPPING[name].cipdPkg),
		},
		Dimensions: linuxGceDimensions(),
		Isolate:    ISOLATE_ASSET_MAPPING[name].isolateFile,
		Priority:   0.7,
	})
	return name
}

// getIsolatedCIPDDeps returns the slice of Isolate_* tasks a given task needs.
// This allows us to  save time on I/O bound bots, like the RPIs.
func getIsolatedCIPDDeps(parts map[string]string) []string {
	deps := []string{}
	// Only do this on the RPIs for now. Other, faster machines shouldn't see much
	// benefit and we don't need the extra complexity, for now
	rpiOS := []string{"Android", "ChromeOS", "iOS"}

	if o := parts["os"]; strings.Contains(o, "Chromecast") {
		// Chromecasts don't have enough disk space to fit all of the content,
		// so we do a subset of the skps.
		deps = append(deps, ISOLATE_SKP_NAME)
	} else if e := parts["extra_config"]; strings.Contains(e, "Skpbench") {
		// Skpbench only needs skps
		deps = append(deps, ISOLATE_SKP_NAME)
	} else if util.In(o, rpiOS) {
		deps = append(deps, ISOLATE_SKP_NAME)
		deps = append(deps, ISOLATE_SVG_NAME)
		deps = append(deps, ISOLATE_SKIMAGE_NAME)
	}

	return deps
}

>>>>>>> 555e9f2d
// compile generates a compile task. Returns the name of the last task in the
// generated chain of tasks, which the Job should add as a dependency.
func compile(b *specs.TasksCfgBuilder, name string, parts map[string]string) string {
	// Collect the necessary CIPD packages.
	pkgs := []*specs.CipdPackage{}

	// Android bots require a toolchain.
	if strings.Contains(name, "Android") {
		if strings.Contains(name, "Mac") {
			pkgs = append(pkgs, b.MustGetCipdPackageFromAsset("android_ndk_darwin"))
		} else if strings.Contains(name, "Win") {
			pkg := b.MustGetCipdPackageFromAsset("android_ndk_windows")
			pkg.Path = "n"
			pkgs = append(pkgs, pkg)
		} else {
			pkgs = append(pkgs, b.MustGetCipdPackageFromAsset("android_ndk_linux"))
		}
	} else if strings.Contains(name, "Chromecast") {
		pkgs = append(pkgs, b.MustGetCipdPackageFromAsset("cast_toolchain"))
	} else if strings.Contains(name, "Chromebook") {
		pkgs = append(pkgs, b.MustGetCipdPackageFromAsset("clang_linux"))
		pkgs = append(pkgs, b.MustGetCipdPackageFromAsset("armhf_sysroot"))
		pkgs = append(pkgs, b.MustGetCipdPackageFromAsset("chromebook_arm_gles"))
	} else if strings.Contains(name, "Ubuntu") {
		if strings.Contains(name, "Clang") {
			pkgs = append(pkgs, b.MustGetCipdPackageFromAsset("clang_linux"))
		}
		if strings.Contains(name, "Vulkan") {
			pkgs = append(pkgs, b.MustGetCipdPackageFromAsset("linux_vulkan_sdk"))
		}
	} else if strings.Contains(name, "Win") {
		pkgs = append(pkgs, b.MustGetCipdPackageFromAsset("win_toolchain"))
		if strings.Contains(name, "Vulkan") {
			pkgs = append(pkgs, b.MustGetCipdPackageFromAsset("win_vulkan_sdk"))
		}
	}

	// TODO(stephana): Remove this once all Mac machines are on the same
	// OS version again. Move the call to swarmDimensions back to the
	// creation of the TaskSpec struct below.
	dimensions := swarmDimensions(parts)
	if strings.Contains(name, "Mac") {
		for idx, dim := range dimensions {
			if strings.HasPrefix(dim, "os") {
				dimensions[idx] = "os:Mac-10.12"
				break
			}
		}
	}

	// Add the task.
	b.MustAddTask(name, &specs.TaskSpec{
		CipdPackages: pkgs,
		Dimensions:   dimensions,
		ExtraArgs: []string{
			"--workdir", "../../..", "compile",
			fmt.Sprintf("repository=%s", specs.PLACEHOLDER_REPO),
			fmt.Sprintf("buildername=%s", name),
			fmt.Sprintf("swarm_out_dir=%s", specs.PLACEHOLDER_ISOLATED_OUTDIR),
			fmt.Sprintf("revision=%s", specs.PLACEHOLDER_REVISION),
			fmt.Sprintf("patch_repo=%s", specs.PLACEHOLDER_PATCH_REPO),
			fmt.Sprintf("patch_storage=%s", specs.PLACEHOLDER_PATCH_STORAGE),
			fmt.Sprintf("patch_issue=%s", specs.PLACEHOLDER_ISSUE),
			fmt.Sprintf("patch_set=%s", specs.PLACEHOLDER_PATCHSET),
		},
		Isolate:  "compile_skia.isolate",
		Priority: 0.8,
	})
	// All compile tasks are runnable as their own Job. Assert that the Job
	// is listed in JOBS.
	if !util.In(name, JOBS) {
		glog.Fatalf("Job %q is missing from the JOBS list!", name)
	}
	return name
}

// recreateSKPs generates a RecreateSKPs task. Returns the name of the last
// task in the generated chain of tasks, which the Job should add as a
// dependency.
func recreateSKPs(b *specs.TasksCfgBuilder, name string) string {
	b.MustAddTask(name, &specs.TaskSpec{
		CipdPackages:     []*specs.CipdPackage{b.MustGetCipdPackageFromAsset("go")},
		Dimensions:       linuxGceDimensions(),
		ExecutionTimeout: 4 * time.Hour,
		ExtraArgs: []string{
			"--workdir", "../../..", "recreate_skps",
			fmt.Sprintf("repository=%s", specs.PLACEHOLDER_REPO),
			fmt.Sprintf("buildername=%s", name),
			fmt.Sprintf("swarm_out_dir=%s", specs.PLACEHOLDER_ISOLATED_OUTDIR),
			fmt.Sprintf("revision=%s", specs.PLACEHOLDER_REVISION),
			fmt.Sprintf("patch_repo=%s", specs.PLACEHOLDER_PATCH_REPO),
			fmt.Sprintf("patch_storage=%s", specs.PLACEHOLDER_PATCH_STORAGE),
			fmt.Sprintf("patch_issue=%s", specs.PLACEHOLDER_ISSUE),
			fmt.Sprintf("patch_set=%s", specs.PLACEHOLDER_PATCHSET),
		},
		IoTimeout: 40 * time.Minute,
		Isolate:   "compile_skia.isolate",
		Priority:  0.8,
	})
	return name
}

// ctSKPs generates a CT SKPs task. Returns the name of the last task in the
// generated chain of tasks, which the Job should add as a dependency.
func ctSKPs(b *specs.TasksCfgBuilder, name string) string {
	b.MustAddTask(name, &specs.TaskSpec{
		CipdPackages:     []*specs.CipdPackage{},
		Dimensions:       []string{"pool:SkiaCT"},
		ExecutionTimeout: 24 * time.Hour,
		ExtraArgs: []string{
			"--workdir", "../../..", "ct_skps",
			fmt.Sprintf("repository=%s", specs.PLACEHOLDER_REPO),
			fmt.Sprintf("buildername=%s", name),
			fmt.Sprintf("swarm_out_dir=%s", specs.PLACEHOLDER_ISOLATED_OUTDIR),
			fmt.Sprintf("revision=%s", specs.PLACEHOLDER_REVISION),
			fmt.Sprintf("patch_repo=%s", specs.PLACEHOLDER_PATCH_REPO),
			fmt.Sprintf("patch_storage=%s", specs.PLACEHOLDER_PATCH_STORAGE),
			fmt.Sprintf("patch_issue=%s", specs.PLACEHOLDER_ISSUE),
			fmt.Sprintf("patch_set=%s", specs.PLACEHOLDER_PATCHSET),
		},
		IoTimeout: time.Hour,
		Isolate:   "ct_skps_skia.isolate",
		Priority:  0.8,
	})
	return name
}

// housekeeper generates a Housekeeper task. Returns the name of the last task
// in the generated chain of tasks, which the Job should add as a dependency.
func housekeeper(b *specs.TasksCfgBuilder, name, compileTaskName string) string {
	b.MustAddTask(name, &specs.TaskSpec{
		CipdPackages: []*specs.CipdPackage{b.MustGetCipdPackageFromAsset("go")},
		Dependencies: []string{compileTaskName},
		Dimensions:   linuxGceDimensions(),
		ExtraArgs: []string{
			"--workdir", "../../..", "housekeeper",
			fmt.Sprintf("repository=%s", specs.PLACEHOLDER_REPO),
			fmt.Sprintf("buildername=%s", name),
			fmt.Sprintf("swarm_out_dir=%s", specs.PLACEHOLDER_ISOLATED_OUTDIR),
			fmt.Sprintf("revision=%s", specs.PLACEHOLDER_REVISION),
			fmt.Sprintf("patch_repo=%s", specs.PLACEHOLDER_PATCH_REPO),
			fmt.Sprintf("patch_storage=%s", specs.PLACEHOLDER_PATCH_STORAGE),
			fmt.Sprintf("patch_issue=%s", specs.PLACEHOLDER_ISSUE),
			fmt.Sprintf("patch_set=%s", specs.PLACEHOLDER_PATCHSET),
		},
		Isolate:  "housekeeper_skia.isolate",
		Priority: 0.8,
	})
	return name
}

// infra generates an infra_tests task. Returns the name of the last task in the
// generated chain of tasks, which the Job should add as a dependency.
func infra(b *specs.TasksCfgBuilder, name string) string {
	b.MustAddTask(name, &specs.TaskSpec{
		CipdPackages: []*specs.CipdPackage{b.MustGetCipdPackageFromAsset("go")},
		Dimensions:   linuxGceDimensions(),
		ExtraArgs: []string{
			"--workdir", "../../..", "infra",
			fmt.Sprintf("repository=%s", specs.PLACEHOLDER_REPO),
			fmt.Sprintf("buildername=%s", name),
			fmt.Sprintf("swarm_out_dir=%s", specs.PLACEHOLDER_ISOLATED_OUTDIR),
			fmt.Sprintf("revision=%s", specs.PLACEHOLDER_REVISION),
			fmt.Sprintf("patch_repo=%s", specs.PLACEHOLDER_PATCH_REPO),
			fmt.Sprintf("patch_storage=%s", specs.PLACEHOLDER_PATCH_STORAGE),
			fmt.Sprintf("patch_issue=%s", specs.PLACEHOLDER_ISSUE),
			fmt.Sprintf("patch_set=%s", specs.PLACEHOLDER_PATCHSET),
		},
		Isolate:  "infra_skia.isolate",
		Priority: 0.8,
	})
	return name
}

// doUpload indicates whether the given Job should upload its results.
func doUpload(name string) bool {
	for _, s := range CONFIG.NoUpload {
		m, err := regexp.MatchString(s, name)
		if err != nil {
			glog.Fatal(err)
		}
		if m {
			return false
		}
	}
	return true
}

// test generates a Test task. Returns the name of the last task in the
// generated chain of tasks, which the Job should add as a dependency.
func test(b *specs.TasksCfgBuilder, name string, parts map[string]string, compileTaskName string, pkgs []*specs.CipdPackage) string {
	s := &specs.TaskSpec{
		CipdPackages:     pkgs,
		Dependencies:     []string{compileTaskName},
		Dimensions:       swarmDimensions(parts),
		ExecutionTimeout: 4 * time.Hour,
		Expiration:       20 * time.Hour,
		ExtraArgs: []string{
			"--workdir", "../../..", "test",
			fmt.Sprintf("repository=%s", specs.PLACEHOLDER_REPO),
			fmt.Sprintf("buildername=%s", name),
			fmt.Sprintf("swarm_out_dir=%s", specs.PLACEHOLDER_ISOLATED_OUTDIR),
			fmt.Sprintf("revision=%s", specs.PLACEHOLDER_REVISION),
			fmt.Sprintf("patch_repo=%s", specs.PLACEHOLDER_PATCH_REPO),
			fmt.Sprintf("patch_storage=%s", specs.PLACEHOLDER_PATCH_STORAGE),
			fmt.Sprintf("patch_issue=%s", specs.PLACEHOLDER_ISSUE),
			fmt.Sprintf("patch_set=%s", specs.PLACEHOLDER_PATCHSET),
		},
		IoTimeout:   40 * time.Minute,
		Isolate:     "test_skia.isolate",
		MaxAttempts: 1,
		Priority:    0.8,
	}
	if useBundledRecipes(parts) {
		s.Dependencies = append(s.Dependencies, BUNDLE_RECIPES_NAME)
		if strings.Contains(parts["os"], "Win") {
			s.Isolate = "test_skia_bundled_win.isolate"
		} else {
			s.Isolate = "test_skia_bundled_unix.isolate"
		}
	}
<<<<<<< HEAD
=======
	if deps := getIsolatedCIPDDeps(parts); len(deps) > 0 {
		s.Dependencies = append(s.Dependencies, deps...)
	}
>>>>>>> 555e9f2d
	if strings.Contains(parts["extra_config"], "Valgrind") {
		s.ExecutionTimeout = 9 * time.Hour
		s.Expiration = 48 * time.Hour
		s.IoTimeout = time.Hour
	} else if strings.Contains(parts["extra_config"], "MSAN") {
		s.ExecutionTimeout = 9 * time.Hour
	}
	b.MustAddTask(name, s)

	// Upload results if necessary.
	if doUpload(name) {
		uploadName := fmt.Sprintf("%s%s%s", PREFIX_UPLOAD, jobNameSchema.Sep, name)
		b.MustAddTask(uploadName, &specs.TaskSpec{
			Dependencies: []string{name},
			Dimensions:   linuxGceDimensions(),
			ExtraArgs: []string{
				"--workdir", "../../..", "upload_dm_results",
				fmt.Sprintf("repository=%s", specs.PLACEHOLDER_REPO),
				fmt.Sprintf("buildername=%s", name),
				fmt.Sprintf("swarm_out_dir=%s", specs.PLACEHOLDER_ISOLATED_OUTDIR),
				fmt.Sprintf("revision=%s", specs.PLACEHOLDER_REVISION),
				fmt.Sprintf("patch_repo=%s", specs.PLACEHOLDER_PATCH_REPO),
				fmt.Sprintf("patch_storage=%s", specs.PLACEHOLDER_PATCH_STORAGE),
				fmt.Sprintf("patch_issue=%s", specs.PLACEHOLDER_ISSUE),
				fmt.Sprintf("patch_set=%s", specs.PLACEHOLDER_PATCHSET),
				fmt.Sprintf("gs_bucket=%s", CONFIG.GsBucketGm),
			},
			Isolate:  "upload_dm_results.isolate",
			Priority: 0.8,
		})
		return uploadName
	}
	return name
}

// perf generates a Perf task. Returns the name of the last task in the
// generated chain of tasks, which the Job should add as a dependency.
func perf(b *specs.TasksCfgBuilder, name string, parts map[string]string, compileTaskName string, pkgs []*specs.CipdPackage) string {
	recipe := "perf"
	isolate := "perf_skia.isolate"
	if strings.Contains(parts["extra_config"], "Skpbench") {
		recipe = "skpbench"
		isolate = "skpbench_skia.isolate"
		if useBundledRecipes(parts) {
			if strings.Contains(parts["os"], "Win") {
				isolate = "skpbench_skia_bundled_win.isolate"
			} else {
				isolate = "skpbench_skia_bundled_unix.isolate"
			}
		}
	} else if useBundledRecipes(parts) {
		if strings.Contains(parts["os"], "Win") {
			isolate = "perf_skia_bundled_win.isolate"
		} else {
			isolate = "perf_skia_bundled_unix.isolate"
		}
	}
	s := &specs.TaskSpec{
		CipdPackages:     pkgs,
		Dependencies:     []string{compileTaskName},
		Dimensions:       swarmDimensions(parts),
		ExecutionTimeout: 4 * time.Hour,
		Expiration:       20 * time.Hour,
		ExtraArgs: []string{
			"--workdir", "../../..", recipe,
			fmt.Sprintf("repository=%s", specs.PLACEHOLDER_REPO),
			fmt.Sprintf("buildername=%s", name),
			fmt.Sprintf("swarm_out_dir=%s", specs.PLACEHOLDER_ISOLATED_OUTDIR),
			fmt.Sprintf("revision=%s", specs.PLACEHOLDER_REVISION),
			fmt.Sprintf("patch_repo=%s", specs.PLACEHOLDER_PATCH_REPO),
			fmt.Sprintf("patch_storage=%s", specs.PLACEHOLDER_PATCH_STORAGE),
			fmt.Sprintf("patch_issue=%s", specs.PLACEHOLDER_ISSUE),
			fmt.Sprintf("patch_set=%s", specs.PLACEHOLDER_PATCHSET),
		},
		IoTimeout:   40 * time.Minute,
		Isolate:     isolate,
		MaxAttempts: 1,
		Priority:    0.8,
	}
	if useBundledRecipes(parts) {
		s.Dependencies = append(s.Dependencies, BUNDLE_RECIPES_NAME)
	}
	if deps := getIsolatedCIPDDeps(parts); len(deps) > 0 {
		s.Dependencies = append(s.Dependencies, deps...)
	}

	if strings.Contains(parts["extra_config"], "Valgrind") {
		s.ExecutionTimeout = 9 * time.Hour
		s.Expiration = 48 * time.Hour
		s.IoTimeout = time.Hour
	} else if strings.Contains(parts["extra_config"], "MSAN") {
		s.ExecutionTimeout = 9 * time.Hour
	}
	b.MustAddTask(name, s)

	// Upload results if necessary.
	if strings.Contains(name, "Release") && doUpload(name) {
		uploadName := fmt.Sprintf("%s%s%s", PREFIX_UPLOAD, jobNameSchema.Sep, name)
		b.MustAddTask(uploadName, &specs.TaskSpec{
			Dependencies: []string{name},
			Dimensions:   linuxGceDimensions(),
			ExtraArgs: []string{
				"--workdir", "../../..", "upload_nano_results",
				fmt.Sprintf("repository=%s", specs.PLACEHOLDER_REPO),
				fmt.Sprintf("buildername=%s", name),
				fmt.Sprintf("swarm_out_dir=%s", specs.PLACEHOLDER_ISOLATED_OUTDIR),
				fmt.Sprintf("revision=%s", specs.PLACEHOLDER_REVISION),
				fmt.Sprintf("patch_repo=%s", specs.PLACEHOLDER_PATCH_REPO),
				fmt.Sprintf("patch_storage=%s", specs.PLACEHOLDER_PATCH_STORAGE),
				fmt.Sprintf("patch_issue=%s", specs.PLACEHOLDER_ISSUE),
				fmt.Sprintf("patch_set=%s", specs.PLACEHOLDER_PATCHSET),
				fmt.Sprintf("gs_bucket=%s", CONFIG.GsBucketNano),
			},
			Isolate:  "upload_nano_results.isolate",
			Priority: 0.8,
		})
		return uploadName
	}
	return name
}

// process generates tasks and jobs for the given job name.
func process(b *specs.TasksCfgBuilder, name string) {
	deps := []string{}

	// Bundle Recipes.
	if name == BUNDLE_RECIPES_NAME {
		deps = append(deps, bundleRecipes(b))
	}

<<<<<<< HEAD
=======
	// Isolate CIPD assets.
	if _, ok := ISOLATE_ASSET_MAPPING[name]; ok {
		deps = append(deps, isolateCIPDAsset(b, name))
	}

>>>>>>> 555e9f2d
	parts, err := jobNameSchema.ParseJobName(name)
	if err != nil {
		glog.Fatal(err)
	}

	// RecreateSKPs.
	if strings.Contains(name, "RecreateSKPs") {
		deps = append(deps, recreateSKPs(b, name))
	}

	// CT bots.
	if strings.Contains(name, "-CT_") {
		deps = append(deps, ctSKPs(b, name))
	}

	// Infra tests.
	if name == "Housekeeper-PerCommit-InfraTests" {
		deps = append(deps, infra(b, name))
	}

	// Compile bots.
	if parts["role"] == "Build" {
		deps = append(deps, compile(b, name, parts))
	}

	// Most remaining bots need a compile task.
	compileTaskName := deriveCompileTaskName(name, parts)
	compileTaskParts, err := jobNameSchema.ParseJobName(compileTaskName)
	if err != nil {
		glog.Fatal(err)
	}
	// These bots do not need a compile task.
	if parts["role"] != "Build" &&
		name != "Housekeeper-PerCommit-BundleRecipes" &&
		name != "Housekeeper-PerCommit-InfraTests" &&
		!strings.Contains(name, "RecreateSKPs") &&
		!strings.Contains(name, "-CT_") {
		compile(b, compileTaskName, compileTaskParts)
	}

	// Housekeeper.
	if name == "Housekeeper-PerCommit" {
		deps = append(deps, housekeeper(b, name, compileTaskName))
	}

	// Common assets needed by the remaining bots.
<<<<<<< HEAD
	pkgs := []*specs.CipdPackage{
		b.MustGetCipdPackageFromAsset("skimage"),
		b.MustGetCipdPackageFromAsset("skp"),
		b.MustGetCipdPackageFromAsset("svg"),
=======

	pkgs := []*specs.CipdPackage{}

	if deps := getIsolatedCIPDDeps(parts); len(deps) == 0 {
		pkgs = []*specs.CipdPackage{
			b.MustGetCipdPackageFromAsset("skimage"),
			b.MustGetCipdPackageFromAsset("skp"),
			b.MustGetCipdPackageFromAsset("svg"),
		}
>>>>>>> 555e9f2d
	}

	if strings.Contains(name, "Ubuntu") && strings.Contains(name, "SAN") {
		pkgs = append(pkgs, b.MustGetCipdPackageFromAsset("clang_linux"))
	}
	if strings.Contains(name, "Ubuntu16") {
		if strings.Contains(name, "Vulkan") {
			pkgs = append(pkgs, b.MustGetCipdPackageFromAsset("linux_vulkan_sdk"))
		}
		if strings.Contains(name, "Release") {
			pkgs = append(pkgs, b.MustGetCipdPackageFromAsset("linux_vulkan_intel_driver_release"))
		} else {
			pkgs = append(pkgs, b.MustGetCipdPackageFromAsset("linux_vulkan_intel_driver_debug"))
		}
	}

	// Test bots.
	if parts["role"] == "Test" && !strings.Contains(name, "-CT_") {
		deps = append(deps, test(b, name, parts, compileTaskName, pkgs))
	}

	// Perf bots.
	if parts["role"] == "Perf" && !strings.Contains(name, "-CT_") {
		deps = append(deps, perf(b, name, parts, compileTaskName, pkgs))
	}

	// Add the Job spec.
	j := &specs.JobSpec{
		Priority:  0.8,
		TaskSpecs: deps,
	}
	if name == "Housekeeper-Nightly-RecreateSKPs_Canary" {
		j.Trigger = "nightly"
	}
	if name == "Housekeeper-Weekly-RecreateSKPs" {
		j.Trigger = "weekly"
	}
	if name == "Test-Ubuntu-GCC-GCE-CPU-AVX2-x86_64-Debug-CT_DM_1m_SKPs" {
		j.Trigger = "weekly"
	}
	b.MustAddJob(name, j)
}

func loadJson(flag *string, defaultFlag string, val interface{}) {
	if *flag == "" {
		*flag = defaultFlag
	}
	b, err := ioutil.ReadFile(*flag)
	if err != nil {
		glog.Fatal(err)
	}
	if err := json.Unmarshal(b, val); err != nil {
		glog.Fatal(err)
	}
}

// Regenerate the tasks.json file.
func main() {
	b := specs.MustNewTasksCfgBuilder()
	b.SetAssetsDir(*assetsDir)
	infraBots := path.Join(b.CheckoutRoot(), "infra", "bots")

	// Load the jobs from a JSON file.
	loadJson(jobsFile, path.Join(infraBots, "jobs.json"), &JOBS)

	// Load the GPU mapping from a JSON file.
	loadJson(gpuMapFile, path.Join(infraBots, "gpu_map.json"), &GPU_MAPPING)

	// Load the Android device mapping from a JSON file.
	loadJson(androidMapFile, path.Join(infraBots, "android_map.json"), &ANDROID_MAPPING)

	// Load general config information from a JSON file.
	loadJson(cfgFile, path.Join(infraBots, "cfg.json"), &CONFIG)

	// Create the JobNameSchema.
	if *builderNameSchemaFile == "" {
		*builderNameSchemaFile = path.Join(b.CheckoutRoot(), "infra", "bots", "recipe_modules", "builder_name_schema", "builder_name_schema.json")
	}
	schema, err := NewJobNameSchema(*builderNameSchemaFile)
	if err != nil {
		glog.Fatal(err)
	}
	jobNameSchema = schema

	// Create Tasks and Jobs.
	for _, name := range JOBS {
		process(b, name)
	}

	b.MustFinish()
}

// TODO(borenet): The below really belongs in its own file, probably next to the
// builder_name_schema.json file.

// JobNameSchema is a struct used for (de)constructing Job names in a
// predictable format.
type JobNameSchema struct {
	Schema map[string][]string `json:"builder_name_schema"`
	Sep    string              `json:"builder_name_sep"`
}

// NewJobNameSchema returns a JobNameSchema instance based on the given JSON
// file.
func NewJobNameSchema(jsonFile string) (*JobNameSchema, error) {
	var rv JobNameSchema
	f, err := os.Open(jsonFile)
	if err != nil {
		return nil, err
	}
	defer util.Close(f)
	if err := json.NewDecoder(f).Decode(&rv); err != nil {
		return nil, err
	}
	return &rv, nil
}

// ParseJobName splits the given Job name into its component parts, according
// to the schema.
func (s *JobNameSchema) ParseJobName(n string) (map[string]string, error) {
	split := strings.Split(n, s.Sep)
	if len(split) < 2 {
		return nil, fmt.Errorf("Invalid job name: %q", n)
	}
	role := split[0]
	split = split[1:]
	keys, ok := s.Schema[role]
	if !ok {
		return nil, fmt.Errorf("Invalid job name; %q is not a valid role.", role)
	}
	extraConfig := ""
	if len(split) == len(keys)+1 {
		extraConfig = split[len(split)-1]
		split = split[:len(split)-1]
	}
	if len(split) != len(keys) {
		return nil, fmt.Errorf("Invalid job name; %q has incorrect number of parts.", n)
	}
	rv := make(map[string]string, len(keys)+2)
	rv["role"] = role
	if extraConfig != "" {
		rv["extra_config"] = extraConfig
	}
	for i, k := range keys {
		rv[k] = split[i]
	}
	return rv, nil
}

// MakeJobName assembles the given parts of a Job name, according to the schema.
func (s *JobNameSchema) MakeJobName(parts map[string]string) (string, error) {
	role, ok := parts["role"]
	if !ok {
		return "", fmt.Errorf("Invalid job parts; jobs must have a role.")
	}
	keys, ok := s.Schema[role]
	if !ok {
		return "", fmt.Errorf("Invalid job parts; unknown role %q", role)
	}
	rvParts := make([]string, 0, len(parts))
	rvParts = append(rvParts, role)
	for _, k := range keys {
		v, ok := parts[k]
		if !ok {
			return "", fmt.Errorf("Invalid job parts; missing %q", k)
		}
		rvParts = append(rvParts, v)
	}
	if _, ok := parts["extra_config"]; ok {
		rvParts = append(rvParts, parts["extra_config"])
	}
	return strings.Join(rvParts, s.Sep), nil
}<|MERGE_RESOLUTION|>--- conflicted
+++ resolved
@@ -26,7 +26,10 @@
 )
 
 const (
-	BUNDLE_RECIPES_NAME = "Housekeeper-PerCommit-BundleRecipes"
+	BUNDLE_RECIPES_NAME  = "Housekeeper-PerCommit-BundleRecipes"
+	ISOLATE_SKIMAGE_NAME = "Housekeeper-PerCommit-IsolateSkImage"
+	ISOLATE_SKP_NAME     = "Housekeeper-PerCommit-IsolateSKP"
+	ISOLATE_SVG_NAME     = "Housekeeper-PerCommit-IsolateSVG"
 
 	DEFAULT_OS       = DEFAULT_OS_LINUX
 	DEFAULT_OS_LINUX = "Ubuntu-14.04"
@@ -249,7 +252,7 @@
 			fmt.Sprintf("swarm_out_dir=%s", specs.PLACEHOLDER_ISOLATED_OUTDIR),
 		},
 		Isolate:  "bundle_recipes.isolate",
-		Priority: 0.95,
+		Priority: 0.7,
 	})
 	return BUNDLE_RECIPES_NAME
 }
@@ -261,8 +264,6 @@
 	return true
 }
 
-<<<<<<< HEAD
-=======
 type isolateAssetCfg struct {
 	isolateFile string
 	cipdPkg     string
@@ -320,7 +321,6 @@
 	return deps
 }
 
->>>>>>> 555e9f2d
 // compile generates a compile task. Returns the name of the last task in the
 // generated chain of tasks, which the Job should add as a dependency.
 func compile(b *specs.TasksCfgBuilder, name string, parts map[string]string) string {
@@ -542,12 +542,9 @@
 			s.Isolate = "test_skia_bundled_unix.isolate"
 		}
 	}
-<<<<<<< HEAD
-=======
 	if deps := getIsolatedCIPDDeps(parts); len(deps) > 0 {
 		s.Dependencies = append(s.Dependencies, deps...)
 	}
->>>>>>> 555e9f2d
 	if strings.Contains(parts["extra_config"], "Valgrind") {
 		s.ExecutionTimeout = 9 * time.Hour
 		s.Expiration = 48 * time.Hour
@@ -678,14 +675,11 @@
 		deps = append(deps, bundleRecipes(b))
 	}
 
-<<<<<<< HEAD
-=======
 	// Isolate CIPD assets.
 	if _, ok := ISOLATE_ASSET_MAPPING[name]; ok {
 		deps = append(deps, isolateCIPDAsset(b, name))
 	}
 
->>>>>>> 555e9f2d
 	parts, err := jobNameSchema.ParseJobName(name)
 	if err != nil {
 		glog.Fatal(err)
@@ -732,12 +726,6 @@
 	}
 
 	// Common assets needed by the remaining bots.
-<<<<<<< HEAD
-	pkgs := []*specs.CipdPackage{
-		b.MustGetCipdPackageFromAsset("skimage"),
-		b.MustGetCipdPackageFromAsset("skp"),
-		b.MustGetCipdPackageFromAsset("svg"),
-=======
 
 	pkgs := []*specs.CipdPackage{}
 
@@ -747,7 +735,6 @@
 			b.MustGetCipdPackageFromAsset("skp"),
 			b.MustGetCipdPackageFromAsset("svg"),
 		}
->>>>>>> 555e9f2d
 	}
 
 	if strings.Contains(name, "Ubuntu") && strings.Contains(name, "SAN") {
