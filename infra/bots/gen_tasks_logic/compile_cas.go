--- conflicted
+++ resolved
@@ -45,11 +45,8 @@
 	explicitPaths = []string{
 		".clang-format",
 		".clang-tidy",
-<<<<<<< HEAD
-=======
 		".vpython",
 		"bin/activate-emsdk",
->>>>>>> a7863ec8
 		"bin/fetch-clang-format",
 		"bin/fetch-gn",
 		"buildtools",
