.PHONY: local
local:
	echo "Go check out http://localhost:8123/demos/hello_world/index.html"
<<<<<<< HEAD
	python2 -m SimpleHTTPServer 8123
=======
	rm -f build
	ln -s ../modules/canvaskit/build build
	python3 -m http.server 8123
>>>>>>> a7863ec8
<|MERGE_RESOLUTION|>--- conflicted
+++ resolved
@@ -1,10 +1,6 @@
 .PHONY: local
 local:
 	echo "Go check out http://localhost:8123/demos/hello_world/index.html"
-<<<<<<< HEAD
-	python2 -m SimpleHTTPServer 8123
-=======
 	rm -f build
 	ln -s ../modules/canvaskit/build build
-	python3 -m http.server 8123
->>>>>>> a7863ec8
+	python3 -m http.server 8123