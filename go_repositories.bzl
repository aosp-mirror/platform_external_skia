--- conflicted
+++ resolved
@@ -2685,13 +2685,8 @@
     go_repository(
         name = "org_skia_go_infra",
         importpath = "go.skia.org/infra",
-<<<<<<< HEAD
-        sum = "h1:ztyBh0cQo/U7NX3RPTzkf/Gu4nvPhGpE80qJe88uOok=",
-        version = "v0.0.0-20240527043032-6cab40b89cc8",
-=======
         sum = "h1:XR2zKtLSRovn55STyQ9dS+/UyZwtHAe2l+jAZU2h4A8=",
         version = "v0.0.0-20240617192857-7d908ddd9277",
->>>>>>> dd42c139
     )
     go_repository(
         name = "org_uber_go_atomic",
