load("@bazel_gazelle//:deps.bzl", "go_repository")

def go_repositories():
    go_repository(
        name = "co_honnef_go_tools",
        importpath = "honnef.co/go/tools",
        sum = "h1:UoveltGrhghAA7ePc+e+QYDHXrBps2PqFZiHkGR/xK8=",
        version = "v0.0.1-2020.1.4",
    )
    go_repository(
        name = "com_github_99designs_goodies",
        importpath = "github.com/99designs/goodies",
        sum = "h1:fDVqZtKvHbahsmAyx44RVCFK5uuqXHzZfeegx37QJwk=",
        version = "v0.0.0-20140916053233-ec7f410f2ff2",
    )
    go_repository(
        name = "com_github_a8m_envsubst",
        importpath = "github.com/a8m/envsubst",
        sum = "h1:yvzAhJD2QKdo35Ut03wIfXQmg+ta3wC/1bskfZynz+Q=",
        version = "v1.2.0",
    )
    go_repository(
        name = "com_github_aclements_go_gg",
        importpath = "github.com/aclements/go-gg",
        sum = "h1:KJgh99JlYRhfgHtb7XyhAZSJMdfkjVmo3PP7XO1/HO8=",
        version = "v0.0.0-20170323211221-abd1f791f5ee",
    )
    go_repository(
        name = "com_github_aclements_go_moremath",
        importpath = "github.com/aclements/go-moremath",
        sum = "h1:a7+Y8VlXRC2VX5ue6tpCutr4PsrkRkWWVZv4zqfaHuc=",
        version = "v0.0.0-20190830160640-d16893ddf098",
    )
    go_repository(
        name = "com_github_afex_hystrix_go",
        importpath = "github.com/afex/hystrix-go",
        sum = "h1:rFw4nCn9iMW+Vajsk51NtYIcwSTkXr+JGrMd36kTDJw=",
        version = "v0.0.0-20180502004556-fa1af6a1f4f5",
    )
    go_repository(
        name = "com_github_agnivade_levenshtein",
        importpath = "github.com/agnivade/levenshtein",
        sum = "h1:3oJU7J3FGFmyhn8KHjmVaZCN5hxTr7GxgRue+sxIXdQ=",
        version = "v1.0.1",
    )
    go_repository(
        name = "com_github_ajstarks_deck",
        importpath = "github.com/ajstarks/deck",
        sum = "h1:30XVZzSxUv+pE25mnlAL5nW/KsUDBmldePggLIAEJgk=",
        version = "v0.0.0-20191009173945-82d717002242",
    )
    go_repository(
        name = "com_github_ajstarks_svgo",
        importpath = "github.com/ajstarks/svgo",
        sum = "h1:kZegOsPGxfV9mM8WzfllNZOx3MvM5zItmhQlvITKVvA=",
        version = "v0.0.0-20190826172357-de52242f3d65",
    )
    go_repository(
        name = "com_github_akavel_rsrc",
        importpath = "github.com/akavel/rsrc",
        sum = "h1:zjWn7ukO9Kc5Q62DOJCcxGpXC18RawVtYAGdz2aLlfw=",
        version = "v0.8.0",
    )
    go_repository(
        name = "com_github_alcortesm_tgz",
        importpath = "github.com/alcortesm/tgz",
        sum = "h1:uSoVVbwJiQipAclBbw+8quDsfcvFjOpI5iCf4p/cqCs=",
        version = "v0.0.0-20161220082320-9c5fe88206d7",
    )
    go_repository(
        name = "com_github_alecthomas_jsonschema",
        importpath = "github.com/alecthomas/jsonschema",
        sum = "h1:mT8qSzuyEAkxbv4GBln7yeuQZpBnfikr3PTuiPs6Z3k=",
        version = "v0.0.0-20210526225647-edb03dcab7bc",
    )
    go_repository(
        name = "com_github_alecthomas_template",
        importpath = "github.com/alecthomas/template",
        sum = "h1:JYp7IbQjafoB+tBA3gMyHYHrpOtNuDiK/uB5uXxq5wM=",
        version = "v0.0.0-20190718012654-fb15b899a751",
    )
    go_repository(
        name = "com_github_alecthomas_units",
        importpath = "github.com/alecthomas/units",
        sum = "h1:UQZhZ2O0vMHr2cI+DC1Mbh0TJxzA3RcLoMsFw+aXw7E=",
        version = "v0.0.0-20190924025748-f65c72e2690d",
    )
    go_repository(
        name = "com_github_andreyvit_diff",
        importpath = "github.com/andreyvit/diff",
        sum = "h1:bvNMNQO63//z+xNgfBlViaCIJKLlCJ6/fmUseuG0wVQ=",
        version = "v0.0.0-20170406064948-c7f18ee00883",
    )
    go_repository(
        name = "com_github_andybalholm_cascadia",
        importpath = "github.com/andybalholm/cascadia",
        sum = "h1:vuRCkM5Ozh/BfmsaTm26kbjm0mIOM3yS5Ek/F5h18aE=",
        version = "v1.2.0",
    )
    go_repository(
        name = "com_github_andygrunwald_go_gerrit",
        importpath = "github.com/andygrunwald/go-gerrit",
        sum = "h1:MPEPS9/Wj22GJws8T+Ghs0FzncChap413xWSIihlwvg=",
        version = "v0.0.0-20200503132804-ed2419acda39",
    )
    go_repository(
        name = "com_github_anmitsu_go_shlex",
        importpath = "github.com/anmitsu/go-shlex",
        sum = "h1:kFOfPq6dUM1hTo4JG6LR5AXSUEsOjtdm0kw0FtQtMJA=",
        version = "v0.0.0-20161002113705-648efa622239",
    )
    go_repository(
        name = "com_github_antihax_optional",
        importpath = "github.com/antihax/optional",
        sum = "h1:xK2lYat7ZLaVVcIuj82J8kIro4V6kDe0AUDFboUCwcg=",
        version = "v1.0.0",
    )

    go_repository(
        name = "com_github_apache_arrow_go_arrow",
        importpath = "github.com/apache/arrow/go/arrow",
        sum = "h1:5ultmol0yeX75oh1hY78uAFn3dupBQ/QUNxERCkiaUQ=",
        version = "v0.0.0-20200601151325-b2287a20f230",
    )
    go_repository(
        name = "com_github_apache_thrift",
        importpath = "github.com/apache/thrift",
        sum = "h1:5hryIiq9gtn+MiLVn0wP37kb/uTeRZgN08WoCsAhIhI=",
        version = "v0.13.0",
    )
    go_repository(
        name = "com_github_armon_circbuf",
        importpath = "github.com/armon/circbuf",
        sum = "h1:QEF07wC0T1rKkctt1RINW/+RMTVmiwxETico2l3gxJA=",
        version = "v0.0.0-20150827004946-bbbad097214e",
    )
    go_repository(
        name = "com_github_armon_consul_api",
        importpath = "github.com/armon/consul-api",
        sum = "h1:G1bPvciwNyF7IUmKXNt9Ak3m6u9DE1rF+RmtIkBpVdA=",
        version = "v0.0.0-20180202201655-eb2c6b5be1b6",
    )
    go_repository(
        name = "com_github_armon_go_metrics",
        importpath = "github.com/armon/go-metrics",
        sum = "h1:FR+drcQStOe+32sYyJYyZ7FIdgoGGBnwLl+flodp8Uo=",
        version = "v0.3.10",
    )
    go_repository(
        name = "com_github_armon_go_radix",
        importpath = "github.com/armon/go-radix",
        sum = "h1:F4z6KzEeeQIMeLFa97iZU6vupzoecKdU5TX24SNppXI=",
        version = "v1.0.0",
    )
    go_repository(
        name = "com_github_armon_go_socks5",
        importpath = "github.com/armon/go-socks5",
        sum = "h1:0CwZNZbxp69SHPdPJAN/hZIm0C4OItdklCFmMRWYpio=",
        version = "v0.0.0-20160902184237-e75332964ef5",
    )
    go_repository(
        name = "com_github_aryann_difflib",
        importpath = "github.com/aryann/difflib",
        sum = "h1:pv34s756C4pEXnjgPfGYgdhg/ZdajGhyOvzx8k+23nw=",
        version = "v0.0.0-20170710044230-e206f873d14a",
    )
    go_repository(
        name = "com_github_asaskevich_govalidator",
        importpath = "github.com/asaskevich/govalidator",
        sum = "h1:idn718Q4B6AGu/h5Sxe66HYVdqdGu2l9Iebqhi/AEoA=",
        version = "v0.0.0-20190424111038-f61b66f89f4a",
    )
    go_repository(
        name = "com_github_aws_aws_lambda_go",
        importpath = "github.com/aws/aws-lambda-go",
        sum = "h1:SuCy7H3NLyp+1Mrfp+m80jcbi9KYWAs9/BXwppwRDzY=",
        version = "v1.13.3",
    )
    go_repository(
        name = "com_github_aws_aws_sdk_go",
        importpath = "github.com/aws/aws-sdk-go",
        sum = "h1:Gka1bopihF2e9XFhuVZPrgafmOFpCsRtAPMYLp/0AfA=",
        version = "v1.35.18",
    )
    go_repository(
        name = "com_github_aws_aws_sdk_go_v2",
        importpath = "github.com/aws/aws-sdk-go-v2",
        sum = "h1:qZ+woO4SamnH/eEbjM2IDLhRNwIwND/RQyVlBLp3Jqg=",
        version = "v0.18.0",
    )
    go_repository(
        name = "com_github_azure_go_ansiterm",
        importpath = "github.com/Azure/go-ansiterm",
        sum = "h1:UQHMgLO+TxOElx5B5HZ4hJQsoJ/PvUvKRhJHDQXO8P8=",
        version = "v0.0.0-20210617225240-d185dfc1b5a1",
    )
    go_repository(
        name = "com_github_azure_go_autorest",
        importpath = "github.com/Azure/go-autorest",
        sum = "h1:V5VMDjClD3GiElqLWO7mz2MxNAK/vTfRHdAubSIPRgs=",
        version = "v14.2.0+incompatible",
    )
    go_repository(
        name = "com_github_azure_go_autorest_autorest",
        importpath = "github.com/Azure/go-autorest/autorest",
        sum = "h1:90Y4srNYrwOtAgVo3ndrQkTYn6kf1Eg/AjTFJ8Is2aM=",
        version = "v0.11.18",
    )
    go_repository(
        name = "com_github_azure_go_autorest_autorest_adal",
        importpath = "github.com/Azure/go-autorest/autorest/adal",
        sum = "h1:Mp5hbtOePIzM8pJVRa3YLrWWmZtoxRXqUEzCfJt3+/Q=",
        version = "v0.9.13",
    )
    go_repository(
        name = "com_github_azure_go_autorest_autorest_date",
        importpath = "github.com/Azure/go-autorest/autorest/date",
        sum = "h1:7gUk1U5M/CQbp9WoqinNzJar+8KY+LPI6wiWrP/myHw=",
        version = "v0.3.0",
    )
    go_repository(
        name = "com_github_azure_go_autorest_autorest_mocks",
        importpath = "github.com/Azure/go-autorest/autorest/mocks",
        sum = "h1:K0laFcLE6VLTOwNgSxaGbUcLPuGXlNkbVvq4cW4nIHk=",
        version = "v0.4.1",
    )
    go_repository(
        name = "com_github_azure_go_autorest_logger",
        importpath = "github.com/Azure/go-autorest/logger",
        sum = "h1:IG7i4p/mDa2Ce4TRyAO8IHnVhAVF3RFU+ZtXWSmf4Tg=",
        version = "v0.2.1",
    )
    go_repository(
        name = "com_github_azure_go_autorest_tracing",
        importpath = "github.com/Azure/go-autorest/tracing",
        sum = "h1:TYi4+3m5t6K48TGI9AUdb+IzbnSxvnvUMfuitfgcfuo=",
        version = "v0.6.0",
    )
    go_repository(
        name = "com_github_bazelbuild_bazel_gazelle",
        importpath = "github.com/bazelbuild/bazel-gazelle",
        sum = "h1:Ks6YN+WkOv2lYWlvf7ksxUpLvrDbBHPBXXUrBFQ3BZM=",
        version = "v0.23.0",
    )
    go_repository(
        name = "com_github_bazelbuild_buildtools",
        importpath = "github.com/bazelbuild/buildtools",
        sum = "h1:a+J2VBrlAmgdb1eXDTFxdoPA/wA/L2+33DcdfzhnhXM=",
        version = "v0.0.0-20201102150426-f0f162f0456b",
    )
    go_repository(
        name = "com_github_bazelbuild_remote_apis",
        importpath = "github.com/bazelbuild/remote-apis",
        sum = "h1:/EMHYfINZDLrrr4f72+MxCYvmJ9EYcL8PYbQFHrnm38=",
        version = "v0.0.0-20201209220655-9e72daff42c9",
    )
    go_repository(
        name = "com_github_bazelbuild_remote_apis_sdks",
        importpath = "github.com/bazelbuild/remote-apis-sdks",
        sum = "h1:T8tt5LPzm/nE/+DdopIs+6qOOAUNme01K7+d5y5lkxc=",
        version = "v0.0.0-20201120151053-8f976b9bf4fc",
    )
    go_repository(
        name = "com_github_bazelbuild_rules_go",
        importpath = "github.com/bazelbuild/rules_go",
        sum = "h1:wzbawlkLtl2ze9w/312NHZ84c7kpUCtlkD8HgFY27sw=",
        version = "v0.0.0-20190719190356-6dae44dc5cab",
    )
    go_repository(
        name = "com_github_benbjohnson_clock",
        importpath = "github.com/benbjohnson/clock",
        sum = "h1:vkLuvpK4fmtSCuo60+yC63p7y0BmQ8gm5ZXGuBCJyXg=",
        version = "v1.0.3",
    )

    go_repository(
        name = "com_github_beorn7_perks",
        importpath = "github.com/beorn7/perks",
        sum = "h1:VlbKKnNfV8bJzeqoa4cOKqO6bYr3WgKZxO8Z16+hsOM=",
        version = "v1.0.1",
    )
    go_repository(
        name = "com_github_bgentry_speakeasy",
        importpath = "github.com/bgentry/speakeasy",
        sum = "h1:ByYyxL9InA1OWqxJqqp2A5pYHUrCiAL6K3J+LKSsQkY=",
        version = "v0.1.0",
    )
    go_repository(
        name = "com_github_bitly_go_hostpool",
        importpath = "github.com/bitly/go-hostpool",
        sum = "h1:mXoPYz/Ul5HYEDvkta6I8/rnYM5gSdSV2tJ6XbZuEtY=",
        version = "v0.0.0-20171023180738-a3a6125de932",
    )
    go_repository(
        name = "com_github_bkaradzic_go_lz4",
        importpath = "github.com/bkaradzic/go-lz4",
        sum = "h1:RXc4wYsyz985CkXXeX04y4VnZFGG8Rd43pRaHsOXAKk=",
        version = "v1.0.0",
    )
    go_repository(
        name = "com_github_bketelsen_crypt",
        importpath = "github.com/bketelsen/crypt",
        sum = "h1:+0HFd5KSZ/mm3JmhmrDukiId5iR6w4+BdFtfSy4yWIc=",
        version = "v0.0.3-0.20200106085610-5cbc8cc4026c",
    )
    go_repository(
        name = "com_github_blakesmith_ar",
        importpath = "github.com/blakesmith/ar",
        sum = "h1:m935MPodAbYS46DG4pJSv7WO+VECIWUQ7OJYSoTrMh4=",
        version = "v0.0.0-20190502131153-809d4375e1fb",
    )

    go_repository(
        name = "com_github_blang_semver",
        importpath = "github.com/blang/semver",
        sum = "h1:cQNTCjp13qL8KC3Nbxr/y2Bqb63oX6wdnnjpJbkM4JQ=",
        version = "v3.5.1+incompatible",
    )
    go_repository(
        name = "com_github_bmatcuk_doublestar",
        importpath = "github.com/bmatcuk/doublestar",
        sum = "h1:oC24CykoSAB8zd7XgruHo33E0cHJf/WhQA/7BeXj+x0=",
        version = "v1.2.2",
    )
    go_repository(
        name = "com_github_bmizerany_assert",
        importpath = "github.com/bmizerany/assert",
        sum = "h1:DDGfHa7BWjL4YnC6+E63dPcxHo2sUxDIu8g3QgEJdRY=",
        version = "v0.0.0-20160611221934-b7ed37b82869",
    )
    go_repository(
        name = "com_github_boltdb_bolt",
        importpath = "github.com/boltdb/bolt",
        sum = "h1:JQmyP4ZBrce+ZQu0dY660FMfatumYDLun9hBCUVIkF4=",
        version = "v1.3.1",
    )
    go_repository(
        name = "com_github_boombuler_barcode",
        importpath = "github.com/boombuler/barcode",
        sum = "h1:s1TvRnXwL2xJRaccrdcBQMZxq6X7DvsMogtmJeHDdrc=",
        version = "v1.0.0",
    )
    go_repository(
        name = "com_github_bradfitz_go_smtpd",
        importpath = "github.com/bradfitz/go-smtpd",
        sum = "h1:ckJgFhFWywOx+YLEMIJsTb+NV6NexWICk5+AMSuz3ss=",
        version = "v0.0.0-20170404230938-deb6d6237625",
    )
    go_repository(
        name = "com_github_bradfitz_gomemcache",
        importpath = "github.com/bradfitz/gomemcache",
        sum = "h1:L/QXpzIa3pOvUGt1D1lA5KjYhPBAN/3iWdP7xeFS9F0=",
        version = "v0.0.0-20190913173617-a41fca850d0b",
    )
    go_repository(
        name = "com_github_burntsushi_toml",
        importpath = "github.com/BurntSushi/toml",
        sum = "h1:WXkYYl6Yr3qBf1K79EBnL4mak0OimBfB0XUf9Vl28OQ=",
        version = "v0.3.1",
    )
    go_repository(
        name = "com_github_burntsushi_xgb",
        importpath = "github.com/BurntSushi/xgb",
        sum = "h1:1BDTz0u9nC3//pOCMdNH+CiXJVYJh5UQNCOBG7jbELc=",
        version = "v0.0.0-20160522181843-27f122750802",
    )
    go_repository(
        name = "com_github_casbin_casbin_v2",
        importpath = "github.com/casbin/casbin/v2",
        sum = "h1:bTwon/ECRx9dwBy2ewRVr5OiqjeXSGiTUY74sDPQi/g=",
        version = "v2.1.2",
    )
    go_repository(
        name = "com_github_cenkalti_backoff",
        importpath = "github.com/cenkalti/backoff",
        sum = "h1:tNowT99t7UNflLxfYYSlKYsBpXdEet03Pg2g16Swow4=",
        version = "v2.2.1+incompatible",
    )
    go_repository(
        name = "com_github_cenkalti_backoff_v4",
        importpath = "github.com/cenkalti/backoff/v4",
        sum = "h1:cFAlzYUlVYDysBEH2T5hyJZMh3+5+WCBvSnK6Q8UtC4=",
        version = "v4.1.3",
    )
    go_repository(
        name = "com_github_census_instrumentation_opencensus_proto",
        importpath = "github.com/census-instrumentation/opencensus-proto",
        sum = "h1:t/LhUZLVitR1Ow2YOnduCsavhwFUklBMoGVYUCqmCqk=",
        version = "v0.3.0",
    )
    go_repository(
        name = "com_github_cespare_xxhash",
        importpath = "github.com/cespare/xxhash",
        sum = "h1:a6HrQnmkObjyL+Gs60czilIUGqrzKutQD6XZog3p+ko=",
        version = "v1.1.0",
    )
    go_repository(
        name = "com_github_cespare_xxhash_v2",
        importpath = "github.com/cespare/xxhash/v2",
        sum = "h1:YRXhKfTDauu4ajMg1TPgFO5jnlC2HCbmLXMcTG5cbYE=",
        version = "v2.1.2",
    )
    go_repository(
        name = "com_github_chai2010_gettext_go",
        importpath = "github.com/chai2010/gettext-go",
        sum = "h1:7aWHqerlJ41y6FOsEUvknqgXnGmJyJSbjhAWq5pO4F8=",
        version = "v0.0.0-20160711120539-c6fed771bfd5",
    )
    go_repository(
        name = "com_github_checkpoint_restore_go_criu_v5",
        importpath = "github.com/checkpoint-restore/go-criu/v5",
        sum = "h1:wpFFOoomK3389ue2lAb0Boag6XPht5QYpipxmSNL4d8=",
        version = "v5.3.0",
    )

    go_repository(
        name = "com_github_chzyer_logex",
        importpath = "github.com/chzyer/logex",
        sum = "h1:Swpa1K6QvQznwJRcfTfQJmTE72DqScAa40E+fbHEXEE=",
        version = "v1.1.10",
    )
    go_repository(
        name = "com_github_chzyer_readline",
        importpath = "github.com/chzyer/readline",
        sum = "h1:fY5BOSpyZCqRo5OhCuC+XN+r/bBCmeuuJtjz+bCNIf8=",
        version = "v0.0.0-20180603132655-2972be24d48e",
    )
    go_repository(
        name = "com_github_chzyer_test",
        importpath = "github.com/chzyer/test",
        sum = "h1:q763qf9huN11kDQavWsoZXJNW3xEE4JJyHa5Q25/sd8=",
        version = "v0.0.0-20180213035817-a1ea475d72b1",
    )
    go_repository(
        name = "com_github_cilium_ebpf",
        importpath = "github.com/cilium/ebpf",
        sum = "h1:1k/q3ATgxSXRdrmPfH8d7YK0GfqVsEKZAX9dQZvs56k=",
        version = "v0.7.0",
    )

    go_repository(
        name = "com_github_circonus_labs_circonus_gometrics",
        importpath = "github.com/circonus-labs/circonus-gometrics",
        sum = "h1:C29Ae4G5GtYyYMm1aztcyj/J5ckgJm2zwdDajFbx1NY=",
        version = "v2.3.1+incompatible",
    )
    go_repository(
        name = "com_github_circonus_labs_circonusllhist",
        importpath = "github.com/circonus-labs/circonusllhist",
        sum = "h1:TJH+oke8D16535+jHExHj4nQvzlZrj7ug5D7I/orNUA=",
        version = "v0.1.3",
    )

    go_repository(
        name = "com_github_clbanning_x2j",
        importpath = "github.com/clbanning/x2j",
        sum = "h1:EdRZT3IeKQmfCSrgo8SZ8V3MEnskuJP0wCYNpe+aiXo=",
        version = "v0.0.0-20191024224557-825249438eec",
    )
    go_repository(
        name = "com_github_clickhouse_clickhouse_go",
        importpath = "github.com/ClickHouse/clickhouse-go",
        sum = "h1:HvD2NhKPLSeO3Ots6YV0ePgs4l3wO0bLqa9Uk1yeMOs=",
        version = "v1.3.12",
    )
    go_repository(
        name = "com_github_client9_misspell",
        importpath = "github.com/client9/misspell",
        sum = "h1:ta993UF76GwbvJcIo3Y68y/M3WxlpEHPWIGDkJYwzJI=",
        version = "v0.3.4",
    )
    go_repository(
        name = "com_github_cloudflare_golz4",
        importpath = "github.com/cloudflare/golz4",
        sum = "h1:F1EaeKL/ta07PY/k9Os/UFtwERei2/XzGemhpGnBKNg=",
        version = "v0.0.0-20150217214814-ef862a3cdc58",
    )
    go_repository(
        name = "com_github_cncf_udpa_go",
        importpath = "github.com/cncf/udpa/go",
        sum = "h1:hzAQntlaYRkVSFEfj9OTWlVV1H155FMD8BTKktLv0QI=",
        version = "v0.0.0-20210930031921-04548b0d99d4",
    )
    go_repository(
        name = "com_github_cncf_xds_go",
        importpath = "github.com/cncf/xds/go",
        sum = "h1:KwaoQzs/WeUxxJqiJsZ4euOly1Az/IgZXXSxlD/UBNk=",
        version = "v0.0.0-20211130200136-a8f946100490",
    )

    go_repository(
        name = "com_github_cockroachdb_apd",
        importpath = "github.com/cockroachdb/apd",
        sum = "h1:3LFP3629v+1aKXU5Q37mxmRxX/pIu1nijXydLShEq5I=",
        version = "v1.1.0",
    )
    go_repository(
        name = "com_github_cockroachdb_cockroach_go",
        importpath = "github.com/cockroachdb/cockroach-go",
        sum = "h1:eApuUG8W2EtBVwxqLlY2wgoqDYOg3WvIHGvW4fUbbow=",
        version = "v0.0.0-20190925194419-606b3d062051",
    )
    go_repository(
        name = "com_github_cockroachdb_cockroach_go_v2",
        importpath = "github.com/cockroachdb/cockroach-go/v2",
        sum = "h1:zicZlBhWZu6wfK7Ezg4Owdc3HamLpRdBllPTT9tb+2k=",
        version = "v2.1.0",
    )
    go_repository(
        name = "com_github_cockroachdb_datadriven",
        importpath = "github.com/cockroachdb/datadriven",
        sum = "h1:OaNxuTZr7kxeODyLWsRMC+OD03aFUH+mW6r2d+MWa5Y=",
        version = "v0.0.0-20190809214429-80d97fb3cbaa",
    )
    go_repository(
        name = "com_github_codahale_hdrhistogram",
        importpath = "github.com/codahale/hdrhistogram",
        sum = "h1:qMd81Ts1T2OTKmB4acZcyKaMtRnY5Y44NuXGX2GFJ1w=",
        version = "v0.0.0-20161010025455-3a0bb77429bd",
    )
    go_repository(
        name = "com_github_codegangsta_negroni",
        importpath = "github.com/codegangsta/negroni",
        sum = "h1:+aYywywx4bnKXWvoWtRfJ91vC59NbEhEY03sZjQhbVY=",
        version = "v1.0.0",
    )
    go_repository(
        name = "com_github_containerd_cgroups",
        importpath = "github.com/containerd/cgroups",
        sum = "h1:iJnMvco9XGvKUvNQkv88bE4uJXxRQH18efbKo9w5vHQ=",
        version = "v1.0.1",
    )
    go_repository(
        name = "com_github_containerd_console",
        importpath = "github.com/containerd/console",
        sum = "h1:lIr7SlA5PxZyMV30bDW0MGbiOPXwc63yRuCP0ARubLw=",
        version = "v1.0.3",
    )

    go_repository(
        name = "com_github_containerd_containerd",
        importpath = "github.com/containerd/containerd",
        sum = "h1:QCGOUN+i70jEEL/A6JVIbhy4f4fanzAzSR4kNG7SlcE=",
        version = "v1.4.11",
    )
    go_repository(
        name = "com_github_containerd_continuity",
        importpath = "github.com/containerd/continuity",
        sum = "h1:nisirsYROK15TAMVukJOUyGJjz4BNQJBVsNvAXZJ/eg=",
        version = "v0.3.0",
    )
    go_repository(
        name = "com_github_containerd_fifo",
        importpath = "github.com/containerd/fifo",
        sum = "h1:6PirWBr9/L7GDamKr+XM0IeUFXu5mf3M/BPpH9gaLBU=",
        version = "v1.0.0",
    )
    go_repository(
        name = "com_github_containerd_go_runc",
        importpath = "github.com/containerd/go-runc",
        sum = "h1:oU+lLv1ULm5taqgV/CJivypVODI4SUz1znWjv3nNYS0=",
        version = "v1.0.0",
    )
    go_repository(
        name = "com_github_containerd_ttrpc",
        importpath = "github.com/containerd/ttrpc",
        sum = "h1:GbtyLRxb0gOLR0TYQWt3O6B0NvT8tMdorEHqIQo/lWI=",
        version = "v1.1.0",
    )
    go_repository(
        name = "com_github_containerd_typeurl",
        importpath = "github.com/containerd/typeurl",
        sum = "h1:Chlt8zIieDbzQFzXzAeBEF92KhExuE4p9p92/QmY7aY=",
        version = "v1.0.2",
    )

    go_repository(
        name = "com_github_coreos_bbolt",
        importpath = "github.com/coreos/bbolt",
        sum = "h1:wZwiHHUieZCquLkDL0B8UhzreNWsPHooDAG3q34zk0s=",
        version = "v1.3.2",
    )
    go_repository(
        name = "com_github_coreos_etcd",
        importpath = "github.com/coreos/etcd",
        sum = "h1:8F3hqu9fGYLBifCmRCJsicFqDx/D68Rt3q1JMazcgBQ=",
        version = "v3.3.13+incompatible",
    )
    go_repository(
        name = "com_github_coreos_go_etcd",
        importpath = "github.com/coreos/go-etcd",
        sum = "h1:bXhRBIXoTm9BYHS3gE0TtQuyNZyeEMux2sDi4oo5YOo=",
        version = "v2.0.0+incompatible",
    )
    go_repository(
        name = "com_github_coreos_go_semver",
        importpath = "github.com/coreos/go-semver",
        sum = "h1:wkHLiw0WNATZnSG7epLsujiMCgPAc9xhjJ4tgnAxmfM=",
        version = "v0.3.0",
    )
    go_repository(
        name = "com_github_coreos_go_systemd",
        importpath = "github.com/coreos/go-systemd",
        sum = "h1:JOrtw2xFKzlg+cbHpyrpLDmnN1HqhBfnX7WDiW7eG2c=",
        version = "v0.0.0-20190719114852-fd7a80b32e1f",
    )
    go_repository(
        name = "com_github_coreos_go_systemd_v22",
        importpath = "github.com/coreos/go-systemd/v22",
        sum = "h1:D9/bQk5vlXQFZ6Kwuu6zaiXJ9oTPe68++AzAJc1DzSI=",
        version = "v22.3.2",
    )
    go_repository(
        name = "com_github_coreos_pkg",
        importpath = "github.com/coreos/pkg",
        sum = "h1:lBNOc5arjvs8E5mO2tbpBpLoyyu8B6e44T7hJy6potg=",
        version = "v0.0.0-20180928190104-399ea9e2e55f",
    )
    go_repository(
        name = "com_github_cpuguy83_go_md2man",
        importpath = "github.com/cpuguy83/go-md2man",
        sum = "h1:BSKMNlYxDvnunlTymqtgONjNnaRV1sTpcovwwjF22jk=",
        version = "v1.0.10",
    )
    go_repository(
        name = "com_github_cpuguy83_go_md2man_v2",
        importpath = "github.com/cpuguy83/go-md2man/v2",
        sum = "h1:r/myEWzV9lfsM1tFLgDyu0atFtJ1fXn261LKYj/3DxU=",
        version = "v2.0.1",
    )
    go_repository(
        name = "com_github_creack_pty",
        importpath = "github.com/creack/pty",
        sum = "h1:07n33Z8lZxZ2qwegKbObQohDhXDQxiMMz1NOUGYlesw=",
        version = "v1.1.11",
    )
    go_repository(
        name = "com_github_cyphar_filepath_securejoin",
        importpath = "github.com/cyphar/filepath-securejoin",
        sum = "h1:YX6ebbZCZP7VkM3scTTokDgBL2TY741X51MTk3ycuNI=",
        version = "v0.2.3",
    )

    go_repository(
        name = "com_github_cznic_cc",
        importpath = "github.com/cznic/cc",
        sum = "h1:AePLLLsGE1yOEDAmaJlQ9zd/9qiaEVskYukZ1f2srAA=",
        version = "v0.0.0-20181122101902-d673e9b70d4d",
    )
    go_repository(
        name = "com_github_cznic_fileutil",
        importpath = "github.com/cznic/fileutil",
        sum = "h1:94XgeeTZ+3Xi9zsdgBjP1Byx/wywCImjF8FzQ7OaKdU=",
        version = "v0.0.0-20181122101858-4d67cfea8c87",
    )
    go_repository(
        name = "com_github_cznic_golex",
        importpath = "github.com/cznic/golex",
        sum = "h1:G8zTsaqyVfIHpgMFcGgdbhHSFhlNc77rAKkhVbQ9kQg=",
        version = "v0.0.0-20181122101858-9c343928389c",
    )
    go_repository(
        name = "com_github_cznic_internal",
        importpath = "github.com/cznic/internal",
        sum = "h1:58AcyflCe84EONph4gkyo3eDOEQcW5HIPfQBrD76W68=",
        version = "v0.0.0-20181122101858-3279554c546e",
    )
    go_repository(
        name = "com_github_cznic_ir",
        importpath = "github.com/cznic/ir",
        sum = "h1:GelTfvbS1tZtnyCTx3aMIHbRw5euyrfHd6H3rLqLlHU=",
        version = "v0.0.0-20181122101859-da7ba2ecce8b",
    )
    go_repository(
        name = "com_github_cznic_lex",
        importpath = "github.com/cznic/lex",
        sum = "h1:KJtZdP0G3jUnpgEWZdJ7326WvTbREwcwlDSOpkpNZGY=",
        version = "v0.0.0-20181122101858-ce0fb5e9bb1b",
    )
    go_repository(
        name = "com_github_cznic_lexer",
        importpath = "github.com/cznic/lexer",
        sum = "h1:K5kIaw68kxYw40mp8YKuwKrb63R0BPCR1iEGvBR6Mfs=",
        version = "v0.0.0-20181122101858-e884d4bd112e",
    )
    go_repository(
        name = "com_github_cznic_mathutil",
        importpath = "github.com/cznic/mathutil",
        sum = "h1:iwZdTE0PVqJCos1vaoKsclOGD3ADKpshg3SRtYBbwso=",
        version = "v0.0.0-20181122101859-297441e03548",
    )
    go_repository(
        name = "com_github_cznic_strutil",
        importpath = "github.com/cznic/strutil",
        sum = "h1:MZRmHqDBd0vxNwenEbKSQqRVT24d3C05ft8kduSwlqM=",
        version = "v0.0.0-20181122101858-275e90344537",
    )
    go_repository(
        name = "com_github_cznic_xc",
        importpath = "github.com/cznic/xc",
        sum = "h1:U9mUTtTukbCdFuphv3QiJBjtImXsUTHcX5toZZi4OzY=",
        version = "v0.0.0-20181122101856-45b06973881e",
    )
    go_repository(
        name = "com_github_daaku_go_zipexe",
        importpath = "github.com/daaku/go.zipexe",
        sum = "h1:wV4zMsDOI2SZ2m7Tdz1Ps96Zrx+TzaK15VbUaGozw0M=",
        version = "v1.0.1",
    )
    go_repository(
        name = "com_github_danjacques_gofslock",
        importpath = "github.com/danjacques/gofslock",
        sum = "h1:IKVDBWlOZykX5WFI5DyYjX8oL+6+YuovdUvOf+1WHNQ=",
        version = "v0.0.0-20200623023034-5d0bd0fa6ef0",
    )
    go_repository(
        name = "com_github_datadog_datadog_go",
        importpath = "github.com/DataDog/datadog-go",
        sum = "h1:qSG2N4FghB1He/r2mFrWKCaL7dXCilEuNEeAn20fdD4=",
        version = "v3.2.0+incompatible",
    )

    go_repository(
        name = "com_github_davecgh_go_spew",
        importpath = "github.com/davecgh/go-spew",
        sum = "h1:vj9j/u1bqnvCEfJOwUhtlOARqs3+rkHYY13jYWTU97c=",
        version = "v1.1.1",
    )
    go_repository(
        name = "com_github_daviddengcn_go_colortext",
        importpath = "github.com/daviddengcn/go-colortext",
        sum = "h1:uVsMphB1eRx7xB1njzL3fuMdWRN8HtVzoUOItHMwv5c=",
        version = "v0.0.0-20160507010035-511bcaf42ccd",
    )
    go_repository(
        name = "com_github_denisenkom_go_mssqldb",
        importpath = "github.com/denisenkom/go-mssqldb",
        sum = "h1:NfhRXXFDPxcF5Cwo06DzeIaE7uuJtAUhsDwH3LNsjos=",
        version = "v0.0.0-20200620013148-b91950f658ec",
    )
    go_repository(
        name = "com_github_dgraph_io_ristretto",
        importpath = "github.com/dgraph-io/ristretto",
        sum = "h1:jh22xisGBjrEVnRZ1DVTpBVQm0Xndu8sMl0CWDzSIBI=",
        version = "v0.0.3",
    )
    go_repository(
        name = "com_github_dgrijalva_jwt_go",
        importpath = "github.com/dgrijalva/jwt-go",
        sum = "h1:7qlOGliEKZXTDg6OTjfoBKDXWrumCAMpl/TFQ4/5kLM=",
        version = "v3.2.0+incompatible",
    )
    go_repository(
        name = "com_github_dgryski_go_farm",
        importpath = "github.com/dgryski/go-farm",
        sum = "h1:tdlZCpZ/P9DhczCTSixgIKmwPv6+wP5DGjqLYw5SUiA=",
        version = "v0.0.0-20190423205320-6a90982ecee2",
    )
    go_repository(
        name = "com_github_dgryski_go_sip13",
        importpath = "github.com/dgryski/go-sip13",
        sum = "h1:RMLoZVzv4GliuWafOuPuQDKSm1SJph7uCRnnS61JAn4=",
        version = "v0.0.0-20181026042036-e10d5fee7954",
    )
    go_repository(
        name = "com_github_dhui_dktest",
        importpath = "github.com/dhui/dktest",
        sum = "h1:nZSDcnkpbotzT/nEHNsO+JCKY8i1Qoki1AYOpeLRb6M=",
        version = "v0.3.2",
    )
    go_repository(
        name = "com_github_disintegration_gift",
        importpath = "github.com/disintegration/gift",
        sum = "h1:Y005a1X4Z7Uc+0gLpSAsKhWi4qLtsdEcMIbbdvdZ6pc=",
        version = "v1.2.1",
    )
    go_repository(
        name = "com_github_docker_distribution",
        importpath = "github.com/docker/distribution",
        sum = "h1:a5mlkVzth6W5A4fOsS3D2EO5BUmsJpcB+cRlLU7cSug=",
        version = "v2.7.1+incompatible",
    )
    go_repository(
        name = "com_github_docker_docker",
        importpath = "github.com/docker/docker",
        sum = "h1:tmV+YbYOUAYDmAiamzhRKqQXaAUyUY2xVt27Rv7rCzA=",
        version = "v1.4.2-0.20200213202729-31a86c4ab209",
    )
    go_repository(
        name = "com_github_docker_go_connections",
        importpath = "github.com/docker/go-connections",
        sum = "h1:El9xVISelRB7BuFusrZozjnkIM5YnzCViNKohAFqRJQ=",
        version = "v0.4.0",
    )
    go_repository(
        name = "com_github_docker_go_events",
        importpath = "github.com/docker/go-events",
        sum = "h1:+pKlWGMw7gf6bQ+oDZB4KHQFypsfjYlq/C4rfL7D3g8=",
        version = "v0.0.0-20190806004212-e31b211e4f1c",
    )

    go_repository(
        name = "com_github_docker_go_units",
        importpath = "github.com/docker/go-units",
        sum = "h1:3uh0PgVws3nIA0Q+MwDC8yjEPf9zjRfZZWXZYDct3Tw=",
        version = "v0.4.0",
    )
    go_repository(
        name = "com_github_docker_spdystream",
        importpath = "github.com/docker/spdystream",
        sum = "h1:cenwrSVm+Z7QLSV/BsnenAOcDXdX4cMv4wP0B/5QbPg=",
        version = "v0.0.0-20160310174837-449fdfce4d96",
    )
    go_repository(
        name = "com_github_docopt_docopt_go",
        importpath = "github.com/docopt/docopt-go",
        sum = "h1:bWDMxwH3px2JBh6AyO7hdCn/PkvCZXii8TGj7sbtEbQ=",
        version = "v0.0.0-20180111231733-ee0de3bc6815",
    )
    go_repository(
        name = "com_github_dustin_go_humanize",
        importpath = "github.com/dustin/go-humanize",
        sum = "h1:VSnTsYCnlFHaM2/igO1h6X3HA71jcobQuxemgkq4zYo=",
        version = "v1.0.0",
    )
    go_repository(
        name = "com_github_eapache_go_resiliency",
        importpath = "github.com/eapache/go-resiliency",
        sum = "h1:1NtRmCAqadE2FN4ZcN6g90TP3uk8cg9rn9eNK2197aU=",
        version = "v1.1.0",
    )
    go_repository(
        name = "com_github_eapache_go_xerial_snappy",
        importpath = "github.com/eapache/go-xerial-snappy",
        sum = "h1:YEetp8/yCZMuEPMUDHG0CW/brkkEp8mzqk2+ODEitlw=",
        version = "v0.0.0-20180814174437-776d5712da21",
    )
    go_repository(
        name = "com_github_eapache_queue",
        importpath = "github.com/eapache/queue",
        sum = "h1:YOEu7KNc61ntiQlcEeUIoDTJ2o8mQznoNvUhiigpIqc=",
        version = "v1.1.0",
    )
    go_repository(
        name = "com_github_edsrzf_mmap_go",
        importpath = "github.com/edsrzf/mmap-go",
        sum = "h1:CEBF7HpRnUCSJgGUb5h1Gm7e3VkmVDrR8lvWVLtrOFw=",
        version = "v1.0.0",
    )
    go_repository(
        name = "com_github_elazarl_goproxy",
        importpath = "github.com/elazarl/goproxy",
        sum = "h1:yUdfgN0XgIJw7foRItutHYUIhlcKzcSf5vDpdhQAKTc=",
        version = "v0.0.0-20180725130230-947c36da3153",
    )
    go_repository(
        name = "com_github_emicklei_go_restful",
        importpath = "github.com/emicklei/go-restful",
        sum = "h1:spTtZBk5DYEvbxMVutUuTyh1Ao2r4iyvLdACqsl/Ljk=",
        version = "v2.9.5+incompatible",
    )
    go_repository(
        name = "com_github_emirpasic_gods",
        importpath = "github.com/emirpasic/gods",
        sum = "h1:QAUIPSaCu4G+POclxeqb3F+WPpdKqFGlw36+yOzGlrg=",
        version = "v1.12.0",
    )
    go_repository(
        name = "com_github_envoyproxy_go_control_plane",
        importpath = "github.com/envoyproxy/go-control-plane",
        sum = "h1:cgDRLG7bs59Zd+apAWuzLQL95obVYAymNJek76W3mgw=",
        version = "v0.10.1",
    )
    go_repository(
        name = "com_github_envoyproxy_protoc_gen_validate",
        importpath = "github.com/envoyproxy/protoc-gen-validate",
        sum = "h1:JiO+kJTpmYGjEodY7O1Zk8oZcNz1+f30UtwtXoFUPzE=",
        version = "v0.6.2",
    )
    go_repository(
        name = "com_github_evanphx_json_patch",
        importpath = "github.com/evanphx/json-patch",
        sum = "h1:glyUF9yIYtMHzn8xaKw5rMhdWcwsYV8dZHIq5567/xs=",
        version = "v4.11.0+incompatible",
    )
    go_repository(
        name = "com_github_exponent_io_jsonpath",
        importpath = "github.com/exponent-io/jsonpath",
        sum = "h1:105gxyaGwCFad8crR9dcMQWvV9Hvulu6hwUh4tWPJnM=",
        version = "v0.0.0-20151013193312-d6023ce2651d",
    )
    go_repository(
        name = "com_github_fatih_camelcase",
        importpath = "github.com/fatih/camelcase",
        sum = "h1:hxNvNX/xYBp0ovncs8WyWZrOrpBNub/JfaMvbURyft8=",
        version = "v1.0.0",
    )
    go_repository(
        name = "com_github_fatih_color",
        importpath = "github.com/fatih/color",
        sum = "h1:8LOYc1KYPPmyKMuN8QV2DNRWNbLo6LZ0iLs8+mlH53w=",
        version = "v1.13.0",
    )
    go_repository(
        name = "com_github_felixge_httpsnoop",
        importpath = "github.com/felixge/httpsnoop",
        sum = "h1:lvB5Jl89CsZtGIWuTcDM1E/vkVs49/Ml7JJe07l8SPQ=",
        version = "v1.0.1",
    )

    go_repository(
        name = "com_github_fiorix_go_web",
        importpath = "github.com/fiorix/go-web",
        sum = "h1:P/Czr+qFBdKELw4nys0x2e5nkT9niVq/2FS63ArJzm4=",
        version = "v1.0.1-0.20150221144011-5b593f1e8966",
    )
    go_repository(
        name = "com_github_flynn_go_shlex",
        importpath = "github.com/flynn/go-shlex",
        sum = "h1:BHsljHzVlRcyQhjrss6TZTdY2VfCqZPbv5k3iBFa2ZQ=",
        version = "v0.0.0-20150515145356-3f9db97f8568",
    )
    go_repository(
        name = "com_github_flynn_json5",
        importpath = "github.com/flynn/json5",
        sum = "h1:xJMmr4GMYIbALX5edyoDIOQpc2bOQTeJiWMeCl9lX/8=",
        version = "v0.0.0-20160717195620-7620272ed633",
    )
    go_repository(
        name = "com_github_fogleman_gg",
        importpath = "github.com/fogleman/gg",
        sum = "h1:/7zJX8F6AaYQc57WQCyN9cAIz+4bCJGO9B+dyW29am8=",
        version = "v1.3.0",
    )
    go_repository(
        name = "com_github_form3tech_oss_jwt_go",
        importpath = "github.com/form3tech-oss/jwt-go",
        sum = "h1:7ZaBxOI7TMoYBfyA3cQHErNNyAWIKUMIwqxEtgHOs5c=",
        version = "v3.2.3+incompatible",
    )
    go_repository(
        name = "com_github_fortytw2_leaktest",
        importpath = "github.com/fortytw2/leaktest",
        sum = "h1:u8491cBMTQ8ft8aeV+adlcytMZylmA5nnwwkRZjI8vw=",
        version = "v1.3.0",
    )
    go_repository(
        name = "com_github_franela_goblin",
        importpath = "github.com/franela/goblin",
        sum = "h1:gb2Z18BhTPJPpLQWj4T+rfKHYCHxRHCtRxhKKjRidVw=",
        version = "v0.0.0-20200105215937-c9ffbefa60db",
    )
    go_repository(
        name = "com_github_franela_goreq",
        importpath = "github.com/franela/goreq",
        sum = "h1:a9ENSRDFBUPkJ5lCgVZh26+ZbGyoVJG7yb5SSzF5H54=",
        version = "v0.0.0-20171204163338-bcd34c9993f8",
    )
    go_repository(
        name = "com_github_frankban_quicktest",
        importpath = "github.com/frankban/quicktest",
        sum = "h1:8sXhOn0uLys67V8EsXLc6eszDs8VXWxL3iRvebPhedY=",
        version = "v1.11.3",
    )

    go_repository(
        name = "com_github_fsnotify_fsnotify",
        importpath = "github.com/fsnotify/fsnotify",
        sum = "h1:mZcQUHVQUQWoPXXtuf9yuEXKudkV2sx1E06UadKWpgI=",
        version = "v1.5.1",
    )
    go_repository(
        name = "com_github_fsouza_fake_gcs_server",
        importpath = "github.com/fsouza/fake-gcs-server",
        sum = "h1:OeH75kBZcZa3ZE+zz/mFdJ2btt9FgqfjI7gIh9+5fvk=",
        version = "v1.17.0",
    )
    go_repository(
        name = "com_github_fvbommel_sortorder",
        importpath = "github.com/fvbommel/sortorder",
        sum = "h1:dSnXLt4mJYH25uDDGa3biZNQsozaUWDSWeKJ0qqFfzE=",
        version = "v1.0.1",
    )
    go_repository(
        name = "com_github_garyburd_redigo",
        importpath = "github.com/garyburd/redigo",
        sum = "h1:0VruCpn7yAIIu7pWVClQC8wxCJEcG3nyzpMSHKi1PQc=",
        version = "v1.6.0",
    )
    go_repository(
        name = "com_github_geertjohan_go_incremental",
        importpath = "github.com/GeertJohan/go.incremental",
        sum = "h1:7AH+pY1XUgQE4Y1HcXYaMqAI0m9yrFqo/jt0CW30vsg=",
        version = "v1.0.0",
    )
    go_repository(
        name = "com_github_geertjohan_go_rice",
        importpath = "github.com/GeertJohan/go.rice",
        sum = "h1:KkI6O9uMaQU3VEKaj01ulavtF7o1fWT7+pk/4voiMLQ=",
        version = "v1.0.0",
    )
    go_repository(
        name = "com_github_ghodss_yaml",
        importpath = "github.com/ghodss/yaml",
        sum = "h1:wQHKEahhL6wmXdzwWG11gIVCkOv05bNOh+Rxn0yngAk=",
        version = "v1.0.0",
    )
    go_repository(
        name = "com_github_gin_contrib_sse",
        importpath = "github.com/gin-contrib/sse",
        sum = "h1:Y/yl/+YNO8GZSjAhjMsSuLt29uWRFHdHYUb5lYOV9qE=",
        version = "v0.1.0",
    )
    go_repository(
        name = "com_github_gin_gonic_gin",
        importpath = "github.com/gin-gonic/gin",
        sum = "h1:ahKqKTFpO5KTPHxWZjEdPScmYaGtLo8Y4DMHoEsnp14=",
        version = "v1.6.3",
    )

    go_repository(
        name = "com_github_gliderlabs_ssh",
        importpath = "github.com/gliderlabs/ssh",
        sum = "h1:6zsha5zo/TWhRhwqCD3+EarCAgZ2yN28ipRnGPnwkI0=",
        version = "v0.2.2",
    )
    go_repository(
        name = "com_github_globalsign_mgo",
        importpath = "github.com/globalsign/mgo",
        sum = "h1:DujepqpGd1hyOd7aW59XpK7Qymp8iy83xq74fLr21is=",
        version = "v0.0.0-20181015135952-eeefdecb41b8",
    )
    go_repository(
        name = "com_github_go_errors_errors",
        importpath = "github.com/go-errors/errors",
        sum = "h1:LUHzmkK3GUKUrL/1gfBUxAHzcev3apQlezX/+O7ma6w=",
        version = "v1.0.1",
    )
    go_repository(
        name = "com_github_go_gl_glfw",
        importpath = "github.com/go-gl/glfw",
        sum = "h1:QbL/5oDUmRBzO9/Z7Seo6zf912W/a6Sr4Eu0G/3Jho0=",
        version = "v0.0.0-20190409004039-e6da0acd62b1",
    )
    go_repository(
        name = "com_github_go_gl_glfw_v3_3_glfw",
        importpath = "github.com/go-gl/glfw/v3.3/glfw",
        sum = "h1:WtGNWLvXpe6ZudgnXrq0barxBImvnnJoMEhXAzcbM0I=",
        version = "v0.0.0-20200222043503-6f7a984d4dc4",
    )
    go_repository(
        name = "com_github_go_kit_kit",
        importpath = "github.com/go-kit/kit",
        sum = "h1:wDJmvq38kDhkVxi50ni9ykkdUr1PKgqKOoi01fa0Mdk=",
        version = "v0.9.0",
    )
    go_repository(
        name = "com_github_go_kit_log",
        importpath = "github.com/go-kit/log",
        sum = "h1:DGJh0Sm43HbOeYDNnVZFl8BvcYVvjD5bqYJvp0REbwQ=",
        version = "v0.1.0",
    )

    go_repository(
        name = "com_github_go_logfmt_logfmt",
        importpath = "github.com/go-logfmt/logfmt",
        sum = "h1:TrB8swr/68K7m9CcGut2g3UOihhbcbiMAYiuTXdEih4=",
        version = "v0.5.0",
    )
    go_repository(
        name = "com_github_go_logr_logr",
        importpath = "github.com/go-logr/logr",
        sum = "h1:K7/B1jt6fIBQVd4Owv2MqGQClcgf0R266+7C/QjRcLc=",
        version = "v0.4.0",
    )
    go_repository(
        name = "com_github_go_ole_go_ole",
        importpath = "github.com/go-ole/go-ole",
        sum = "h1:/Fpf6oFPoeFik9ty7siob0G6Ke8QvQEuVcuChpwXzpY=",
        version = "v1.2.6",
    )

    go_repository(
        name = "com_github_go_openapi_analysis",
        importpath = "github.com/go-openapi/analysis",
        sum = "h1:8b2ZgKfKIUTVQpTb77MoRDIMEIwvDVw40o3aOXdfYzI=",
        version = "v0.19.5",
    )
    go_repository(
        name = "com_github_go_openapi_errors",
        importpath = "github.com/go-openapi/errors",
        sum = "h1:a2kIyV3w+OS3S97zxUndRVD46+FhGOUBDFY7nmu4CsY=",
        version = "v0.19.2",
    )
    go_repository(
        name = "com_github_go_openapi_jsonpointer",
        importpath = "github.com/go-openapi/jsonpointer",
        sum = "h1:gZr+CIYByUqjcgeLXnQu2gHYQC9o73G2XUeOFYEICuY=",
        version = "v0.19.5",
    )
    go_repository(
        name = "com_github_go_openapi_jsonreference",
        importpath = "github.com/go-openapi/jsonreference",
        sum = "h1:1WJP/wi4OjB4iV8KVbH73rQaoialJrqv8gitZLxGLtM=",
        version = "v0.19.5",
    )
    go_repository(
        name = "com_github_go_openapi_loads",
        importpath = "github.com/go-openapi/loads",
        sum = "h1:5I4CCSqoWzT+82bBkNIvmLc0UOsoKKQ4Fz+3VxOB7SY=",
        version = "v0.19.4",
    )
    go_repository(
        name = "com_github_go_openapi_runtime",
        importpath = "github.com/go-openapi/runtime",
        sum = "h1:csnOgcgAiuGoM/Po7PEpKDoNulCcF3FGbSnbHfxgjMI=",
        version = "v0.19.4",
    )
    go_repository(
        name = "com_github_go_openapi_spec",
        importpath = "github.com/go-openapi/spec",
        sum = "h1:Xm0Ao53uqnk9QE/LlYV5DEU09UAgpliA85QoT9LzqPw=",
        version = "v0.19.5",
    )
    go_repository(
        name = "com_github_go_openapi_strfmt",
        importpath = "github.com/go-openapi/strfmt",
        sum = "h1:0utjKrw+BAh8s57XE9Xz8DUBsVvPmRUB6styvl9wWIM=",
        version = "v0.19.5",
    )
    go_repository(
        name = "com_github_go_openapi_swag",
        importpath = "github.com/go-openapi/swag",
        sum = "h1:gm3vOOXfiuw5i9p5N9xJvfjvuofpyvLA9Wr6QfK5Fng=",
        version = "v0.19.14",
    )
    go_repository(
        name = "com_github_go_openapi_validate",
        importpath = "github.com/go-openapi/validate",
        sum = "h1:YFzsdWIDfVuLvIOF+ZmKjVg1MbPJ1QgY9PihMwei1ys=",
        version = "v0.19.8",
    )
    go_repository(
        name = "com_github_go_playground_assert_v2",
        importpath = "github.com/go-playground/assert/v2",
        sum = "h1:MsBgLAaY856+nPRTKrp3/OZK38U/wa0CcBYNjji3q3A=",
        version = "v2.0.1",
    )
    go_repository(
        name = "com_github_go_playground_locales",
        importpath = "github.com/go-playground/locales",
        sum = "h1:HyWk6mgj5qFqCT5fjGBuRArbVDfE4hi8+e8ceBS/t7Q=",
        version = "v0.13.0",
    )
    go_repository(
        name = "com_github_go_playground_universal_translator",
        importpath = "github.com/go-playground/universal-translator",
        sum = "h1:icxd5fm+REJzpZx7ZfpaD876Lmtgy7VtROAbHHXk8no=",
        version = "v0.17.0",
    )
    go_repository(
        name = "com_github_go_playground_validator_v10",
        importpath = "github.com/go-playground/validator/v10",
        sum = "h1:KgJ0snyC2R9VXYN2rneOtQcw5aHQB1Vv0sFl1UcHBOY=",
        version = "v10.2.0",
    )

    go_repository(
        name = "com_github_go_python_gpython",
        importpath = "github.com/go-python/gpython",
        sum = "h1:QNFZ0h540Lajx7Pi/os06XzzdYUQG+2sV7IvPo/Mvmg=",
        version = "v0.0.3",
    )
    go_repository(
        name = "com_github_go_sql_driver_mysql",
        importpath = "github.com/go-sql-driver/mysql",
        sum = "h1:ozyZYNQW3x3HtqT1jira07DN2PArx2v7/mN66gGcHOs=",
        version = "v1.5.0",
    )
    go_repository(
        name = "com_github_go_stack_stack",
        importpath = "github.com/go-stack/stack",
        sum = "h1:5SgMzNM5HxrEjV0ww2lTmX6E2Izsfxas4+YHWRs3Lsk=",
        version = "v1.8.0",
    )
    go_repository(
        name = "com_github_gobuffalo_here",
        importpath = "github.com/gobuffalo/here",
        sum = "h1:hYrd0a6gDmWxBM4TnrGw8mQg24iSVoIkHEk7FodQcBI=",
        version = "v0.6.0",
    )
    go_repository(
        name = "com_github_gobwas_glob",
        importpath = "github.com/gobwas/glob",
        sum = "h1:A4xDbljILXROh+kObIiy5kIaPYD8e96x1tgBhUI5J+Y=",
        version = "v0.2.3",
    )
    go_repository(
        name = "com_github_gobwas_httphead",
        importpath = "github.com/gobwas/httphead",
        sum = "h1:s+21KNqlpePfkah2I+gwHF8xmJWRjooY+5248k6m4A0=",
        version = "v0.0.0-20180130184737-2c6c146eadee",
    )
    go_repository(
        name = "com_github_gobwas_pool",
        importpath = "github.com/gobwas/pool",
        sum = "h1:QEmUOlnSjWtnpRGHF3SauEiOsy82Cup83Vf2LcMlnc8=",
        version = "v0.2.0",
    )
    go_repository(
        name = "com_github_gobwas_ws",
        importpath = "github.com/gobwas/ws",
        sum = "h1:CoAavW/wd/kulfZmSIBt6p24n4j7tHgNVCjsfHVNUbo=",
        version = "v1.0.2",
    )

    go_repository(
        name = "com_github_gocql_gocql",
        importpath = "github.com/gocql/gocql",
        sum = "h1:vF83LI8tAakwEwvWZtrIEx7pOySacl2TOxx6eXk4ePo=",
        version = "v0.0.0-20190301043612-f6df8288f9b4",
    )
    go_repository(
        name = "com_github_godbus_dbus",
        importpath = "github.com/godbus/dbus",
        sum = "h1:WqqLRTsQic3apZUK9qC5sGNfXthmPXzUZ7nQPrNITa4=",
        version = "v4.1.0+incompatible",
    )
    go_repository(
        name = "com_github_godbus_dbus_v5",
        importpath = "github.com/godbus/dbus/v5",
        sum = "h1:mkgN1ofwASrYnJ5W6U/BxG15eXXXjirgZc7CLqkcaro=",
        version = "v5.0.6",
    )
    go_repository(
        name = "com_github_gofrs_uuid",
        importpath = "github.com/gofrs/uuid",
        sum = "h1:1SD/1F5pU8p29ybwgQSwpQk+mwdRrXCYuPhW6m+TnJw=",
        version = "v4.0.0+incompatible",
    )
    go_repository(
        name = "com_github_gogo_googleapis",
        importpath = "github.com/gogo/googleapis",
        sum = "h1:1Yx4Myt7BxzvUr5ldGSbwYiZG6t9wGBZ+8/fX3Wvtq0=",
        version = "v1.4.1",
    )
    go_repository(
        name = "com_github_gogo_protobuf",
        importpath = "github.com/gogo/protobuf",
        sum = "h1:Ov1cvc58UF3b5XjBnZv7+opcTcQFZebYjWzi34vdm4Q=",
        version = "v1.3.2",
    )
    go_repository(
        name = "com_github_golang_freetype",
        importpath = "github.com/golang/freetype",
        sum = "h1:DACJavvAHhabrF08vX0COfcOBJRhZ8lUbR+ZWIs0Y5g=",
        version = "v0.0.0-20170609003504-e2365dfdc4a0",
    )
    go_repository(
        name = "com_github_golang_glog",
        importpath = "github.com/golang/glog",
        sum = "h1:VKtxabqXZkF25pY9ekfRL6a582T4P37/31XEstQ5p58=",
        version = "v0.0.0-20160126235308-23def4e6c14b",
    )
    go_repository(
        name = "com_github_golang_groupcache",
        importpath = "github.com/golang/groupcache",
        sum = "h1:oI5xCqsCo564l8iNU+DwB5epxmsaqB+rhGL0m5jtYqE=",
        version = "v0.0.0-20210331224755-41bb18bfe9da",
    )
    go_repository(
        name = "com_github_golang_migrate_migrate_v4",
        importpath = "github.com/golang-migrate/migrate/v4",
        sum = "h1:5S7HMjiq9u50X3+WXpzXPbUj1qUFuZRm8NCsX989Tn4=",
        version = "v4.13.0",
    )
    go_repository(
        name = "com_github_golang_mock",
        importpath = "github.com/golang/mock",
        sum = "h1:ErTB+efbowRARo13NNdxyJji2egdxLGQhRaY+DUumQc=",
        version = "v1.6.0",
    )
    go_repository(
        name = "com_github_golang_protobuf",
        importpath = "github.com/golang/protobuf",
        sum = "h1:ROPKBNFfQgOUMifHyP+KYbvpjbdoFNs+aK7DXlji0Tw=",
        version = "v1.5.2",
    )
    go_repository(
        name = "com_github_golang_snappy",
        importpath = "github.com/golang/snappy",
        sum = "h1:fHPg5GQYlCeLIPB9BZqMVR5nR9A+IM5zcgeTdjMYmLA=",
        version = "v0.0.3",
    )
    go_repository(
        name = "com_github_golang_sql_civil",
        importpath = "github.com/golang-sql/civil",
        sum = "h1:lXe2qZdvpiX5WZkZR4hgp4KJVfY3nMkvmwbVkpv1rVY=",
        version = "v0.0.0-20190719163853-cb61b32ac6fe",
    )
    go_repository(
        name = "com_github_golangplus_testing",
        importpath = "github.com/golangplus/testing",
        sum = "h1:KhcknUwkWHKZPbFy2P7jH5LKJ3La+0ZeknkkmrSgqb0=",
        version = "v0.0.0-20180327235837-af21d9c3145e",
    )
    go_repository(
        name = "com_github_gonum_blas",
        importpath = "github.com/gonum/blas",
        sum = "h1:Q0Jsdxl5jbxouNs1TQYt0gxesYMU4VXRbsTlgDloZ50=",
        version = "v0.0.0-20181208220705-f22b278b28ac",
    )
    go_repository(
        name = "com_github_gonum_floats",
        importpath = "github.com/gonum/floats",
        sum = "h1:EvokxLQsaaQjcWVWSV38221VAK7qc2zhaO17bKys/18=",
        version = "v0.0.0-20181209220543-c233463c7e82",
    )
    go_repository(
        name = "com_github_gonum_internal",
        importpath = "github.com/gonum/internal",
        sum = "h1:8jtTdc+Nfj9AR+0soOeia9UZSvYBvETVHZrugUowJ7M=",
        version = "v0.0.0-20181124074243-f884aa714029",
    )
    go_repository(
        name = "com_github_gonum_lapack",
        importpath = "github.com/gonum/lapack",
        sum = "h1:7qnwS9+oeSiOIsiUMajT+0R7HR6hw5NegnKPmn/94oI=",
        version = "v0.0.0-20181123203213-e4cdc5a0bff9",
    )
    go_repository(
        name = "com_github_gonum_matrix",
        importpath = "github.com/gonum/matrix",
        sum = "h1:V2IgdyerlBa/MxaEFRbV5juy/C3MGdj4ePi+g6ePIp4=",
        version = "v0.0.0-20181209220409-c518dec07be9",
    )
    go_repository(
        name = "com_github_google_addlicense",
        importpath = "github.com/google/addlicense",
        sum = "h1:ydbHzabf84uucKri5fcfiqYxGg+rYgP/zQfLLN8lyP0=",
        version = "v0.0.0-20190510175307-22550fa7c1b0",
    )
    go_repository(
        name = "com_github_google_btree",
        importpath = "github.com/google/btree",
        sum = "h1:gK4Kx5IaGY9CD5sPJ36FHiBJ6ZXl0kilRiiCj+jdYp4=",
        version = "v1.0.1",
    )
    go_repository(
        name = "com_github_google_flatbuffers",
        importpath = "github.com/google/flatbuffers",
        sum = "h1:O7CEyB8Cb3/DmtxODGtLHcEvpr81Jm5qLg/hsHnxA2A=",
        version = "v1.11.0",
    )
    go_repository(
        name = "com_github_google_go_cmp",
        importpath = "github.com/google/go-cmp",
        sum = "h1:81/ik6ipDQS2aGcBfIN5dHDB36BwrStyeAQquSYCV4o=",
        version = "v0.5.7",
    )
    go_repository(
        name = "com_github_google_go_github",
        importpath = "github.com/google/go-github",
        sum = "h1:N0LgJ1j65A7kfXrZnUDaYCs/Sf4rEjNlfyDHW9dolSY=",
        version = "v17.0.0+incompatible",
    )
    go_repository(
        name = "com_github_google_go_github_v29",
        importpath = "github.com/google/go-github/v29",
        sum = "h1:IktKCTwU//aFHnpA+2SLIi7Oo9uhAzgsdZNbcAqhgdc=",
        version = "v29.0.3",
    )
    go_repository(
        name = "com_github_google_go_licenses",
        importpath = "github.com/google/go-licenses",
        sum = "h1:ZK63Yns/0Y8hE5y50WuSsfFWNPmpYDQ9tzh/J2vWV8c=",
        version = "v0.0.0-20210816172045-3099c18c36e1",
    )
    go_repository(
        name = "com_github_google_go_querystring",
        importpath = "github.com/google/go-querystring",
        sum = "h1:Xkwi/a1rcvNg1PPYe5vI8GbeBY/jrVuDX5ASuANWTrk=",
        version = "v1.0.0",
    )
    go_repository(
        name = "com_github_google_gofuzz",
        importpath = "github.com/google/gofuzz",
        sum = "h1:xRy4A+RhZaiKjJ1bPfwQ8sedCA+YS2YcCHW6ec7JMi0=",
        version = "v1.2.0",
    )
    go_repository(
        name = "com_github_google_licenseclassifier",
        importpath = "github.com/google/licenseclassifier",
        sum = "h1:TJsAqW6zLRMDTyGmc9TPosfn9OyVlHs8Hrn3pY6ONSY=",
        version = "v0.0.0-20210722185704-3043a050f148",
    )
    go_repository(
        name = "com_github_google_martian",
        importpath = "github.com/google/martian",
        sum = "h1:/CP5g8u/VJHijgedC/Legn3BAbAaWPgecwXBIDzw5no=",
        version = "v2.1.0+incompatible",
    )
    go_repository(
        name = "com_github_google_martian_v3",
        importpath = "github.com/google/martian/v3",
        sum = "h1:d8MncMlErDFTwQGBK1xhv026j9kqhvw1Qv9IbWT1VLQ=",
        version = "v3.2.1",
    )
    go_repository(
        name = "com_github_google_pprof",
        importpath = "github.com/google/pprof",
        sum = "h1:K6RDEckDVWvDI9JAJYCmNdQXq6neHJOYx3V6jnqNEec=",
        version = "v0.0.0-20210720184732-4bb14d4b1be1",
    )
    go_repository(
        name = "com_github_google_renameio",
        importpath = "github.com/google/renameio",
        sum = "h1:GOZbcHa3HfsPKPlmyPyN2KEohoMXOhdMbHrvbpl2QaA=",
        version = "v0.1.0",
    )
    go_repository(
        name = "com_github_google_shlex",
        importpath = "github.com/google/shlex",
        sum = "h1:El6M4kTTCOh6aBiKaUGG7oYTSPP8MxqL4YI3kZKwcP4=",
        version = "v0.0.0-20191202100458-e7afc7fbc510",
    )
    go_repository(
        name = "com_github_google_uuid",
        importpath = "github.com/google/uuid",
        sum = "h1:EVhdT+1Kseyi1/pUmXKaFxYsDNy9RQYkMWRH68J/W7Y=",
        version = "v1.1.2",
    )
    go_repository(
        name = "com_github_googleapis_gax_go",
        importpath = "github.com/googleapis/gax-go",
        sum = "h1:silFMLAnr330+NRuag/VjIGF7TLp/LBrV2CJKFLWEww=",
        version = "v2.0.2+incompatible",
    )
    go_repository(
        name = "com_github_googleapis_gax_go_v2",
        importpath = "github.com/googleapis/gax-go/v2",
        sum = "h1:nRJtk3y8Fm770D42QV6T90ZnvFZyk7agSo3Q+Z9p3WI=",
        version = "v2.3.0",
    )
    go_repository(
        name = "com_github_googleapis_gnostic",
        importpath = "github.com/googleapis/gnostic",
        sum = "h1:9fHAtK0uDfpveeqqo1hkEZJcFvYXAiCN3UutL8F9xHw=",
        version = "v0.5.5",
    )
    go_repository(
        name = "com_github_googleapis_google_cloud_go_testing",
        importpath = "github.com/googleapis/google-cloud-go-testing",
        sum = "h1:tlyzajkF3030q6M8SvmJSemC9DTHL/xaMa18b65+JM4=",
        version = "v0.0.0-20200911160855-bcd43fbb19e8",
    )

    go_repository(
        name = "com_github_gophercloud_gophercloud",
        importpath = "github.com/gophercloud/gophercloud",
        sum = "h1:P/nh25+rzXouhytV2pUHBb65fnds26Ghl8/391+sT5o=",
        version = "v0.1.0",
    )
    go_repository(
        name = "com_github_gopherjs_gopherjs",
        importpath = "github.com/gopherjs/gopherjs",
        sum = "h1:l5lAOZEym3oK3SQ2HBHWsJUfbNBiTXJDeW2QDxw9AQ0=",
        version = "v0.0.0-20200217142428-fce0ec30dd00",
    )
    go_repository(
        name = "com_github_gopherjs_gopherwasm",
        importpath = "github.com/gopherjs/gopherwasm",
        sum = "h1:32nge/RlujS1Im4HNCJPp0NbBOAeBXFuT1KonUuLl+Y=",
        version = "v1.0.0",
    )
    go_repository(
        name = "com_github_gorilla_context",
        importpath = "github.com/gorilla/context",
        sum = "h1:AWwleXJkX/nhcU9bZSnZoi3h/qGYqQAGhq6zZe/aQW8=",
        version = "v1.1.1",
    )
    go_repository(
        name = "com_github_gorilla_csrf",
        importpath = "github.com/gorilla/csrf",
        sum = "h1:mMPjV5/3Zd460xCavIkppUdvnl5fPXMpv2uz2Zyg7/Y=",
        version = "v1.7.0",
    )
    go_repository(
        name = "com_github_gorilla_handlers",
        importpath = "github.com/gorilla/handlers",
        sum = "h1:0QniY0USkHQ1RGCLfKxeNHK9bkDHGRYGNDFBCS+YARg=",
        version = "v1.4.2",
    )
    go_repository(
        name = "com_github_gorilla_mux",
        importpath = "github.com/gorilla/mux",
        sum = "h1:i40aqfkR1h2SlN9hojwV5ZA91wcXFOvkdNIeFDP5koI=",
        version = "v1.8.0",
    )
    go_repository(
        name = "com_github_gorilla_securecookie",
        importpath = "github.com/gorilla/securecookie",
        sum = "h1:miw7JPhV+b/lAHSXz4qd/nN9jRiAFV5FwjeKyCS8BvQ=",
        version = "v1.1.1",
    )
    go_repository(
        name = "com_github_gorilla_websocket",
        importpath = "github.com/gorilla/websocket",
        sum = "h1:+/TMaTYc4QFitKJxsQ7Yye35DkWvkdLcvGKqM+x0Ufc=",
        version = "v1.4.2",
    )
    go_repository(
        name = "com_github_gregjones_httpcache",
        importpath = "github.com/gregjones/httpcache",
        sum = "h1:pdN6V1QBWetyv/0+wjACpqVH+eVULgEjkurDLq3goeM=",
        version = "v0.0.0-20180305231024-9cad4c3443a7",
    )
    go_repository(
        name = "com_github_grpc_ecosystem_go_grpc_middleware",
        importpath = "github.com/grpc-ecosystem/go-grpc-middleware",
        sum = "h1:Iju5GlWwrvL6UBg4zJJt3btmonfrMlCDdsejg4CZE7c=",
        version = "v1.0.0",
    )
    go_repository(
        name = "com_github_grpc_ecosystem_go_grpc_prometheus",
        importpath = "github.com/grpc-ecosystem/go-grpc-prometheus",
        sum = "h1:Ovs26xHkKqVztRpIrF/92BcuyuQ/YW4NSIpoGtfXNho=",
        version = "v1.2.0",
    )
    go_repository(
        name = "com_github_grpc_ecosystem_grpc_gateway",
        importpath = "github.com/grpc-ecosystem/grpc-gateway",
        sum = "h1:gmcG1KaJ57LophUzW0Hy8NmPhnMZb4M0+kPpLofRdBo=",
        version = "v1.16.0",
    )
    go_repository(
        name = "com_github_hailocab_go_hostpool",
        importpath = "github.com/hailocab/go-hostpool",
        sum = "h1:5upAirOpQc1Q53c0bnx2ufif5kANL7bfZWcc6VJWJd8=",
        version = "v0.0.0-20160125115350-e80d13ce29ed",
    )
    go_repository(
        name = "com_github_hako_durafmt",
        importpath = "github.com/hako/durafmt",
        sum = "h1:BpJ2o0OR5FV7vrkDYfXYVJQeMNWa8RhklZOpW2ITAIQ=",
        version = "v0.0.0-20200710122514-c0fb7b4da026",
    )
    go_repository(
        name = "com_github_hashicorp_consul_api",
        importpath = "github.com/hashicorp/consul/api",
        sum = "h1:k3y1FYv6nuKyNTqj6w9gXOx5r5CfLj/k/euUeBXj1OY=",
        version = "v1.12.0",
    )
    go_repository(
        name = "com_github_hashicorp_consul_sdk",
        importpath = "github.com/hashicorp/consul/sdk",
        sum = "h1:OJtKBtEjboEZvG6AOUdh4Z1Zbyu0WcxQ0qatRrZHTVU=",
        version = "v0.8.0",
    )
    go_repository(
        name = "com_github_hashicorp_errwrap",
        importpath = "github.com/hashicorp/errwrap",
        sum = "h1:OxrOeh75EUXMY8TBjag2fzXGZ40LB6IKw45YeGUDY2I=",
        version = "v1.1.0",
    )
    go_repository(
        name = "com_github_hashicorp_go_cleanhttp",
        importpath = "github.com/hashicorp/go-cleanhttp",
        sum = "h1:035FKYIWjmULyFRBKPs8TBQoi0x6d9G4xc9neXJWAZQ=",
        version = "v0.5.2",
    )
    go_repository(
        name = "com_github_hashicorp_go_hclog",
        importpath = "github.com/hashicorp/go-hclog",
        sum = "h1:bkKf0BeBXcSYa7f5Fyi9gMuQ8gNsxeiNpZjR6VxNZeo=",
        version = "v1.0.0",
    )

    go_repository(
        name = "com_github_hashicorp_go_immutable_radix",
        importpath = "github.com/hashicorp/go-immutable-radix",
        sum = "h1:DKHmCUm2hRBK510BaiZlwvpD40f8bJFeZnpfm2KLowc=",
        version = "v1.3.1",
    )
    go_repository(
        name = "com_github_hashicorp_go_msgpack",
        importpath = "github.com/hashicorp/go-msgpack",
        sum = "h1:zKjpN5BK/P5lMYrLmBHdBULWbJ0XpYR+7NGzqkZzoD4=",
        version = "v0.5.3",
    )
    go_repository(
        name = "com_github_hashicorp_go_multierror",
        importpath = "github.com/hashicorp/go-multierror",
        sum = "h1:B9UzwGQJehnUY1yNrnwREHc3fGbC2xefo8g4TbElacI=",
        version = "v1.1.0",
    )
    go_repository(
        name = "com_github_hashicorp_go_net",
        importpath = "github.com/hashicorp/go.net",
        sum = "h1:sNCoNyDEvN1xa+X0baata4RdcpKwcMS6DH+xwfqPgjw=",
        version = "v0.0.1",
    )
    go_repository(
        name = "com_github_hashicorp_go_retryablehttp",
        importpath = "github.com/hashicorp/go-retryablehttp",
        sum = "h1:QlWt0KvWT0lq8MFppF9tsJGF+ynG7ztc2KIPhzRGk7s=",
        version = "v0.5.3",
    )

    go_repository(
        name = "com_github_hashicorp_go_rootcerts",
        importpath = "github.com/hashicorp/go-rootcerts",
        sum = "h1:jzhAVGtqPKbwpyCPELlgNWhE1znq+qwJtW5Oi2viEzc=",
        version = "v1.0.2",
    )
    go_repository(
        name = "com_github_hashicorp_go_sockaddr",
        importpath = "github.com/hashicorp/go-sockaddr",
        sum = "h1:GeH6tui99pF4NJgfnhp+L6+FfobzVW3Ah46sLo0ICXs=",
        version = "v1.0.0",
    )
    go_repository(
        name = "com_github_hashicorp_go_syslog",
        importpath = "github.com/hashicorp/go-syslog",
        sum = "h1:KaodqZuhUoZereWVIYmpUgZysurB1kBLX2j0MwMrUAE=",
        version = "v1.0.0",
    )
    go_repository(
        name = "com_github_hashicorp_go_uuid",
        importpath = "github.com/hashicorp/go-uuid",
        sum = "h1:fv1ep09latC32wFoVwnqcnKJGnMSdBanPczbHAYm1BE=",
        version = "v1.0.1",
    )
    go_repository(
        name = "com_github_hashicorp_go_version",
        importpath = "github.com/hashicorp/go-version",
        sum = "h1:3vNe/fWF5CBgRIguda1meWhsZHy3m8gCJ5wx+dIzX/E=",
        version = "v1.2.0",
    )
    go_repository(
        name = "com_github_hashicorp_golang_lru",
        importpath = "github.com/hashicorp/golang-lru",
        sum = "h1:YDjusn29QI/Das2iO9M0BHnIbxPeyuCHsjMW+lJfyTc=",
        version = "v0.5.4",
    )
    go_repository(
        name = "com_github_hashicorp_hcl",
        importpath = "github.com/hashicorp/hcl",
        sum = "h1:0Anlzjpi4vEasTeNFn2mLJgTSwt0+6sfsiTG8qcWGx4=",
        version = "v1.0.0",
    )
    go_repository(
        name = "com_github_hashicorp_logutils",
        importpath = "github.com/hashicorp/logutils",
        sum = "h1:dLEQVugN8vlakKOUE3ihGLTZJRB4j+M2cdTm/ORI65Y=",
        version = "v1.0.0",
    )
    go_repository(
        name = "com_github_hashicorp_mdns",
        importpath = "github.com/hashicorp/mdns",
        sum = "h1:sY0CMhFmjIPDMlTB+HfymFHCaYLhgifZ0QhjaYKD/UQ=",
        version = "v1.0.4",
    )
    go_repository(
        name = "com_github_hashicorp_memberlist",
        importpath = "github.com/hashicorp/memberlist",
        sum = "h1:8+567mCcFDnS5ADl7lrpxPMWiFCElyUEeW0gtj34fMA=",
        version = "v0.3.0",
    )
    go_repository(
        name = "com_github_hashicorp_serf",
        importpath = "github.com/hashicorp/serf",
        sum = "h1:uuEX1kLR6aoda1TBttmJQKDLZE1Ob7KN0NPdE7EtCDc=",
        version = "v0.9.6",
    )
    go_repository(
        name = "com_github_hpcloud_tail",
        importpath = "github.com/hpcloud/tail",
        sum = "h1:nfCOvKYfkgYP8hkirhJocXT2+zOD8yUNjXaWfTlyFKI=",
        version = "v1.0.0",
    )
    go_repository(
        name = "com_github_huandu_xstrings",
        importpath = "github.com/huandu/xstrings",
        sum = "h1:L18LIDzqlW6xN2rEkpdV8+oL/IXWJ1APd+vsdYy4Wdw=",
        version = "v1.3.2",
    )
    go_repository(
        name = "com_github_hudl_fargo",
        importpath = "github.com/hudl/fargo",
        sum = "h1:0U6+BtN6LhaYuTnIJq4Wyq5cpn6O2kWrxAtcqBmYY6w=",
        version = "v1.3.0",
    )
    go_repository(
        name = "com_github_huin_goserial",
        importpath = "github.com/huin/goserial",
        sum = "h1:v6symRpmVeKVUqq1grXnDDtus+lmQufUhgZ/lgMr4nU=",
        version = "v0.0.0-20121012073615-7b90efdb22b1",
    )
    go_repository(
        name = "com_github_iancoleman_orderedmap",
        importpath = "github.com/iancoleman/orderedmap",
        sum = "h1:i462o439ZjprVSFSZLZxcsoAe592sZB1rci2Z8j4wdk=",
        version = "v0.0.0-20190318233801-ac98e3ecb4b0",
    )
    go_repository(
        name = "com_github_iancoleman_strcase",
        importpath = "github.com/iancoleman/strcase",
        sum = "h1:05I4QRnGpI0m37iZQRuskXh+w77mr6Z41lwQzuHLwW0=",
        version = "v0.2.0",
    )

    go_repository(
        name = "com_github_ianlancetaylor_demangle",
        importpath = "github.com/ianlancetaylor/demangle",
        sum = "h1:mV02weKRL81bEnm8A0HT1/CAelMQDBuQIfLw8n+d6xI=",
        version = "v0.0.0-20200824232613-28f6c0f3b639",
    )
    go_repository(
        name = "com_github_imdario_mergo",
        importpath = "github.com/imdario/mergo",
        sum = "h1:3tnifQM4i+fbajXKBHXWEH+KvNHqojZ778UH75j3bGA=",
        version = "v0.3.11",
    )
    go_repository(
        name = "com_github_inconshreveable_mousetrap",
        importpath = "github.com/inconshreveable/mousetrap",
        sum = "h1:Z8tu5sraLXCXIcARxBp/8cbvlwVa7Z1NHg9XEKhtSvM=",
        version = "v1.0.0",
    )
    go_repository(
        name = "com_github_influxdata_influxdb1_client",
        importpath = "github.com/influxdata/influxdb1-client",
        sum = "h1:/WZQPMZNsjZ7IlCpsLGdQBINg5bxKQ1K1sh6awxLtkA=",
        version = "v0.0.0-20191209144304-8bf82d3c094d",
    )
    go_repository(
        name = "com_github_jackc_chunkreader",
        importpath = "github.com/jackc/chunkreader",
        sum = "h1:4s39bBR8ByfqH+DKm8rQA3E1LHZWB9XWcrz8fqaZbe0=",
        version = "v1.0.0",
    )
    go_repository(
        name = "com_github_jackc_chunkreader_v2",
        importpath = "github.com/jackc/chunkreader/v2",
        sum = "h1:i+RDz65UE+mmpjTfyz0MoVTnzeYxroil2G82ki7MGG8=",
        version = "v2.0.1",
    )
    go_repository(
        name = "com_github_jackc_fake",
        importpath = "github.com/jackc/fake",
        sum = "h1:vr3AYkKovP8uR8AvSGGUK1IDqRa5lAAvEkZG1LKaCRc=",
        version = "v0.0.0-20150926172116-812a484cc733",
    )
    go_repository(
        name = "com_github_jackc_pgconn",
        importpath = "github.com/jackc/pgconn",
        sum = "h1:rsDFzIpRk7xT4B8FufgpCCeyjdNpKyghZeSefViE5W8=",
        version = "v1.12.1",
    )
    go_repository(
        name = "com_github_jackc_pgio",
        importpath = "github.com/jackc/pgio",
        sum = "h1:g12B9UwVnzGhueNavwioyEEpAmqMe1E/BN9ES+8ovkE=",
        version = "v1.0.0",
    )
    go_repository(
        name = "com_github_jackc_pgmock",
        importpath = "github.com/jackc/pgmock",
        sum = "h1:DadwsjnMwFjfWc9y5Wi/+Zz7xoE5ALHsRQlOctkOiHc=",
        version = "v0.0.0-20210724152146-4ad1a8207f65",
    )
    go_repository(
        name = "com_github_jackc_pgpassfile",
        importpath = "github.com/jackc/pgpassfile",
        sum = "h1:/6Hmqy13Ss2zCq62VdNG8tM1wchn8zjSGOBJ6icpsIM=",
        version = "v1.0.0",
    )
    go_repository(
        name = "com_github_jackc_pgproto3",
        importpath = "github.com/jackc/pgproto3",
        sum = "h1:FYYE4yRw+AgI8wXIinMlNjBbp/UitDJwfj5LqqewP1A=",
        version = "v1.1.0",
    )
    go_repository(
        name = "com_github_jackc_pgproto3_v2",
        importpath = "github.com/jackc/pgproto3/v2",
        sum = "h1:brH0pCGBDkBW07HWlN/oSBXrmo3WB0UvZd1pIuDcL8Y=",
        version = "v2.3.0",
    )
    go_repository(
        name = "com_github_jackc_pgservicefile",
        importpath = "github.com/jackc/pgservicefile",
        sum = "h1:C8S2+VttkHFdOOCXJe+YGfa4vHYwlt4Zx+IVXQ97jYg=",
        version = "v0.0.0-20200714003250-2b9c44734f2b",
    )
    go_repository(
        name = "com_github_jackc_pgtype",
        importpath = "github.com/jackc/pgtype",
        sum = "h1:u4uiGPz/1hryuXzyaBhSk6dnIyyG2683olG2OV+UUgs=",
        version = "v1.11.0",
    )
    go_repository(
        name = "com_github_jackc_pgx",
        importpath = "github.com/jackc/pgx",
        sum = "h1:0Vihzu20St42/UDsvZGdNE6jak7oi/UOeMzwMPHkgFY=",
        version = "v3.2.0+incompatible",
    )
    go_repository(
        name = "com_github_jackc_pgx_v4",
        importpath = "github.com/jackc/pgx/v4",
        sum = "h1:JzTglcal01DrghUqt+PmzWsZx/Yh7SC/CTQmSBMTd0Y=",
        version = "v4.16.1",
    )
    go_repository(
        name = "com_github_jackc_puddle",
        importpath = "github.com/jackc/puddle",
        sum = "h1:gI8os0wpRXFd4FiAY2dWiqRK037tjj3t7rKFeO4X5iw=",
        version = "v1.2.1",
    )
    go_repository(
        name = "com_github_jbenet_go_context",
        importpath = "github.com/jbenet/go-context",
        sum = "h1:BQSFePA1RWJOlocH6Fxy8MmwDt+yVQYULKfN0RoTN8A=",
        version = "v0.0.0-20150711004518-d14ea06fba99",
    )
    go_repository(
        name = "com_github_jcgregorio_logger",
        importpath = "github.com/jcgregorio/logger",
        sum = "h1:KKKWn4Q0bPpGtLFWEF3Pkv0VtX8Oru3cK0OH0ZozYik=",
        version = "v0.1.3",
    )
    go_repository(
        name = "com_github_jcgregorio_slog",
        importpath = "github.com/jcgregorio/slog",
        sum = "h1:H8hiPQr5PtkrB5z3Do/9iR5tEwuAFNim68cqcoAlHeY=",
        version = "v0.0.0-20190423190439-e6f2d537f900",
    )
    go_repository(
        name = "com_github_jeffail_gabs_v2",
        importpath = "github.com/Jeffail/gabs/v2",
        sum = "h1:WdCnGaDhNa4LSRTMwhLZzJ7SRDXjABNP13SOKvCpL5w=",
        version = "v2.6.0",
    )
    go_repository(
        name = "com_github_jellevandenhooff_dkim",
        importpath = "github.com/jellevandenhooff/dkim",
        sum = "h1:ujPKutqRlJtcfWk6toYVYagwra7HQHbXOaS171b4Tg8=",
        version = "v0.0.0-20150330215556-f50fe3d243e1",
    )
    go_repository(
        name = "com_github_jessevdk_go_flags",
        importpath = "github.com/jessevdk/go-flags",
        sum = "h1:4IU2WS7AumrZ/40jfhf4QVDMsQwqA7VEHozFRrGARJA=",
        version = "v1.4.0",
    )
    go_repository(
        name = "com_github_jinzhu_inflection",
        importpath = "github.com/jinzhu/inflection",
        sum = "h1:K317FqzuhWc8YvSVlFMCCUb36O/S9MCKRDI7QkRKD/E=",
        version = "v1.0.0",
    )
    go_repository(
        name = "com_github_jinzhu_now",
        importpath = "github.com/jinzhu/now",
        sum = "h1:g39TucaRWyV3dwDO++eEc6qf8TVIQ/Da48WmqjZ3i7E=",
        version = "v1.1.1",
    )
    go_repository(
        name = "com_github_jmespath_go_jmespath",
        importpath = "github.com/jmespath/go-jmespath",
        sum = "h1:BEgLn5cpjn8UN1mAw4NjwDrS35OdebyEtFe+9YPoQUg=",
        version = "v0.4.0",
    )
    go_repository(
        name = "com_github_jmespath_go_jmespath_internal_testify",
        importpath = "github.com/jmespath/go-jmespath/internal/testify",
        sum = "h1:shLQSRRSCCPj3f2gpwzGwWFoC7ycTf1rcQZHOlsJ6N8=",
        version = "v1.5.1",
    )
    go_repository(
        name = "com_github_jmoiron_sqlx",
        importpath = "github.com/jmoiron/sqlx",
        sum = "h1:41Ip0zITnmWNR/vHV+S4m+VoUivnWY5E4OJfLZjCJMA=",
        version = "v1.2.0",
    )
    go_repository(
        name = "com_github_jonboulle_clockwork",
        importpath = "github.com/jonboulle/clockwork",
        sum = "h1:UOGuzwb1PwsrDAObMuhUnj0p5ULPj8V/xJ7Kx9qUBdQ=",
        version = "v0.2.2",
    )
    go_repository(
        name = "com_github_josharian_intern",
        importpath = "github.com/josharian/intern",
        sum = "h1:vlS4z54oSdjm0bgjRigI+G1HpF+tI+9rE5LLzOg8HmY=",
        version = "v1.0.0",
    )
    go_repository(
        name = "com_github_jpillora_backoff",
        importpath = "github.com/jpillora/backoff",
        sum = "h1:uvFg412JmmHBHw7iwprIxkPMI+sGQ4kzOWsMeHnm2EA=",
        version = "v1.0.0",
    )
    go_repository(
        name = "com_github_json_iterator_go",
        importpath = "github.com/json-iterator/go",
        sum = "h1:PV8peI4a0ysnczrg+LtxykD8LfKY9ML6u2jnxaEnrnM=",
        version = "v1.1.12",
    )
    go_repository(
        name = "com_github_jstemmer_go_junit_report",
        importpath = "github.com/jstemmer/go-junit-report",
        sum = "h1:6QPYqodiu3GuPL+7mfx+NwDdp2eTkp9IfEUpgAwUN0o=",
        version = "v0.9.1",
    )
    go_repository(
        name = "com_github_jtolds_gls",
        importpath = "github.com/jtolds/gls",
        sum = "h1:xdiiI2gbIgH/gLH7ADydsJ1uDOEzR8yvV7C0MuV77Wo=",
        version = "v4.20.0+incompatible",
    )
    go_repository(
        name = "com_github_julienschmidt_httprouter",
        importpath = "github.com/julienschmidt/httprouter",
        sum = "h1:U0609e9tgbseu3rBINet9P48AI/D3oJs4dN7jwJOQ1U=",
        version = "v1.3.0",
    )
    go_repository(
        name = "com_github_jung_kurt_gofpdf",
        importpath = "github.com/jung-kurt/gofpdf",
        sum = "h1:OrLyhb9VU2dNdxzDu5lpMhX5/vpfm6RY5Jlr4iPQ6ME=",
        version = "v1.13.0",
    )
    go_repository(
        name = "com_github_kardianos_osext",
        importpath = "github.com/kardianos/osext",
        sum = "h1:iQTw/8FWTuc7uiaSepXwyf3o52HaUYcV+Tu66S3F5GA=",
        version = "v0.0.0-20190222173326-2bc1f35cddc0",
    )
    go_repository(
        name = "com_github_kballard_go_shellquote",
        importpath = "github.com/kballard/go-shellquote",
        sum = "h1:Z9n2FFNUXsshfwJMBgNA0RU6/i7WVaAegv3PtuIHPMs=",
        version = "v0.0.0-20180428030007-95032a82bc51",
    )

    go_repository(
        name = "com_github_kevinburke_ssh_config",
        importpath = "github.com/kevinburke/ssh_config",
        sum = "h1:Coekwdh0v2wtGp9Gmz1Ze3eVRAWJMLokvN3QjdzCHLY=",
        version = "v0.0.0-20190725054713-01f96b0aa0cd",
    )
    go_repository(
        name = "com_github_kisielk_errcheck",
        importpath = "github.com/kisielk/errcheck",
        sum = "h1:e8esj/e4R+SAOwFwN+n3zr0nYeCyeweozKfO23MvHzY=",
        version = "v1.5.0",
    )
    go_repository(
        name = "com_github_kisielk_gotool",
        importpath = "github.com/kisielk/gotool",
        sum = "h1:AV2c/EiW3KqPNT9ZKl07ehoAGi4C5/01Cfbblndcapg=",
        version = "v1.0.0",
    )
    go_repository(
        name = "com_github_klauspost_compress",
        importpath = "github.com/klauspost/compress",
        sum = "h1:dB4Bn0tN3wdCzQxnS8r06kV74qN/TAfaIS0bVE8h3jc=",
        version = "v1.11.3",
    )
    go_repository(
        name = "com_github_knetic_govaluate",
        importpath = "github.com/Knetic/govaluate",
        sum = "h1:1G1pk05UrOh0NlF1oeaaix1x8XzrfjIDK47TY0Zehcw=",
        version = "v3.0.1-0.20171022003610-9aa49832a739+incompatible",
    )
    go_repository(
        name = "com_github_konsorten_go_windows_terminal_sequences",
        importpath = "github.com/konsorten/go-windows-terminal-sequences",
        sum = "h1:CE8S1cTafDpPvMhIxNJKvHsGVBgn1xWYf1NbHQhywc8=",
        version = "v1.0.3",
    )
    go_repository(
        name = "com_github_kr_fs",
        importpath = "github.com/kr/fs",
        sum = "h1:Jskdu9ieNAYnjxsi0LbQp1ulIKZV1LAFgK1tWhpZgl8=",
        version = "v0.1.0",
    )
    go_repository(
        name = "com_github_kr_logfmt",
        importpath = "github.com/kr/logfmt",
        sum = "h1:T+h1c/A9Gawja4Y9mFVWj2vyii2bbUNDw3kt9VxK2EY=",
        version = "v0.0.0-20140226030751-b84e30acd515",
    )
    go_repository(
        name = "com_github_kr_pretty",
        importpath = "github.com/kr/pretty",
        sum = "h1:Fmg33tUaq4/8ym9TJN1x7sLJnHVwhP33CNkpYV/7rwI=",
        version = "v0.2.1",
    )
    go_repository(
        name = "com_github_kr_pty",
        importpath = "github.com/kr/pty",
        sum = "h1:AkaSdXYQOWeaO3neb8EM634ahkXXe3jYbVh/F9lq+GI=",
        version = "v1.1.8",
    )
    go_repository(
        name = "com_github_kr_text",
        importpath = "github.com/kr/text",
        sum = "h1:5Nx0Ya0ZqY2ygV366QzturHI13Jq95ApcVaJBhpS+AY=",
        version = "v0.2.0",
    )
    go_repository(
        name = "com_github_kylelemons_godebug",
        importpath = "github.com/kylelemons/godebug",
        sum = "h1:RPNrshWIDI6G2gRW9EHilWtl7Z6Sb1BR0xunSBf0SNc=",
        version = "v1.1.0",
    )
    go_repository(
        name = "com_github_leodido_go_urn",
        importpath = "github.com/leodido/go-urn",
        sum = "h1:hpXL4XnriNwQ/ABnpepYM/1vCLWNDfUNts8dX3xTG6Y=",
        version = "v1.2.0",
    )

    go_repository(
        name = "com_github_lib_pq",
        importpath = "github.com/lib/pq",
        sum = "h1:AqzbZs4ZoCBp+GtejcpCpcxM3zlSMx29dXbUSeVtJb8=",
        version = "v1.10.2",
    )
    go_repository(
        name = "com_github_liggitt_tabwriter",
        importpath = "github.com/liggitt/tabwriter",
        sum = "h1:9TO3cAIGXtEhnIaL+V+BEER86oLrvS+kWobKpbJuye0=",
        version = "v0.0.0-20181228230101-89fcab3d43de",
    )
    go_repository(
        name = "com_github_lightstep_lightstep_tracer_common_golang_gogo",
        importpath = "github.com/lightstep/lightstep-tracer-common/golang/gogo",
        sum = "h1:143Bb8f8DuGWck/xpNUOckBVYfFbBTnLevfRZ1aVVqo=",
        version = "v0.0.0-20190605223551-bc2310a04743",
    )
    go_repository(
        name = "com_github_lightstep_lightstep_tracer_go",
        importpath = "github.com/lightstep/lightstep-tracer-go",
        sum = "h1:vi1F1IQ8N7hNWytK9DpJsUfQhGuNSc19z330K6vl4zk=",
        version = "v0.18.1",
    )
    go_repository(
        name = "com_github_lithammer_dedent",
        importpath = "github.com/lithammer/dedent",
        sum = "h1:VNzHMVCBNG1j0fh3OrsFRkVUwStdDArbgBWoPAffktY=",
        version = "v1.1.0",
    )
    go_repository(
        name = "com_github_luci_gtreap",
        importpath = "github.com/luci/gtreap",
        sum = "h1:Kkxfmkf53vnIADWIhzvJ0GvwVR/gz9U7F7Wqofqd7dU=",
        version = "v0.0.0-20161228054646-35df89791e8f",
    )
    go_repository(
        name = "com_github_lyft_protoc_gen_star",
        importpath = "github.com/lyft/protoc-gen-star",
        sum = "h1:zSGLzsUew8RT+ZKPHc3jnf8XLaVyHzTcAFBzHtCNR20=",
        version = "v0.5.3",
    )

    go_repository(
        name = "com_github_lyft_protoc_gen_validate",
        importpath = "github.com/lyft/protoc-gen-validate",
        sum = "h1:KNt/RhmQTOLr7Aj8PsJ7mTronaFyx80mRTT9qF261dA=",
        version = "v0.0.13",
    )
    go_repository(
        name = "com_github_magiconair_properties",
        importpath = "github.com/magiconair/properties",
        sum = "h1:b6kJs+EmPFMYGkow9GiUyCyOvIwYetYJ3fSaWak/Gls=",
        version = "v1.8.5",
    )
    go_repository(
        name = "com_github_mailru_easyjson",
        importpath = "github.com/mailru/easyjson",
        sum = "h1:8yTIVnZgCoiM1TgqoeTl+LfU5Jg6/xL3QhGQnimLYnA=",
        version = "v0.7.6",
    )
    go_repository(
        name = "com_github_makenowjust_heredoc",
        importpath = "github.com/MakeNowJust/heredoc",
        sum = "h1:sjQovDkwrZp8u+gxLtPgKGjk5hCxuy2hrRejBTA9xFU=",
        version = "v0.0.0-20170808103936-bb23615498cd",
    )
    go_repository(
        name = "com_github_markbates_pkger",
        importpath = "github.com/markbates/pkger",
        sum = "h1:3MPelV53RnGSW07izx5xGxl4e/sdRD6zqseIk0rMASY=",
        version = "v0.15.1",
    )
    go_repository(
        name = "com_github_maruel_subcommands",
        importpath = "github.com/maruel/subcommands",
        sum = "h1:tMgSVvquoQY3VXPaZ5in2C4OX8hf5MFBdfS7tylwdvA=",
        version = "v1.0.0",
    )
    go_repository(
        name = "com_github_maruel_ut",
        importpath = "github.com/maruel/ut",
        sum = "h1:mQTlQk3jubTbdTcza+hwoZQWhzcvE4L6K6RTtAFlA1k=",
        version = "v1.0.2",
    )
    go_repository(
        name = "com_github_masterminds_goutils",
        importpath = "github.com/Masterminds/goutils",
        sum = "h1:zukEsf/1JZwCMgHiK3GZftabmxiCw4apj3a28RPBiVg=",
        version = "v1.1.0",
    )
    go_repository(
        name = "com_github_masterminds_semver",
        importpath = "github.com/Masterminds/semver",
        sum = "h1:H65muMkzWKEuNDnfl9d70GUjFniHKHRbFPGBuZ3QEww=",
        version = "v1.5.0",
    )
    go_repository(
        name = "com_github_masterminds_semver_v3",
        importpath = "github.com/Masterminds/semver/v3",
        sum = "h1:hLg3sBzpNErnxhQtUy/mmLR2I9foDujNK030IGemrRc=",
        version = "v3.1.1",
    )

    go_repository(
        name = "com_github_masterminds_sprig",
        importpath = "github.com/Masterminds/sprig",
        sum = "h1:z4yfnGrZ7netVz+0EDJ0Wi+5VZCSYp4Z0m2dk6cEM60=",
        version = "v2.22.0+incompatible",
    )
    go_repository(
        name = "com_github_mattn_go_colorable",
        importpath = "github.com/mattn/go-colorable",
        sum = "h1:jF+Du6AlPIjs2BiUiQlKOX0rt3SujHxPnksPKZbaA40=",
        version = "v0.1.12",
    )
    go_repository(
        name = "com_github_mattn_go_isatty",
        importpath = "github.com/mattn/go-isatty",
        sum = "h1:yVuAays6BHfxijgZPzw+3Zlu5yQgKGP2/hcQbHb7S9Y=",
        version = "v0.0.14",
    )
    go_repository(
        name = "com_github_mattn_go_runewidth",
        importpath = "github.com/mattn/go-runewidth",
        sum = "h1:Ei8KR0497xHyKJPAv59M1dkC+rOZCMBJ+t3fZ+twI54=",
        version = "v0.0.7",
    )
    go_repository(
        name = "com_github_mattn_go_sqlite3",
        importpath = "github.com/mattn/go-sqlite3",
        sum = "h1:gXHsfypPkaMZrKbD5209QV9jbUTJKjyR5WD3HYQSd+U=",
        version = "v2.0.3+incompatible",
    )
    go_repository(
        name = "com_github_matttproud_golang_protobuf_extensions",
        importpath = "github.com/matttproud/golang_protobuf_extensions",
        sum = "h1:I0XW9+e1XWDxdcEniV4rQAIOPUGDq67JSCiRCgGCZLI=",
        version = "v1.0.2-0.20181231171920-c182affec369",
    )
    go_repository(
        name = "com_github_microsoft_go_winio",
        importpath = "github.com/Microsoft/go-winio",
        sum = "h1:a9IhgEQBCUEk6QCdml9CiJGhAws+YwffDHEMp1VMrpA=",
        version = "v0.5.2",
    )
    go_repository(
        name = "com_github_microsoft_hcsshim",
        importpath = "github.com/Microsoft/hcsshim",
        sum = "h1:jP+GMeRXIR1sH1kG4lJr9ShmSjVrua5jmFZDtfYGkn4=",
        version = "v0.8.24",
    )

    go_repository(
        name = "com_github_miekg_dns",
        importpath = "github.com/miekg/dns",
        sum = "h1:WMszZWJG0XmzbK9FEmzH2TVcqYzFesusSIB41b8KHxY=",
        version = "v1.1.41",
    )
    go_repository(
        name = "com_github_mitchellh_cli",
        importpath = "github.com/mitchellh/cli",
        sum = "h1:tEElEatulEHDeedTxwckzyYMA5c86fbmNIUL1hBIiTg=",
        version = "v1.1.0",
    )
    go_repository(
        name = "com_github_mitchellh_copystructure",
        importpath = "github.com/mitchellh/copystructure",
        sum = "h1:Laisrj+bAB6b/yJwB5Bt3ITZhGJdqmxquMKeZ+mmkFQ=",
        version = "v1.0.0",
    )
    go_repository(
        name = "com_github_mitchellh_go_homedir",
        importpath = "github.com/mitchellh/go-homedir",
        sum = "h1:lukF9ziXFxDFPkA1vsr5zpc1XuPDn/wFntq5mG+4E0Y=",
        version = "v1.1.0",
    )
    go_repository(
        name = "com_github_mitchellh_go_testing_interface",
        importpath = "github.com/mitchellh/go-testing-interface",
        sum = "h1:fzU/JVNcaqHQEcVFAKeR41fkiLdIPrefOvVG1VZ96U0=",
        version = "v1.0.0",
    )
    go_repository(
        name = "com_github_mitchellh_go_wordwrap",
        importpath = "github.com/mitchellh/go-wordwrap",
        sum = "h1:6GlHJ/LTGMrIJbwgdqdl2eEH8o+Exx/0m8ir9Gns0u4=",
        version = "v1.0.0",
    )
    go_repository(
        name = "com_github_mitchellh_gox",
        importpath = "github.com/mitchellh/gox",
        sum = "h1:lfGJxY7ToLJQjHHwi0EX6uYBdK78egf954SQl13PQJc=",
        version = "v0.4.0",
    )
    go_repository(
        name = "com_github_mitchellh_iochan",
        importpath = "github.com/mitchellh/iochan",
        sum = "h1:C+X3KsSTLFVBr/tK1eYN/vs4rJcvsiLU338UhYPJWeY=",
        version = "v1.0.0",
    )
    go_repository(
        name = "com_github_mitchellh_mapstructure",
        importpath = "github.com/mitchellh/mapstructure",
        sum = "h1:OVowDSCllw/YjdLkam3/sm7wEtOy59d8ndGgCcyj8cs=",
        version = "v1.4.3",
    )
    go_repository(
        name = "com_github_mitchellh_reflectwalk",
        importpath = "github.com/mitchellh/reflectwalk",
        sum = "h1:FVzMWA5RllMAKIdUSC8mdWo3XtwoecrH79BY70sEEpE=",
        version = "v1.0.1",
    )
    go_repository(
        name = "com_github_moby_spdystream",
        importpath = "github.com/moby/spdystream",
        sum = "h1:cjW1zVyyoiM0T7b6UoySUFqzXMoqRckQtXwGPiBhOM8=",
        version = "v0.2.0",
    )
    go_repository(
        name = "com_github_moby_sys_mountinfo",
        importpath = "github.com/moby/sys/mountinfo",
        sum = "h1:2Ks8/r6lopsxWi9m58nlwjaeSzUX9iiL1vj5qB/9ObI=",
        version = "v0.5.0",
    )

    go_repository(
        name = "com_github_moby_term",
        importpath = "github.com/moby/term",
        sum = "h1:yH0SvLzcbZxcJXho2yh7CqdENGMQe73Cw3woZBpPli0=",
        version = "v0.0.0-20210610120745-9d4ed1856297",
    )
    go_repository(
        name = "com_github_modern_go_concurrent",
        importpath = "github.com/modern-go/concurrent",
        sum = "h1:TRLaZ9cD/w8PVh93nsPXa1VrQ6jlwL5oN8l14QlcNfg=",
        version = "v0.0.0-20180306012644-bacd9c7ef1dd",
    )
    go_repository(
        name = "com_github_modern_go_reflect2",
        importpath = "github.com/modern-go/reflect2",
        sum = "h1:xBagoLtFs94CBntxluKeaWgTMpvLxC4ur3nMaC9Gz0M=",
        version = "v1.0.2",
    )
    go_repository(
        name = "com_github_monochromegane_go_gitignore",
        importpath = "github.com/monochromegane/go-gitignore",
        sum = "h1:n6/2gBQ3RWajuToeY6ZtZTIKv2v7ThUy5KKusIT0yc0=",
        version = "v0.0.0-20200626010858-205db1a8cc00",
    )
    go_repository(
        name = "com_github_morikuni_aec",
        importpath = "github.com/morikuni/aec",
        sum = "h1:nP9CBfwrvYnBRgY6qfDQkygYDmYwOilePFkwzv4dU8A=",
        version = "v1.0.0",
    )
    go_repository(
        name = "com_github_mrunalp_fileutils",
        importpath = "github.com/mrunalp/fileutils",
        sum = "h1:NKzVxiH7eSk+OQ4M+ZYW1K6h27RUV3MI6NUTsHhU6Z4=",
        version = "v0.5.0",
    )

    go_repository(
        name = "com_github_munnerz_goautoneg",
        importpath = "github.com/munnerz/goautoneg",
        sum = "h1:7PxY7LVfSZm7PEeBTyK1rj1gABdCO2mbri6GKO1cMDs=",
        version = "v0.0.0-20120707110453-a547fc61f48d",
    )
    go_repository(
        name = "com_github_mutecomm_go_sqlcipher_v4",
        importpath = "github.com/mutecomm/go-sqlcipher/v4",
        sum = "h1:sV1tWCWGAVlPhNGT95Q+z/txFxuhAYWwHD1afF5bMZg=",
        version = "v4.4.0",
    )
    go_repository(
        name = "com_github_mwitkow_go_conntrack",
        importpath = "github.com/mwitkow/go-conntrack",
        sum = "h1:KUppIJq7/+SVif2QVs3tOP0zanoHgBEVAwHxUSIzRqU=",
        version = "v0.0.0-20190716064945-2f068394615f",
    )
    go_repository(
        name = "com_github_mxk_go_flowrate",
        importpath = "github.com/mxk/go-flowrate",
        sum = "h1:y5//uYreIhSUg3J1GEMiLbxo1LJaP8RfCpH6pymGZus=",
        version = "v0.0.0-20140419014527-cca7078d478f",
    )
    go_repository(
        name = "com_github_nakagami_firebirdsql",
        importpath = "github.com/nakagami/firebirdsql",
        sum = "h1:P48LjvUQpTReR3TQRbxSeSBsMXzfK0uol7eRcr7VBYQ=",
        version = "v0.0.0-20190310045651-3c02a58cfed8",
    )
    go_repository(
        name = "com_github_nats_io_jwt",
        importpath = "github.com/nats-io/jwt",
        sum = "h1:+RB5hMpXUUA2dfxuhBTEkMOrYmM+gKIZYS1KjSostMI=",
        version = "v0.3.2",
    )
    go_repository(
        name = "com_github_nats_io_nats_go",
        importpath = "github.com/nats-io/nats.go",
        sum = "h1:ik3HbLhZ0YABLto7iX80pZLPw/6dx3T+++MZJwLnMrQ=",
        version = "v1.9.1",
    )
    go_repository(
        name = "com_github_nats_io_nats_server_v2",
        importpath = "github.com/nats-io/nats-server/v2",
        sum = "h1:i2Ly0B+1+rzNZHHWtD4ZwKi+OU5l+uQo1iDHZ2PmiIc=",
        version = "v2.1.2",
    )
    go_repository(
        name = "com_github_nats_io_nkeys",
        importpath = "github.com/nats-io/nkeys",
        sum = "h1:6JrEfig+HzTH85yxzhSVbjHRJv9cn0p6n3IngIcM5/k=",
        version = "v0.1.3",
    )
    go_repository(
        name = "com_github_nats_io_nuid",
        importpath = "github.com/nats-io/nuid",
        sum = "h1:5iA8DT8V7q8WK2EScv2padNa/rTESc1KdnPw4TC2paw=",
        version = "v1.0.1",
    )
    go_repository(
        name = "com_github_nbutton23_zxcvbn_go",
        importpath = "github.com/nbutton23/zxcvbn-go",
        sum = "h1:AREM5mwr4u1ORQBMvzfzBgpsctsbQikCVpvC+tX285E=",
        version = "v0.0.0-20180912185939-ae427f1e4c1d",
    )
    go_repository(
        name = "com_github_neo4j_drivers_gobolt",
        importpath = "github.com/neo4j-drivers/gobolt",
        sum = "h1:80c7W+vtw39ES9Q85q9GZh4tJo+1MpQGpFTuo28CP+Y=",
        version = "v1.7.4",
    )
    go_repository(
        name = "com_github_neo4j_neo4j_go_driver",
        importpath = "github.com/neo4j/neo4j-go-driver",
        sum = "h1:fhFP5RliM2HW/8XdcO5QngSfFli9GcRIpMXvypTQt6E=",
        version = "v1.8.1-0.20200803113522-b626aa943eba",
    )
    go_repository(
        name = "com_github_nfnt_resize",
        importpath = "github.com/nfnt/resize",
        sum = "h1:zYyBkD/k9seD2A7fsi6Oo2LfFZAehjjQMERAvZLEDnQ=",
        version = "v0.0.0-20180221191011-83c6a9932646",
    )
    go_repository(
        name = "com_github_niemeyer_pretty",
        importpath = "github.com/niemeyer/pretty",
        sum = "h1:fD57ERR4JtEqsWbfPhv4DMiApHyliiK5xCTNVSPiaAs=",
        version = "v0.0.0-20200227124842-a10e7caefd8e",
    )
    go_repository(
        name = "com_github_nkovacs_streamquote",
        importpath = "github.com/nkovacs/streamquote",
        sum = "h1:E2B8qYyeSgv5MXpmzZXRNp8IAQ4vjxIjhpAf5hv/tAg=",
        version = "v0.0.0-20170412213628-49af9bddb229",
    )
    go_repository(
        name = "com_github_nxadm_tail",
        importpath = "github.com/nxadm/tail",
        sum = "h1:obHEce3upls1IBn1gTw/o7bCv7OJb6Ib/o7wNO+4eKw=",
        version = "v1.4.5",
    )
    go_repository(
        name = "com_github_nytimes_gziphandler",
        importpath = "github.com/NYTimes/gziphandler",
        sum = "h1:lsxEuwrXEAokXB9qhlbKWPpo3KMLZQ5WB5WLQRW1uq0=",
        version = "v0.0.0-20170623195520-56545f4a5d46",
    )
    go_repository(
        name = "com_github_oklog_oklog",
        importpath = "github.com/oklog/oklog",
        sum = "h1:wVfs8F+in6nTBMkA7CbRw+zZMIB7nNM825cM1wuzoTk=",
        version = "v0.3.2",
    )
    go_repository(
        name = "com_github_oklog_run",
        importpath = "github.com/oklog/run",
        sum = "h1:Ru7dDtJNOyC66gQ5dQmaCa0qIsAUFY3sFpK1Xk8igrw=",
        version = "v1.0.0",
    )
    go_repository(
        name = "com_github_oklog_ulid",
        importpath = "github.com/oklog/ulid",
        sum = "h1:EGfNDEx6MqHz8B3uNV6QAib1UR2Lm97sHi3ocA6ESJ4=",
        version = "v1.3.1",
    )
    go_repository(
        name = "com_github_olekukonko_tablewriter",
        importpath = "github.com/olekukonko/tablewriter",
        sum = "h1:vHD/YYe1Wolo78koG299f7V/VAS08c6IpCLn+Ejf/w8=",
        version = "v0.0.4",
    )
    go_repository(
        name = "com_github_olivere_elastic_v7",
        importpath = "github.com/olivere/elastic/v7",
        sum = "h1:91kj/UMKWQt8VAHBm5BDHpVmzdfPCmICaUFy2oH4LkQ=",
        version = "v7.0.12",
    )
    go_repository(
        name = "com_github_oneofone_struct2ts",
        importpath = "github.com/OneOfOne/struct2ts",
        sum = "h1:q6oBD4F+2wOPwCwDHK6scvJDs6MG77b4RZXfHAdZisg=",
        version = "v1.0.4",
    )
    go_repository(
        name = "com_github_oneofone_xxhash",
        importpath = "github.com/OneOfOne/xxhash",
        sum = "h1:KMrpdQIwFcEqXDklaen+P1axHaj9BSKzvpUUfnHldSE=",
        version = "v1.2.2",
    )
    go_repository(
        name = "com_github_onsi_ginkgo",
        importpath = "github.com/onsi/ginkgo",
        sum = "h1:8mVmC9kjFFmA8H4pKMUhcblgifdkOIXPvbhN1T36q1M=",
        version = "v1.14.2",
    )
    go_repository(
        name = "com_github_onsi_gomega",
        importpath = "github.com/onsi/gomega",
        sum = "h1:gph6h/qe9GSUw1NhH1gp+qb+h8rXD8Cy60Z32Qw3ELA=",
        version = "v1.10.3",
    )
    go_repository(
        name = "com_github_op_go_logging",
        importpath = "github.com/op/go-logging",
        sum = "h1:lDH9UUVJtmYCjyT0CI4q8xvlXPxeZ0gYCVvWbmPlp88=",
        version = "v0.0.0-20160315200505-970db520ece7",
    )
    go_repository(
        name = "com_github_opencontainers_go_digest",
        importpath = "github.com/opencontainers/go-digest",
        sum = "h1:apOUWs51W5PlhuyGyz9FCeeBIOUDA/6nW8Oi/yOhh5U=",
        version = "v1.0.0",
    )
    go_repository(
        name = "com_github_opencontainers_image_spec",
        importpath = "github.com/opencontainers/image-spec",
        sum = "h1:JMemWkRwHx4Zj+fVxWoMCFm/8sYGGrUVojFA6h/TRcI=",
        version = "v1.0.1",
    )
    go_repository(
        name = "com_github_opencontainers_runc",
        importpath = "github.com/opencontainers/runc",
        sum = "h1:nRCz/8sKg6K6jgYAFLDlXzPeITBZJyX28DBVhWD+5dg=",
        version = "v1.1.4",
    )
    go_repository(
        name = "com_github_opencontainers_runtime_spec",
        importpath = "github.com/opencontainers/runtime-spec",
        sum = "h1:3snG66yBm59tKhhSPQrQ/0bCrv1LQbKt40LnUPiUxdc=",
        version = "v1.0.3-0.20210326190908-1c3f411f0417",
    )
    go_repository(
        name = "com_github_opencontainers_selinux",
        importpath = "github.com/opencontainers/selinux",
        sum = "h1:09LIPVRP3uuZGQvgR+SgMSNBd1Eb3vlRbGqQpoHsF8w=",
        version = "v1.10.1",
    )

    go_repository(
        name = "com_github_opentracing_basictracer_go",
        importpath = "github.com/opentracing/basictracer-go",
        sum = "h1:YyUAhaEfjoWXclZVJ9sGoNct7j4TVk7lZWlQw5UXuoo=",
        version = "v1.0.0",
    )
    go_repository(
        name = "com_github_opentracing_contrib_go_observer",
        importpath = "github.com/opentracing-contrib/go-observer",
        sum = "h1:lM6RxxfUMrYL/f8bWEUqdXrANWtrL7Nndbm9iFN0DlU=",
        version = "v0.0.0-20170622124052-a52f23424492",
    )
    go_repository(
        name = "com_github_opentracing_opentracing_go",
        importpath = "github.com/opentracing/opentracing-go",
        sum = "h1:pWlfV3Bxv7k65HYwkikxat0+s3pV4bsqf19k25Ur8rU=",
        version = "v1.1.0",
    )
    go_repository(
        name = "com_github_openzipkin_contrib_zipkin_go_opentracing",
        importpath = "github.com/openzipkin-contrib/zipkin-go-opentracing",
        sum = "h1:ZCnq+JUrvXcDVhX/xRolRBZifmabN1HcS1wrPSvxhrU=",
        version = "v0.4.5",
    )
    go_repository(
        name = "com_github_openzipkin_zipkin_go",
        importpath = "github.com/openzipkin/zipkin-go",
        sum = "h1:nY8Hti+WKaP0cRsSeQ026wU03QsM762XBeCXBb9NAWI=",
        version = "v0.2.2",
    )
    go_repository(
        name = "com_github_otiai10_copy",
        importpath = "github.com/otiai10/copy",
        sum = "h1:IinKAryFFuPONZ7cm6T6E2QX/vcJwSnlaA5lfoaXIiQ=",
        version = "v1.6.0",
    )
    go_repository(
        name = "com_github_otiai10_curr",
        importpath = "github.com/otiai10/curr",
        sum = "h1:TJIWdbX0B+kpNagQrjgq8bCMrbhiuX73M2XwgtDMoOI=",
        version = "v1.0.0",
    )
    go_repository(
        name = "com_github_otiai10_mint",
        importpath = "github.com/otiai10/mint",
        sum = "h1:VYWnrP5fXmz1MXvjuUvcBrXSjGE6xjON+axB/UrpO3E=",
        version = "v1.3.2",
    )
    go_repository(
        name = "com_github_pact_foundation_pact_go",
        importpath = "github.com/pact-foundation/pact-go",
        sum = "h1:OYkFijGHoZAYbOIb1LWXrwKQbMMRUv1oQ89blD2Mh2Q=",
        version = "v1.0.4",
    )
    go_repository(
        name = "com_github_pascaldekloe_goe",
        importpath = "github.com/pascaldekloe/goe",
        sum = "h1:cBOtyMzM9HTpWjXfbbunk26uA6nG3a8n06Wieeh0MwY=",
        version = "v0.1.0",
    )
    go_repository(
        name = "com_github_patrickmn_go_cache",
        importpath = "github.com/patrickmn/go-cache",
        sum = "h1:HRMgzkcYKYpi3C8ajMPV8OFXaaRUnok+kx1WdO15EQc=",
        version = "v2.1.0+incompatible",
    )
    go_repository(
        name = "com_github_pborman_uuid",
        importpath = "github.com/pborman/uuid",
        sum = "h1:+ZZIw58t/ozdjRaXh/3awHfmWRbzYxJoAdNJxe/3pvw=",
        version = "v1.2.1",
    )
    go_repository(
        name = "com_github_pelletier_go_buffruneio",
        importpath = "github.com/pelletier/go-buffruneio",
        sum = "h1:U4t4R6YkofJ5xHm3dJzuRpPZ0mr5MMCoAWooScCR7aA=",
        version = "v0.2.0",
    )
    go_repository(
        name = "com_github_pelletier_go_toml",
        importpath = "github.com/pelletier/go-toml",
        sum = "h1:tjENF6MfZAg8e4ZmZTeWaWiT2vXtsoO6+iuOjFhECwM=",
        version = "v1.9.4",
    )
    go_repository(
        name = "com_github_performancecopilot_speed",
        importpath = "github.com/performancecopilot/speed",
        sum = "h1:2WnRzIquHa5QxaJKShDkLM+sc0JPuwhXzK8OYOyt3Vg=",
        version = "v3.0.0+incompatible",
    )
    go_repository(
        name = "com_github_peterbourgon_diskv",
        importpath = "github.com/peterbourgon/diskv",
        sum = "h1:UBdAOUP5p4RWqPBg048CAvpKN+vxiaj6gdUUzhl4XmI=",
        version = "v2.0.1+incompatible",
    )
    go_repository(
        name = "com_github_peterh_liner",
        importpath = "github.com/peterh/liner",
        sum = "h1:f+aAedNJA6uk7+6rXsYBnhdo4Xux7ESLe+kcuVUF5os=",
        version = "v1.1.0",
    )
    go_repository(
        name = "com_github_phpdave11_gofpdi",
        importpath = "github.com/phpdave11/gofpdi",
        sum = "h1:k2oy4yhkQopCK+qW8KjCla0iU2RpDow+QUDmH9DDt44=",
        version = "v1.0.7",
    )
    go_repository(
        name = "com_github_pierrec_lz4",
        importpath = "github.com/pierrec/lz4",
        sum = "h1:2xWsjqPFWcplujydGg4WmhC/6fZqK42wMM8aXeqhl0I=",
        version = "v2.0.5+incompatible",
    )
    go_repository(
        name = "com_github_pkg_browser",
        importpath = "github.com/pkg/browser",
        sum = "h1:49lOXmGaUpV9Fz3gd7TFZY106KVlPVa5jcYD1gaQf98=",
        version = "v0.0.0-20180916011732-0a3d74bf9ce4",
    )
    go_repository(
        name = "com_github_pkg_errors",
        importpath = "github.com/pkg/errors",
        sum = "h1:FEBLx1zS214owpjy7qsBeixbURkuhQAwrK5UwLGTwt4=",
        version = "v0.9.1",
    )
    go_repository(
        name = "com_github_pkg_profile",
        importpath = "github.com/pkg/profile",
        sum = "h1:F++O52m40owAmADcojzM+9gyjmMOY/T4oYJkgFDH8RE=",
        version = "v1.2.1",
    )
    go_repository(
        name = "com_github_pkg_sftp",
        importpath = "github.com/pkg/sftp",
        sum = "h1:I2qBYMChEhIjOgazfJmV3/mZM256btk6wkCDRmW7JYs=",
        version = "v1.13.1",
    )
    go_repository(
        name = "com_github_pmezard_go_difflib",
        importpath = "github.com/pmezard/go-difflib",
        sum = "h1:4DBwDE0NGyQoBHbLQYPwSUPoCMWR5BEzIk/f1lZbAQM=",
        version = "v1.0.0",
    )
    go_repository(
        name = "com_github_posener_complete",
        importpath = "github.com/posener/complete",
        sum = "h1:NP0eAhjcjImqslEwo/1hq7gpajME0fTLTezBKDqfXqo=",
        version = "v1.2.3",
    )
    go_repository(
        name = "com_github_prometheus_client_golang",
        importpath = "github.com/prometheus/client_golang",
        sum = "h1:HNkLOAEQMIDv/K+04rukrLx6ch7msSRwf3/SASFAGtQ=",
        version = "v1.11.0",
    )
    go_repository(
        name = "com_github_prometheus_client_model",
        importpath = "github.com/prometheus/client_model",
        sum = "h1:uq5h0d+GuxiXLJLNABMgp2qUWDPiLvgCzz2dUR+/W/M=",
        version = "v0.2.0",
    )
    go_repository(
        name = "com_github_prometheus_common",
        importpath = "github.com/prometheus/common",
        sum = "h1:iMAkS2TDoNWnKM+Kopnx/8tnEStIfpYA0ur0xQzzhMQ=",
        version = "v0.26.0",
    )
    go_repository(
        name = "com_github_prometheus_procfs",
        importpath = "github.com/prometheus/procfs",
        sum = "h1:mxy4L2jP6qMonqmq+aTtOx1ifVWUgG/TAmntgbh3xv4=",
        version = "v0.6.0",
    )
    go_repository(
        name = "com_github_prometheus_tsdb",
        importpath = "github.com/prometheus/tsdb",
        sum = "h1:YZcsG11NqnK4czYLrWd9mpEuAJIHVQLwdrleYfszMAA=",
        version = "v0.7.1",
    )
    go_repository(
        name = "com_github_puerkitobio_goquery",
        importpath = "github.com/PuerkitoBio/goquery",
        sum = "h1:j7taAbelrdcsOlGeMenZxc2AWXD5fieT1/znArdnx94=",
        version = "v1.6.0",
    )
    go_repository(
        name = "com_github_puerkitobio_purell",
        importpath = "github.com/PuerkitoBio/purell",
        sum = "h1:WEQqlqaGbrPkxLJWfBwQmfEAE1Z7ONdDLqrN38tNFfI=",
        version = "v1.1.1",
    )
    go_repository(
        name = "com_github_puerkitobio_urlesc",
        importpath = "github.com/PuerkitoBio/urlesc",
        sum = "h1:d+Bc7a5rLufV/sSk/8dngufqelfh6jnri85riMAaF/M=",
        version = "v0.0.0-20170810143723-de5bf2ad4578",
    )
    go_repository(
        name = "com_github_r3labs_sse_v2",
        importpath = "github.com/r3labs/sse/v2",
        sum = "h1:lZH+W4XOLIq88U5MIHOsLec7+R62uhz3bIi2yn0Sg8o=",
        version = "v2.8.1",
    )

    go_repository(
        name = "com_github_rcrowley_go_metrics",
        importpath = "github.com/rcrowley/go-metrics",
        sum = "h1:9ZKAASQSHhDYGoxY8uLVpewe1GDZ2vu2Tr/vTdVAkFQ=",
        version = "v0.0.0-20181016184325-3113b8401b8a",
    )
    go_repository(
        name = "com_github_remyoudompheng_bigfft",
        importpath = "github.com/remyoudompheng/bigfft",
        sum = "h1:HQagqIiBmr8YXawX/le3+O26N+vPPC1PtjaF3mwnook=",
        version = "v0.0.0-20190728182440-6a916e37a237",
    )
    go_repository(
        name = "com_github_robertkrimen_otto",
        importpath = "github.com/robertkrimen/otto",
        sum = "h1:kYPjbEN6YPYWWHI6ky1J813KzIq/8+Wg4TO4xU7A/KU=",
        version = "v0.0.0-20200922221731-ef014fd054ac",
    )
    go_repository(
        name = "com_github_rogpeppe_fastuuid",
        importpath = "github.com/rogpeppe/fastuuid",
        sum = "h1:Ppwyp6VYCF1nvBTXL3trRso7mXMlRrw9ooo375wvi2s=",
        version = "v1.2.0",
    )
    go_repository(
        name = "com_github_rogpeppe_go_internal",
        importpath = "github.com/rogpeppe/go-internal",
        sum = "h1:RR9dF3JtopPvtkroDZuVD7qquD0bnHlKSqaQhgwt8yk=",
        version = "v1.3.0",
    )
    go_repository(
        name = "com_github_rs_cors",
        importpath = "github.com/rs/cors",
        sum = "h1:G9tHG9lebljV9mfp9SNPDL36nCDxmo3zTlAf1YgvzmI=",
        version = "v1.6.0",
    )
    go_repository(
        name = "com_github_rs_xid",
        importpath = "github.com/rs/xid",
        sum = "h1:mhH9Nq+C1fY2l1XIpgxIiUOfNpRBYH1kKcr+qfKgjRc=",
        version = "v1.2.1",
    )
    go_repository(
        name = "com_github_rs_zerolog",
        importpath = "github.com/rs/zerolog",
        sum = "h1:uPRuwkWF4J6fGsJ2R0Gn2jB1EQiav9k3S6CSdygQJXY=",
        version = "v1.15.0",
    )
    go_repository(
        name = "com_github_russross_blackfriday",
        importpath = "github.com/russross/blackfriday",
        sum = "h1:HyvC0ARfnZBqnXwABFeSZHpKvJHJJfPz81GNueLj0oo=",
        version = "v1.5.2",
    )
    go_repository(
        name = "com_github_russross_blackfriday_v2",
        importpath = "github.com/russross/blackfriday/v2",
        sum = "h1:JIOH55/0cWyOuilr9/qlrm0BSXldqnqwMsf35Ld67mk=",
        version = "v2.1.0",
    )
    go_repository(
        name = "com_github_ruudk_golang_pdf417",
        importpath = "github.com/ruudk/golang-pdf417",
        sum = "h1:nlG4Wa5+minh3S9LVFtNoY+GVRiudA2e3EVfcCi3RCA=",
        version = "v0.0.0-20181029194003-1af4ab5afa58",
    )
    go_repository(
        name = "com_github_rwcarlsen_goexif",
        importpath = "github.com/rwcarlsen/goexif",
        sum = "h1:CmH9+J6ZSsIjUK3dcGsnCnO41eRBOnY12zwkn5qVwgc=",
        version = "v0.0.0-20190401172101-9e8deecbddbd",
    )
    go_repository(
        name = "com_github_ryanuber_columnize",
        importpath = "github.com/ryanuber/columnize",
        sum = "h1:UFr9zpz4xgTnIE5yIMtWAMngCdZ9p/+q6lTbgelo80M=",
        version = "v0.0.0-20160712163229-9b3edd62028f",
    )
    go_repository(
        name = "com_github_sagikazarmark_crypt",
        importpath = "github.com/sagikazarmark/crypt",
        sum = "h1:Rqcx6Sf/bWQUmmfGQhcFx3wQQEfb2UZWhAKvGRairm0=",
        version = "v0.4.0",
    )

    go_repository(
        name = "com_github_samuel_go_zookeeper",
        importpath = "github.com/samuel/go-zookeeper",
        sum = "h1:p3Vo3i64TCLY7gIfzeQaUJ+kppEO5WQG3cL8iE8tGHU=",
        version = "v0.0.0-20190923202752-2cc03de413da",
    )
    go_repository(
        name = "com_github_satori_go_uuid",
        importpath = "github.com/satori/go.uuid",
        sum = "h1:0uYX9dsZ2yD7q2RtLRtPSdGDWzjeM3TbMJP9utgA0ww=",
        version = "v1.2.0",
    )
    go_repository(
        name = "com_github_sean_seed",
        importpath = "github.com/sean-/seed",
        sum = "h1:nn5Wsu0esKSJiIVhscUtVbo7ada43DJhG55ua/hjS5I=",
        version = "v0.0.0-20170313163322-e2103e2c3529",
    )
    go_repository(
        name = "com_github_seccomp_libseccomp_golang",
        importpath = "github.com/seccomp/libseccomp-golang",
        sum = "h1:RpforrEYXWkmGwJHIGnLZ3tTWStkjVVstwzNGqxX2Ds=",
        version = "v0.9.2-0.20220502022130-f33da4d89646",
    )
    go_repository(
        name = "com_github_sendgrid_rest",
        importpath = "github.com/sendgrid/rest",
        sum = "h1:1EyIcsNdn9KIisLW50MKwmSRSK+ekueiEMJ7NEoxJo0=",
        version = "v2.6.9+incompatible",
    )
    go_repository(
        name = "com_github_sendgrid_sendgrid_go",
        importpath = "github.com/sendgrid/sendgrid-go",
        sum = "h1:ai0+woZ3r/+tKLQExznak5XerOFoD6S7ePO0lMV8WXo=",
        version = "v3.11.1+incompatible",
    )

    go_repository(
        name = "com_github_sergi_go_diff",
        importpath = "github.com/sergi/go-diff",
        sum = "h1:XU+rvMAioB0UC3q1MFrIQy4Vo5/4VsRDQQXHsEya6xQ=",
        version = "v1.2.0",
    )
    go_repository(
        name = "com_github_shirou_gopsutil",
        importpath = "github.com/shirou/gopsutil",
        sum = "h1:+1+c1VGhc88SSonWP6foOcLhvnKlUeu/erjjvaPEYiI=",
        version = "v3.21.11+incompatible",
    )

    go_repository(
        name = "com_github_shopify_sarama",
        importpath = "github.com/Shopify/sarama",
        sum = "h1:9oksLxC6uxVPHPVYUmq6xhr1BOF/hHobWH2UzO67z1s=",
        version = "v1.19.0",
    )
    go_repository(
        name = "com_github_shopify_toxiproxy",
        importpath = "github.com/Shopify/toxiproxy",
        sum = "h1:TKdv8HiTLgE5wdJuEML90aBgNWsokNbMijUGhmcoBJc=",
        version = "v2.1.4+incompatible",
    )
    go_repository(
        name = "com_github_shopspring_decimal",
        importpath = "github.com/shopspring/decimal",
        sum = "h1:abSATXmQEYyShuxI4/vyW3tV1MrKAJzCZ/0zLUXYbsQ=",
        version = "v1.2.0",
    )
    go_repository(
        name = "com_github_shurcool_sanitized_anchor_name",
        importpath = "github.com/shurcooL/sanitized_anchor_name",
        sum = "h1:PdmoCO6wvbs+7yrJyMORt4/BmY5IYyJwS/kOiWx8mHo=",
        version = "v1.0.0",
    )
    go_repository(
        name = "com_github_sirupsen_logrus",
        importpath = "github.com/sirupsen/logrus",
        sum = "h1:dJKuHgqk1NNQlqoA6BTlM1Wf9DOH3NBjQyu0h9+AZZE=",
        version = "v1.8.1",
    )
    go_repository(
        name = "com_github_skia_dev_go2ts",
        importpath = "github.com/skia-dev/go2ts",
        sum = "h1:AHQe+t5W18HFoTuApMeShiVMu2nBMHdHgLWo2b2y7/U=",
        version = "v1.5.0",
    )
    go_repository(
        name = "com_github_skia_dev_go_systemd",
        importpath = "github.com/skia-dev/go-systemd",
        sum = "h1:KPlmEyLo5r9hnWZq8O0B0Rj4AcRv/tJMqEgS6p0JMeQ=",
        version = "v0.0.0-20181025131956-1cc903e82ae4",
    )
    go_repository(
        name = "com_github_skia_dev_google_api_go_client",
        importpath = "github.com/skia-dev/google-api-go-client",
        sum = "h1:Id5JdSD66PKQQiiVFG1VXDVCT5U3DcDzJSReXRxKRLk=",
        version = "v0.10.1-0.20200109184256-16c3d6f408b2",
    )
    go_repository(
        name = "com_github_skia_dev_protoc_gen_twirp_typescript",
        importpath = "github.com/skia-dev/protoc-gen-twirp_typescript",
        sum = "h1:NDEFg8RXMMmc3j5fE+M7fJ2vqoCRRBu1excmvrhmA6Y=",
        version = "v0.0.0-20220429132620-ad26708b7787",
    )

    go_repository(
        name = "com_github_smartystreets_assertions",
        importpath = "github.com/smartystreets/assertions",
        sum = "h1:42S6lae5dvLc7BrLu/0ugRtcFVjoJNMC/N3yZFZkDFs=",
        version = "v1.2.0",
    )
    go_repository(
        name = "com_github_smartystreets_go_aws_auth",
        importpath = "github.com/smartystreets/go-aws-auth",
        sum = "h1:hp2CYQUINdZMHdvTdXtPOY2ainKl4IoMcpAXEf2xj3Q=",
        version = "v0.0.0-20180515143844-0c1422d1fdb9",
    )
    go_repository(
        name = "com_github_smartystreets_goconvey",
        importpath = "github.com/smartystreets/goconvey",
        sum = "h1:fv0U8FUIMPNf1L9lnHLvLhgicrIVChEkdzIKYqbNC9s=",
        version = "v1.6.4",
    )
    go_repository(
        name = "com_github_smartystreets_gunit",
        importpath = "github.com/smartystreets/gunit",
        sum = "h1:32x+htJCu3aMswhPw3teoJ+PnWPONqdNgaGs6Qt8ZaU=",
        version = "v1.1.3",
    )
    go_repository(
        name = "com_github_snowflakedb_glog",
        importpath = "github.com/snowflakedb/glog",
        sum = "h1:CGR1hXCOeoZ1aJhCs8qdKJuEu3xoZnxsLcYoh5Bnr+4=",
        version = "v0.0.0-20180824191149-f5055e6f21ce",
    )
    go_repository(
        name = "com_github_snowflakedb_gosnowflake",
        importpath = "github.com/snowflakedb/gosnowflake",
        sum = "h1:/Ep0cXv4/3o+iXQvh+6CDjHCRPk2AM42l/AMR9PM94Q=",
        version = "v1.3.5",
    )
    go_repository(
        name = "com_github_soheilhy_cmux",
        importpath = "github.com/soheilhy/cmux",
        sum = "h1:0HKaf1o97UwFjHH9o5XsHUOF+tqmdA7KEzXLpiyaw0E=",
        version = "v0.1.4",
    )
    go_repository(
        name = "com_github_sony_gobreaker",
        importpath = "github.com/sony/gobreaker",
        sum = "h1:oMnRNZXX5j85zso6xCPRNPtmAycat+WcoKbklScLDgQ=",
        version = "v0.4.1",
    )
    go_repository(
        name = "com_github_spaolacci_murmur3",
        importpath = "github.com/spaolacci/murmur3",
        sum = "h1:qLC7fQah7D6K1B0ujays3HV9gkFtllcxhzImRR7ArPQ=",
        version = "v0.0.0-20180118202830-f09979ecbc72",
    )
    go_repository(
        name = "com_github_spf13_afero",
        importpath = "github.com/spf13/afero",
        sum = "h1:5MmtuhAgYeU6qpa7w7bP0dv6MBYuup0vekhSpSkoq60=",
        version = "v1.8.0",
    )
    go_repository(
        name = "com_github_spf13_cast",
        importpath = "github.com/spf13/cast",
        sum = "h1:s0hze+J0196ZfEMTs80N7UlFt0BDuQ7Q+JDnHiMWKdA=",
        version = "v1.4.1",
    )
    go_repository(
        name = "com_github_spf13_cobra",
        importpath = "github.com/spf13/cobra",
        sum = "h1:R7cSvGu+Vv+qX0gW5R/85dx2kmmJT5z5NM8ifdYjdn0=",
        version = "v1.3.0",
    )
    go_repository(
        name = "com_github_spf13_jwalterweatherman",
        importpath = "github.com/spf13/jwalterweatherman",
        sum = "h1:ue6voC5bR5F8YxI5S67j9i582FU4Qvo2bmqnqMYADFk=",
        version = "v1.1.0",
    )
    go_repository(
        name = "com_github_spf13_pflag",
        importpath = "github.com/spf13/pflag",
        sum = "h1:iy+VFUOCP1a+8yFto/drg2CJ5u0yRoB7fZw3DKv/JXA=",
        version = "v1.0.5",
    )
    go_repository(
        name = "com_github_spf13_viper",
        importpath = "github.com/spf13/viper",
        sum = "h1:nuJZuYpG7gTj/XqiUwg8bA0cp1+M2mC3J4g5luUYBKk=",
        version = "v1.10.1",
    )
    go_repository(
        name = "com_github_src_d_gcfg",
        importpath = "github.com/src-d/gcfg",
        sum = "h1:xXbNR5AlLSA315x2UO+fTSSAXCDf+Ar38/6oyGbDKQ4=",
        version = "v1.4.0",
    )
    go_repository(
        name = "com_github_stoewer_go_strcase",
        importpath = "github.com/stoewer/go-strcase",
        sum = "h1:Z2iHWqGXH00XYgqDmNgQbIBxf3wrNq0F3feEy0ainaU=",
        version = "v1.2.0",
    )
    go_repository(
        name = "com_github_streadway_amqp",
        importpath = "github.com/streadway/amqp",
        sum = "h1:WhxRHzgeVGETMlmVfqhRn8RIeeNoPr2Czh33I4Zdccw=",
        version = "v0.0.0-20190827072141-edfb9018d271",
    )
    go_repository(
        name = "com_github_streadway_handy",
        importpath = "github.com/streadway/handy",
        sum = "h1:AhmOdSHeswKHBjhsLs/7+1voOxT+LLrSk/Nxvk35fug=",
        version = "v0.0.0-20190108123426-d5acb3125c2a",
    )
    go_repository(
        name = "com_github_stretchr_objx",
        importpath = "github.com/stretchr/objx",
        sum = "h1:NGXK3lHquSN08v5vWalVI/L8XU9hdzE/G6xsrze47As=",
        version = "v0.3.0",
    )
    go_repository(
        name = "com_github_stretchr_testify",
        importpath = "github.com/stretchr/testify",
        sum = "h1:nwc3DEeHmmLAfoZucVR881uASk0Mfjw8xYJ99tb5CcY=",
        version = "v1.7.0",
    )
    go_repository(
        name = "com_github_subosito_gotenv",
        importpath = "github.com/subosito/gotenv",
        sum = "h1:Slr1R9HxAlEKefgq5jn9U+DnETlIUa6HfgEzj0g5d7s=",
        version = "v1.2.0",
    )
    go_repository(
        name = "com_github_syndtr_gocapability",
        importpath = "github.com/syndtr/gocapability",
        sum = "h1:kdXcSzyDtseVEc4yCz2qF8ZrQvIDBJLl4S1c3GCXmoI=",
        version = "v0.0.0-20200815063812-42c35b437635",
    )

    go_repository(
        name = "com_github_syndtr_goleveldb",
        importpath = "github.com/syndtr/goleveldb",
        sum = "h1:fBdIW9lB4Iz0n9khmH8w27SJ3QEJ7+IgjPEwGSZiFdE=",
        version = "v1.0.0",
    )
    go_repository(
        name = "com_github_tarm_serial",
        importpath = "github.com/tarm/serial",
        sum = "h1:UyzmZLoiDWMRywV4DUYb9Fbt8uiOSooupjTq10vpvnU=",
        version = "v0.0.0-20180830185346-98f6abe2eb07",
    )
    go_repository(
        name = "com_github_texttheater_golang_levenshtein",
        importpath = "github.com/texttheater/golang-levenshtein",
        sum = "h1:+cRNoVrfiwufQPhoMzB6N0Yf/Mqajr6t1lOv8GyGE2U=",
        version = "v1.0.1",
    )
    go_repository(
        name = "com_github_tidwall_pretty",
        importpath = "github.com/tidwall/pretty",
        sum = "h1:BP2bjP495BBPaBcS5rmqviTfrOkN5rO5ceKAMRZCRFc=",
        version = "v0.0.0-20180105212114-65a9db5fad51",
    )
    go_repository(
        name = "com_github_tklauser_go_sysconf",
        importpath = "github.com/tklauser/go-sysconf",
        sum = "h1:IJ1AZGZRWbY8T5Vfk04D9WOA5WSejdflXxP03OUqALw=",
        version = "v0.3.10",
    )
    go_repository(
        name = "com_github_tklauser_numcpus",
        importpath = "github.com/tklauser/numcpus",
        sum = "h1:E53Dm1HjH1/R2/aoCtXtPgzmElmn51aOkhCFSuZq//o=",
        version = "v0.4.0",
    )

    go_repository(
        name = "com_github_tmc_grpc_websocket_proxy",
        importpath = "github.com/tmc/grpc-websocket-proxy",
        sum = "h1:LnC5Kc/wtumK+WB441p7ynQJzVuNRJiqddSIE3IlSEQ=",
        version = "v0.0.0-20190109142713-0ad062ec5ee5",
    )
    go_repository(
        name = "com_github_tv42_httpunix",
        importpath = "github.com/tv42/httpunix",
        sum = "h1:G3dpKMzFDjgEh2q1Z7zUUtKa8ViPtH+ocF0bE0g00O8=",
        version = "v0.0.0-20150427012821-b75d8614f926",
    )

    go_repository(
        name = "com_github_twitchtv_twirp",
        importpath = "github.com/twitchtv/twirp",
        sum = "h1:3fNSDoSPyq+fTrifIvGue9XM/tptzuhiGY83rxPVNUg=",
        version = "v7.1.0+incompatible",
    )
    go_repository(
        name = "com_github_ugorji_go",
        importpath = "github.com/ugorji/go",
        sum = "h1:j4s+tAvLfL3bZyefP2SEWmhBzmuIlH/eqNuPdFPgngw=",
        version = "v1.1.4",
    )
    go_repository(
        name = "com_github_ugorji_go_codec",
        importpath = "github.com/ugorji/go/codec",
        sum = "h1:3SVOIvH7Ae1KRYyQWRjXWJEA9sS/c/pjvH++55Gr648=",
        version = "v0.0.0-20181204163529-d75b2dcb6bc8",
    )
    go_repository(
        name = "com_github_unrolled_secure",
        importpath = "github.com/unrolled/secure",
        sum = "h1:JaMvKbe4CRt8oyxVXn+xY+6jlqd7pyJNSVkmsBxxQsM=",
        version = "v1.0.8",
    )
    go_repository(
        name = "com_github_urfave_cli",
        importpath = "github.com/urfave/cli",
        sum = "h1:gsqYFH8bb9ekPA12kRo0hfjngWQjkJPlN9R0N78BoUo=",
        version = "v1.22.2",
    )
    go_repository(
        name = "com_github_urfave_cli_v2",
        importpath = "github.com/urfave/cli/v2",
        sum = "h1:qph92Y649prgesehzOrQjdWyxFOp/QVM+6imKHad91M=",
        version = "v2.3.0",
    )
    go_repository(
        name = "com_github_urfave_negroni",
        importpath = "github.com/urfave/negroni",
        sum = "h1:kIimOitoypq34K7TG7DUaJ9kq/N4Ofuwi1sjz0KipXc=",
        version = "v1.0.0",
    )
    go_repository(
        name = "com_github_valyala_bytebufferpool",
        importpath = "github.com/valyala/bytebufferpool",
        sum = "h1:GqA5TC/0021Y/b9FG4Oi9Mr3q7XYx6KllzawFIhcdPw=",
        version = "v1.0.0",
    )
    go_repository(
        name = "com_github_valyala_fasttemplate",
        importpath = "github.com/valyala/fasttemplate",
        sum = "h1:tY9CJiPnMXf1ERmG2EyK7gNUd+c6RKGD0IfU8WdUSz8=",
        version = "v1.0.1",
    )
    go_repository(
        name = "com_github_vektah_gqlparser",
        importpath = "github.com/vektah/gqlparser",
        sum = "h1:ZsyLGn7/7jDNI+y4SEhI4yAxRChlv15pUHMjijT+e68=",
        version = "v1.1.2",
    )
    go_repository(
        name = "com_github_vektra_mockery",
        importpath = "github.com/vektra/mockery",
        sum = "h1:uc0Yn67rJpjt8U/mAZimdCKn9AeA97BOkjpmtBSlfP4=",
        version = "v1.1.2",
    )
    go_repository(
        name = "com_github_vektra_mockery_v2",
        importpath = "github.com/vektra/mockery/v2",
        sum = "h1:9NkC3urGvJS9B0ve5aTbFjksbO9f/u5cZFgCTVJ30jg=",
        version = "v2.11.0",
    )
    go_repository(
        name = "com_github_vishvananda_netlink",
        importpath = "github.com/vishvananda/netlink",
        sum = "h1:1iyaYNBLmP6L0220aDnYQpo1QEV4t4hJ+xEEhhJH8j0=",
        version = "v1.1.0",
    )
    go_repository(
        name = "com_github_vishvananda_netns",
        importpath = "github.com/vishvananda/netns",
        sum = "h1:OviZH7qLw/7ZovXvuNyL3XQl8UFofeikI1NW1Gypu7k=",
        version = "v0.0.0-20191106174202-0a2b9b5464df",
    )

    go_repository(
        name = "com_github_vividcortex_godaemon",
        importpath = "github.com/VividCortex/godaemon",
        sum = "h1:CGNNnJTXn6efEPOEHlxqRrvg9AP0Hsumy9vbXk8aU/k=",
        version = "v0.0.0-20150910212227-3d9f6e0b234f",
    )
    go_repository(
        name = "com_github_vividcortex_gohistogram",
        importpath = "github.com/VividCortex/gohistogram",
        sum = "h1:6+hBz+qvs0JOrrNhhmR7lFxo5sINxBCGXrdtl/UvroE=",
        version = "v1.0.0",
    )
    go_repository(
        name = "com_github_willf_bitset",
        importpath = "github.com/willf/bitset",
        sum = "h1:N7Z7E9UvjW+sGsEl7k/SJrvY2reP1A07MrGuCjIOjRE=",
        version = "v1.1.11",
    )
    go_repository(
        name = "com_github_xanzy_go_gitlab",
        importpath = "github.com/xanzy/go-gitlab",
        sum = "h1:rWtwKTgEnXyNUGrOArN7yyc3THRkpYcKXIXia9abywQ=",
        version = "v0.15.0",
    )
    go_repository(
        name = "com_github_xanzy_ssh_agent",
        importpath = "github.com/xanzy/ssh-agent",
        sum = "h1:TCbipTQL2JiiCprBWx9frJ2eJlCYT00NmctrHxVAr70=",
        version = "v0.2.1",
    )
    go_repository(
        name = "com_github_xdg_scram",
        importpath = "github.com/xdg/scram",
        sum = "h1:u40Z8hqBAAQyv+vATcGgV0YCnDjqSL7/q/JyPhhJSPk=",
        version = "v0.0.0-20180814205039-7eeb5667e42c",
    )
    go_repository(
        name = "com_github_xdg_stringprep",
        importpath = "github.com/xdg/stringprep",
        sum = "h1:d9X0esnoa3dFsV0FG35rAT0RIhYFlPq7MiP+DW89La0=",
        version = "v1.0.0",
    )
    go_repository(
        name = "com_github_xeipuuv_gojsonpointer",
        importpath = "github.com/xeipuuv/gojsonpointer",
        sum = "h1:J9EGpcZtP0E/raorCMxlFGSTBrsSlaDGf3jU/qvAE2c=",
        version = "v0.0.0-20180127040702-4e3ac2762d5f",
    )
    go_repository(
        name = "com_github_xeipuuv_gojsonreference",
        importpath = "github.com/xeipuuv/gojsonreference",
        sum = "h1:EzJWgHovont7NscjpAxXsDA8S8BMYve8Y5+7cuRE7R0=",
        version = "v0.0.0-20180127040603-bd5ef7bd5415",
    )
    go_repository(
        name = "com_github_xeipuuv_gojsonschema",
        importpath = "github.com/xeipuuv/gojsonschema",
        sum = "h1:LhYJRs+L4fBtjZUfuSZIKGeVu0QRy8e5Xi7D17UxZ74=",
        version = "v1.2.0",
    )
    go_repository(
        name = "com_github_xiang90_probing",
        importpath = "github.com/xiang90/probing",
        sum = "h1:eY9dn8+vbi4tKz5Qo6v2eYzo7kUS51QINcR5jNpbZS8=",
        version = "v0.0.0-20190116061207-43a291ad63a2",
    )
    go_repository(
        name = "com_github_xlab_treeprint",
        importpath = "github.com/xlab/treeprint",
        sum = "h1:1CFlNzQhALwjS9mBAUkycX616GzgsuYUOCHA5+HSlXI=",
        version = "v0.0.0-20181112141820-a009c3971eca",
    )
    go_repository(
        name = "com_github_xordataexchange_crypt",
        importpath = "github.com/xordataexchange/crypt",
        sum = "h1:ESFSdwYZvkeru3RtdrYueztKhOBCSAAzS4Gf+k0tEow=",
        version = "v0.0.3-0.20170626215501-b2862e3d0a77",
    )
    go_repository(
        name = "com_github_yosuke_furukawa_json5",
        importpath = "github.com/yosuke-furukawa/json5",
        sum = "h1:0F9mNwTvOuDNH243hoPqvf+dxa5QsKnZzU20uNsh3ZI=",
        version = "v0.1.1",
    )
    go_repository(
        name = "com_github_yuin_goldmark",
        importpath = "github.com/yuin/goldmark",
        sum = "h1:/vn0k+RBvwlxEmP5E7SZMqNxPhfMVFEJiykr15/0XKM=",
        version = "v1.4.1",
    )
    go_repository(
        name = "com_github_yusufpapurcu_wmi",
        importpath = "github.com/yusufpapurcu/wmi",
        sum = "h1:KBNDSne4vP5mbSWnJbO+51IMOXJB67QiYCSBrubbPRg=",
        version = "v1.2.2",
    )

    go_repository(
        name = "com_github_zeebo_bencode",
        importpath = "github.com/zeebo/bencode",
        sum = "h1:zgop0Wu1nu4IexAZeCZ5qbsjU4O1vMrfCrVgUjbHVuA=",
        version = "v1.0.0",
    )
    go_repository(
        name = "com_github_zenazn_goji",
        importpath = "github.com/zenazn/goji",
        sum = "h1:RSQQAbXGArQ0dIDEq+PI6WqN6if+5KHu6x2Cx/GXLTQ=",
        version = "v0.9.0",
    )
    go_repository(
        name = "com_gitlab_nyarla_go_crypt",
        importpath = "gitlab.com/nyarla/go-crypt",
        sum = "h1:7gd+rd8P3bqcn/96gOZa3F5dpJr/vEiDQYlNb/y2uNs=",
        version = "v0.0.0-20160106005555-d9a5dc2b789b",
    )
    go_repository(
        name = "com_google_cloud_go",
        importpath = "cloud.google.com/go",
        sum = "h1:t9Iw5QH5v4XtlEQaCtUY7x6sCABps8sW0acw7e2WQ6Y=",
        version = "v0.100.2",
    )
    go_repository(
        name = "com_google_cloud_go_bigquery",
        importpath = "cloud.google.com/go/bigquery",
        sum = "h1:PQcPefKFdaIzjQFbiyOgAqyx8q5djaE7x9Sqe712DPA=",
        version = "v1.8.0",
    )
    go_repository(
        name = "com_google_cloud_go_bigtable",
        importpath = "cloud.google.com/go/bigtable",
        sum = "h1:hcHWHVX8sfXW4qgfB0fYVd3i22Od2TK6gxoN7EWsbwY=",
        version = "v1.6.0",
    )
    go_repository(
        name = "com_google_cloud_go_compute",
        importpath = "cloud.google.com/go/compute",
        sum = "h1:b1zWmYuuHz7gO9kDcM/EpHGr06UgsYNRpNJzI2kFiLM=",
        version = "v1.5.0",
    )
    go_repository(
        name = "com_google_cloud_go_container",
        importpath = "cloud.google.com/go/container",
        sum = "h1:LPKlQa4XfBTWdaBSDx/KQ/v45l8FDRzSV0tDpU6e/38=",
        version = "v1.2.0",
    )

    go_repository(
        name = "com_google_cloud_go_datastore",
        importpath = "cloud.google.com/go/datastore",
        sum = "h1:+T3aKNlZd+MABChjtgQqz5kVysNrFubz5HmljVQG4Zg=",
        version = "v1.3.0",
    )
    go_repository(
        name = "com_google_cloud_go_firestore",
        importpath = "cloud.google.com/go/firestore",
        sum = "h1:8rBq3zRjnHx8UtBvaOWqBB1xq9jH6/wltfQLlTMh2Fw=",
        version = "v1.6.1",
    )
    go_repository(
        name = "com_google_cloud_go_iam",
        importpath = "cloud.google.com/go/iam",
        sum = "h1:exkAomrVUuzx9kWFI1wm3KI0uoDeUFPB4kKGzx6x+Gc=",
        version = "v0.3.0",
    )
    go_repository(
        name = "com_google_cloud_go_kms",
        importpath = "cloud.google.com/go/kms",
        sum = "h1:iElbfoE61VeLhnZcGOltqL8HIly8Nhbe5t6JlH9GXjo=",
        version = "v1.4.0",
    )

    go_repository(
        name = "com_google_cloud_go_logging",
        importpath = "cloud.google.com/go/logging",
        sum = "h1:mU+6wZyP0llWyobJ+aJFqeEfDzMp95R449wEPPILVX0=",
        version = "v1.1.1",
    )
    go_repository(
        name = "com_google_cloud_go_monitoring",
        importpath = "cloud.google.com/go/monitoring",
        sum = "h1:ZltYv8e69fJVga7RTthUBGdx4+Pwz6GRF1V3zylERl4=",
        version = "v1.5.0",
    )

    go_repository(
        name = "com_google_cloud_go_pubsub",
        importpath = "cloud.google.com/go/pubsub",
        sum = "h1:kl5QdIn98mYhX+G7OzdQ9W3SQ0XXdhHlTw0GHa723pI=",
        version = "v1.8.3",
    )
    go_repository(
        name = "com_google_cloud_go_secretmanager",
        importpath = "cloud.google.com/go/secretmanager",
        sum = "h1:Cl+kDYvKHjPQ1l2DZDr2FG/cXUzNGCZkh05BARgddo8=",
        version = "v1.4.0",
    )

    go_repository(
        name = "com_google_cloud_go_spanner",
        importpath = "cloud.google.com/go/spanner",
        sum = "h1:WXuGWhUp5i7MeUMzMrJlodqJvSGtU0Cdw6BdHGgCgVo=",
        version = "v1.9.0",
    )
    go_repository(
        name = "com_google_cloud_go_storage",
        importpath = "cloud.google.com/go/storage",
        sum = "h1:6RRlFMv1omScs6iq2hfE3IvgE+l6RfJPampq8UZc5TU=",
        version = "v1.14.0",
    )
    go_repository(
        name = "com_google_cloud_go_trace",
        importpath = "cloud.google.com/go/trace",
        sum = "h1:oIaB4KahkIUOpLSAAjEJ8y2desbjY/x/RfP4O3KAtTI=",
        version = "v1.2.0",
    )

    go_repository(
        name = "com_larrymyers_go_protoc_gen_twirp_typescript",
        importpath = "go.larrymyers.com/protoc-gen-twirp_typescript",
        sum = "h1:ZpSFyBdyfAuBjsidyg40BRR5g3WYXUHMqOqSqOAY4w8=",
        version = "v0.0.0-20201012232926-5c91a3223921",
    )
    go_repository(
        name = "com_shuralyov_dmitri_gpu_mtl",
        importpath = "dmitri.shuralyov.com/gpu/mtl",
        sum = "h1:VpgP7xuJadIUuKccphEpTJnWhS2jkQyMt6Y7pJCD7fY=",
        version = "v0.0.0-20190408044501-666a987793e9",
    )
    go_repository(
        name = "com_sourcegraph_sourcegraph_appdash",
        importpath = "sourcegraph.com/sourcegraph/appdash",
        sum = "h1:ucqkfpjg9WzSUubAO62csmucvxl4/JeW3F4I4909XkM=",
        version = "v0.0.0-20190731080439-ebfcffb1b5c0",
    )
    go_repository(
        name = "in_gopkg_alecthomas_kingpin_v2",
        importpath = "gopkg.in/alecthomas/kingpin.v2",
        sum = "h1:jMFz6MfLP0/4fUyZle81rXUoxOBFi19VUFKVDOQfozc=",
        version = "v2.2.6",
    )
    go_repository(
        name = "in_gopkg_cenkalti_backoff_v1",
        importpath = "gopkg.in/cenkalti/backoff.v1",
        sum = "h1:Arh75ttbsvlpVA7WtVpH4u9h6Zl46xuptxqLxPiSo4Y=",
        version = "v1.1.0",
    )

    go_repository(
        name = "in_gopkg_check_v1",
        importpath = "gopkg.in/check.v1",
        sum = "h1:QRR6H1YWRnHb4Y/HeNFCTJLFVxaq6wH4YuVdsUOr75U=",
        version = "v1.0.0-20200902074654-038fdea0a05b",
    )
    go_repository(
        name = "in_gopkg_cheggaaa_pb_v1",
        importpath = "gopkg.in/cheggaaa/pb.v1",
        sum = "h1:Ev7yu1/f6+d+b3pi5vPdRPc6nNtP1umSfcWiEfRqv6I=",
        version = "v1.0.25",
    )
    go_repository(
        name = "in_gopkg_errgo_v2",
        importpath = "gopkg.in/errgo.v2",
        sum = "h1:0vLT13EuvQ0hNvakwLuFZ/jYrLp5F3kcWHXdRggjCE8=",
        version = "v2.1.0",
    )
    go_repository(
        name = "in_gopkg_fsnotify_v1",
        importpath = "gopkg.in/fsnotify.v1",
        sum = "h1:xOHLXZwVvI9hhs+cLKq5+I5onOuwQLhQwiu63xxlHs4=",
        version = "v1.4.7",
    )
    go_repository(
        name = "in_gopkg_gcfg_v1",
        importpath = "gopkg.in/gcfg.v1",
        sum = "h1:m8OOJ4ccYHnx2f4gQwpno8nAX5OGOh7RLaaz0pj3Ogs=",
        version = "v1.2.3",
    )
    go_repository(
        name = "in_gopkg_inconshreveable_log15_v2",
        importpath = "gopkg.in/inconshreveable/log15.v2",
        sum = "h1:RlWgLqCMMIYYEVcAR5MDsuHlVkaIPDAF+5Dehzg8L5A=",
        version = "v2.0.0-20180818164646-67afb5ed74ec",
    )
    go_repository(
        name = "in_gopkg_inf_v0",
        importpath = "gopkg.in/inf.v0",
        sum = "h1:73M5CoZyi3ZLMOyDlQh031Cx6N9NDJ2Vvfl76EDAgDc=",
        version = "v0.9.1",
    )
    go_repository(
        name = "in_gopkg_ini_v1",
        importpath = "gopkg.in/ini.v1",
        sum = "h1:jRskFVxYaMGAMUbN0UZ7niA9gzL9B49DOqE78vg0k3w=",
        version = "v1.66.3",
    )
    go_repository(
        name = "in_gopkg_olivere_elastic_v5",
        importpath = "gopkg.in/olivere/elastic.v5",
        sum = "h1:xFy6qRCGAmo5Wjx96srho9BitLhZl2fcnpuidPwduXM=",
        version = "v5.0.86",
    )
    go_repository(
        name = "in_gopkg_resty_v1",
        importpath = "gopkg.in/resty.v1",
        sum = "h1:CuXP0Pjfw9rOuY6EP+UvtNvt5DSqHpIxILZKT/quCZI=",
        version = "v1.12.0",
    )
    go_repository(
        name = "in_gopkg_sourcemap_v1",
        importpath = "gopkg.in/sourcemap.v1",
        sum = "h1:inv58fC9f9J3TK2Y2R1NPntXEn3/wjWHkonhIUODNTI=",
        version = "v1.0.5",
    )
    go_repository(
        name = "in_gopkg_src_d_go_billy_v4",
        importpath = "gopkg.in/src-d/go-billy.v4",
        sum = "h1:0SQA1pRztfTFx2miS8sA97XvooFeNOmvUenF4o0EcVg=",
        version = "v4.3.2",
    )
    go_repository(
        name = "in_gopkg_src_d_go_git_fixtures_v3",
        importpath = "gopkg.in/src-d/go-git-fixtures.v3",
        sum = "h1:ivZFOIltbce2Mo8IjzUHAFoq/IylO9WHhNOAJK+LsJg=",
        version = "v3.5.0",
    )
    go_repository(
        name = "in_gopkg_src_d_go_git_v4",
        importpath = "gopkg.in/src-d/go-git.v4",
        sum = "h1:SRtFyV8Kxc0UP7aCHcijOMQGPxHSmMOPrzulQWolkYE=",
        version = "v4.13.1",
    )
    go_repository(
        name = "in_gopkg_tomb_v1",
        importpath = "gopkg.in/tomb.v1",
        sum = "h1:uRGJdciOHaEIrze2W8Q3AKkepLTh2hOroT7a+7czfdQ=",
        version = "v1.0.0-20141024135613-dd632973f1e7",
    )
    go_repository(
        name = "in_gopkg_warnings_v0",
        importpath = "gopkg.in/warnings.v0",
        sum = "h1:wFXVbFY8DY5/xOe1ECiWdKCzZlxgshcYVNkBHstARME=",
        version = "v0.1.2",
    )
    go_repository(
        name = "in_gopkg_yaml_v1",
        importpath = "gopkg.in/yaml.v1",
        sum = "h1:POO/ycCATvegFmVuPpQzZFJ+pGZeX22Ufu6fibxDVjU=",
        version = "v1.0.0-20140924161607-9f9df34309c0",
    )
    go_repository(
        name = "in_gopkg_yaml_v2",
        importpath = "gopkg.in/yaml.v2",
        sum = "h1:D8xgwECY7CYvx+Y2n4sBz93Jn9JRvxdiyyo8CTfuKaY=",
        version = "v2.4.0",
    )
    go_repository(
        name = "in_gopkg_yaml_v3",
        importpath = "gopkg.in/yaml.v3",
        sum = "h1:h8qDotaEPuJATrMmW04NCwg7v22aHH28wwpauUhK9Oo=",
        version = "v3.0.0-20210107192922-496545a6307b",
    )
    go_repository(
        name = "io_etcd_go_bbolt",
        importpath = "go.etcd.io/bbolt",
        sum = "h1:Z/90sZLPOeCy2PwprqkFa25PdkusRzaj9P8zm/KNyvk=",
        version = "v1.3.2",
    )
    go_repository(
        name = "io_etcd_go_etcd",
        importpath = "go.etcd.io/etcd",
        sum = "h1:VcrIfasaLFkyjk6KNlXQSzO+B0fZcnECiDrKJsfxka0=",
        version = "v0.0.0-20191023171146-3cf2f69b5738",
    )
    go_repository(
        name = "io_etcd_go_etcd_api_v3",
        importpath = "go.etcd.io/etcd/api/v3",
        sum = "h1:v28cktvBq+7vGyJXF8G+rWJmj+1XUmMtqcLnH8hDocM=",
        version = "v3.5.1",
    )
    go_repository(
        name = "io_etcd_go_etcd_client_pkg_v3",
        importpath = "go.etcd.io/etcd/client/pkg/v3",
        sum = "h1:XIQcHCFSG53bJETYeRJtIxdLv2EWRGxcfzR8lSnTH4E=",
        version = "v3.5.1",
    )
    go_repository(
        name = "io_etcd_go_etcd_client_v2",
        importpath = "go.etcd.io/etcd/client/v2",
        sum = "h1:vtxYCKWA9x31w0WJj7DdqsHFNjhkigdAnziDtkZb/l4=",
        version = "v2.305.1",
    )

    go_repository(
        name = "io_gorm_driver_postgres",
        importpath = "gorm.io/driver/postgres",
        sum = "h1:raX6ezL/ciUmaYTvOq48jq1GE95aMC0CmxQYbxQ4Ufw=",
        version = "v1.0.5",
    )
    go_repository(
        name = "io_gorm_gorm",
        importpath = "gorm.io/gorm",
        sum = "h1:qa7tC1WcU+DBI/ZKMxvXy1FcrlGsvxlaKufHrT2qQ08=",
        version = "v1.20.6",
    )
    go_repository(
        name = "io_k8s_api",
        importpath = "k8s.io/api",
        sum = "h1:HV4VjUSd7dTbKpop+1klDpRrLnXwN67oB0B+8abaH1k=",
        version = "v0.22.12",
    )
    go_repository(
        name = "io_k8s_apimachinery",
        importpath = "k8s.io/apimachinery",
        sum = "h1:yTZH8GEKWVm1/zpcBzbPBSxJ/kVlP1GDL75IFEnjOqw=",
        version = "v0.22.12",
    )
    go_repository(
        name = "io_k8s_cli_runtime",
        importpath = "k8s.io/cli-runtime",
        sum = "h1:eKr9OU3g8tmkspLLgS3r/ZpedIBIy7DMYAHc8m3XSO0=",
        version = "v0.22.12",
    )
    go_repository(
        name = "io_k8s_client_go",
        importpath = "k8s.io/client-go",
        sum = "h1:bzrRaanClLWgWSTH4rXFneXoiaXN4HepjIBlCZdfdqs=",
        version = "v0.22.12",
    )
    go_repository(
        name = "io_k8s_code_generator",
        importpath = "k8s.io/code-generator",
        sum = "h1:dq4tJwumapwd8jJ3glKoTTf8aXH7qhscA7ioujprzes=",
        version = "v0.22.12",
    )
    go_repository(
        name = "io_k8s_component_base",
        importpath = "k8s.io/component-base",
        sum = "h1:oT41IxxNidDJHfSzTwNwguYSgpAzU72D4ULpUOthVyM=",
        version = "v0.22.12",
    )
    go_repository(
        name = "io_k8s_component_helpers",
        importpath = "k8s.io/component-helpers",
        sum = "h1:iwMdVM1OaST0D4OV+Qz82e10pO1+HcplmD/MYQt+jVw=",
        version = "v0.22.12",
    )
    go_repository(
        name = "io_k8s_gengo",
        importpath = "k8s.io/gengo",
        sum = "h1:Uusb3oh8XcdzDF/ndlI4ToKTYVlkCSJP39SRY2mfRAw=",
        version = "v0.0.0-20201214224949-b6c5ce23f027",
    )
    go_repository(
        name = "io_k8s_klog",
        importpath = "k8s.io/klog",
        sum = "h1:Pt+yjF5aB1xDSVbau4VsWe+dQNzA0qv1LlXdC2dF6Q8=",
        version = "v1.0.0",
    )
    go_repository(
        name = "io_k8s_klog_v2",
        importpath = "k8s.io/klog/v2",
        sum = "h1:D7HV+n1V57XeZ0m6tdRkfknthUaM06VFbWldOFh8kzM=",
        version = "v2.9.0",
    )
    go_repository(
        name = "io_k8s_kube_openapi",
        importpath = "k8s.io/kube-openapi",
        sum = "h1:jvamsI1tn9V0S8jicyX82qaFC0H/NKxv2e5mbqsgR80=",
        version = "v0.0.0-20211109043538-20434351676c",
    )
    go_repository(
        name = "io_k8s_kubectl",
        importpath = "k8s.io/kubectl",
        sum = "h1:DGC1afNdCcL8hEuFguBjL+R1sqbByFc8nCXoPdSQo1I=",
        version = "v0.22.12",
    )
    go_repository(
        name = "io_k8s_metrics",
        importpath = "k8s.io/metrics",
        sum = "h1:JQMOsup2nBuTGR9cpUTYvMMoHWaLjuqc1ObIq/BrsVA=",
        version = "v0.22.12",
    )
    go_repository(
        name = "io_k8s_sigs_kustomize_api",
        importpath = "sigs.k8s.io/kustomize/api",
        sum = "h1:LzQzlq6Z023b+mBtc6v72N2mSHYmN8x7ssgbf/hv0H8=",
        version = "v0.8.11",
    )
    go_repository(
        name = "io_k8s_sigs_kustomize_cmd_config",
        importpath = "sigs.k8s.io/kustomize/cmd/config",
        sum = "h1:lqOf0QcFhNvgZkgrPINNRs7TxEO7IGVtLMyUJId3oRE=",
        version = "v0.9.13",
    )
    go_repository(
        name = "io_k8s_sigs_kustomize_kustomize_v4",
        importpath = "sigs.k8s.io/kustomize/kustomize/v4",
        sum = "h1:RKgbyHgzuHQZ35sBDzWcbnR3HBlJSYdSN0H+sx3tUkk=",
        version = "v4.2.0",
    )
    go_repository(
        name = "io_k8s_sigs_kustomize_kyaml",
        importpath = "sigs.k8s.io/kustomize/kyaml",
        sum = "h1:9KhiCPKaVyuPcgOLJXkvytOvjMJLoxpjodiycb4gHsA=",
        version = "v0.11.0",
    )
    go_repository(
        name = "io_k8s_sigs_structured_merge_diff",
        importpath = "sigs.k8s.io/structured-merge-diff",
        sum = "h1:4Z09Hglb792X0kfOBBJUPFEyvVfQWrYT/l8h5EKA6JQ=",
        version = "v0.0.0-20190525122527-15d366b2352e",
    )
    go_repository(
        name = "io_k8s_sigs_structured_merge_diff_v3",
        importpath = "sigs.k8s.io/structured-merge-diff/v3",
        sum = "h1:dOmIZBMfhcHS09XZkMyUgkq5trg3/jRyJYFZUiaOp8E=",
        version = "v3.0.0",
    )
    go_repository(
        name = "io_k8s_sigs_structured_merge_diff_v4",
        importpath = "sigs.k8s.io/structured-merge-diff/v4",
        sum = "h1:bKCqE9GvQ5tiVHn5rfn1r+yao3aLQEaLzkkmAkf+A6Y=",
        version = "v4.2.1",
    )
    go_repository(
        name = "io_k8s_sigs_yaml",
        importpath = "sigs.k8s.io/yaml",
        sum = "h1:kr/MCeFWJWTwyaHoR9c8EjH9OumOmoF9YGiZd7lFm/Q=",
        version = "v1.2.0",
    )
    go_repository(
        name = "io_k8s_utils",
        importpath = "k8s.io/utils",
        sum = "h1:ck1fRPWPJWsMd8ZRFsWc6mh/zHp5fZ/shhbrgPUxDAE=",
        version = "v0.0.0-20211116205334-6203023598ed",
    )
    go_repository(
        name = "io_nhooyr_websocket",
        importpath = "nhooyr.io/websocket",
        sum = "h1:usjR2uOr/zjjkVMy0lW+PPohFok7PCow5sDjLgX4P4g=",
        version = "v1.8.7",
    )

    go_repository(
        name = "io_opencensus_go",
        importpath = "go.opencensus.io",
        sum = "h1:gqCw0LfLxScz8irSi8exQc7fyQ0fKQU/qnC/X8+V/1M=",
        version = "v0.23.0",
    )
    go_repository(
        name = "io_opencensus_go_contrib_exporter_stackdriver",
        importpath = "contrib.go.opencensus.io/exporter/stackdriver",
        sum = "h1:ksUxwH3OD5sxkjzEqGxNTl+Xjsmu3BnC/300MhSVTSc=",
        version = "v0.13.4",
    )
    go_repository(
        name = "io_opentelemetry_go_contrib",
        importpath = "go.opentelemetry.io/contrib",
        sum = "h1:ubFQUn0VCZ0gPwIoJfBJVpeBlyRMxu8Mm/huKWYd9p0=",
        version = "v0.20.0",
    )
    go_repository(
        name = "io_opentelemetry_go_contrib_instrumentation_net_http_otelhttp",
        importpath = "go.opentelemetry.io/contrib/instrumentation/net/http/otelhttp",
        sum = "h1:Q3C9yzW6I9jqEc8sawxzxZmY48fs9u220KXq6d5s3XU=",
        version = "v0.20.0",
    )
    go_repository(
        name = "io_opentelemetry_go_otel",
        importpath = "go.opentelemetry.io/otel",
        sum = "h1:eaP0Fqu7SXHwvjiqDq83zImeehOHX8doTvU9AwXON8g=",
        version = "v0.20.0",
    )
    go_repository(
        name = "io_opentelemetry_go_otel_exporters_otlp",
        importpath = "go.opentelemetry.io/otel/exporters/otlp",
        sum = "h1:PTNgq9MRmQqqJY0REVbZFvwkYOA85vbdQU/nVfxDyqg=",
        version = "v0.20.0",
    )
    go_repository(
        name = "io_opentelemetry_go_otel_metric",
        importpath = "go.opentelemetry.io/otel/metric",
        sum = "h1:4kzhXFP+btKm4jwxpjIqjs41A7MakRFUS86bqLHTIw8=",
        version = "v0.20.0",
    )
    go_repository(
        name = "io_opentelemetry_go_otel_oteltest",
        importpath = "go.opentelemetry.io/otel/oteltest",
        sum = "h1:HiITxCawalo5vQzdHfKeZurV8x7ljcqAgiWzF6Vaeaw=",
        version = "v0.20.0",
    )
    go_repository(
        name = "io_opentelemetry_go_otel_sdk",
        importpath = "go.opentelemetry.io/otel/sdk",
        sum = "h1:JsxtGXd06J8jrnya7fdI/U/MR6yXA5DtbZy+qoHQlr8=",
        version = "v0.20.0",
    )
    go_repository(
        name = "io_opentelemetry_go_otel_sdk_export_metric",
        importpath = "go.opentelemetry.io/otel/sdk/export/metric",
        sum = "h1:c5VRjxCXdQlx1HjzwGdQHzZaVI82b5EbBgOu2ljD92g=",
        version = "v0.20.0",
    )
    go_repository(
        name = "io_opentelemetry_go_otel_sdk_metric",
        importpath = "go.opentelemetry.io/otel/sdk/metric",
        sum = "h1:7ao1wpzHRVKf0OQ7GIxiQJA6X7DLX9o14gmVon7mMK8=",
        version = "v0.20.0",
    )
    go_repository(
        name = "io_opentelemetry_go_otel_trace",
        importpath = "go.opentelemetry.io/otel/trace",
        sum = "h1:1DL6EXUdcg95gukhuRRvLDO/4X5THh/5dIV52lqtnbw=",
        version = "v0.20.0",
    )

    go_repository(
        name = "io_opentelemetry_go_proto_otlp",
        importpath = "go.opentelemetry.io/proto/otlp",
        sum = "h1:rwOQPCuKAKmwGKq2aVNnYIibI6wnV7EvzgfTCzcdGg8=",
        version = "v0.7.0",
    )

    go_repository(
        name = "io_rsc_binaryregexp",
        importpath = "rsc.io/binaryregexp",
        sum = "h1:HfqmD5MEmC0zvwBuF187nq9mdnXjXsSivRiXN7SmRkE=",
        version = "v0.2.0",
    )
    go_repository(
        name = "io_rsc_quote_v3",
        importpath = "rsc.io/quote/v3",
        sum = "h1:9JKUTTIUgS6kzR9mK1YuGKv6Nl+DijDNIc0ghT58FaY=",
        version = "v3.1.0",
    )
    go_repository(
        name = "io_rsc_sampler",
        importpath = "rsc.io/sampler",
        sum = "h1:7uVkIFmeBqHfdjD+gZwtXXI+RODJ2Wc4O7MPEh/QiW4=",
        version = "v1.3.0",
    )
    go_repository(
        name = "net_howett_plist",
        importpath = "howett.net/plist",
        sum = "h1:7CrbWYbPPO/PyNy38b2EB/+gYbjCe2DXBxgtOOZbSQM=",
        version = "v1.0.0",
    )

    go_repository(
        name = "net_starlark_go",
        importpath = "go.starlark.net",
        sum = "h1:+FNtrFTmVw0YZGpBGX56XDee331t6JAXeK2bcyhLOOc=",
        version = "v0.0.0-20200306205701-8dd3e2ee1dd5",
    )
    go_repository(
        name = "org_bazil_fuse",
        importpath = "bazil.org/fuse",
        sum = "h1:SC+c6A1qTFstO9qmB86mPV2IpYme/2ZoEQ0hrP+wo+Q=",
        version = "v0.0.0-20160811212531-371fbbdaa898",
    )

    go_repository(
        name = "org_chromium_go_gae",
        importpath = "go.chromium.org/gae",
        sum = "h1:1Ia0zTIyW9IktCoEQOHPqlBsohu5n/Vzqmupj4B4tqg=",
        version = "v0.0.0-20190826183307-50a499513efa",
    )
    go_repository(
        name = "org_chromium_go_luci",
        # This module is distributed with pre-generated .pb.go files, so we disable generation of
        # go_proto_library targets.
        build_file_proto_mode = "disable",
        importpath = "go.chromium.org/luci",
        sum = "h1:Qe0s5XpxD36QC+7OVnc1Ce8igF3sfTo3f3ad4WKEpNo=",
        version = "v0.0.0-20201121231857-b9ab316d7198",
    )
    go_repository(
        name = "org_go4",
        importpath = "go4.org",
        sum = "h1:+hE86LblG4AyDgwMCLTE6FOlM9+qjHSYS+rKqxUVdsM=",
        version = "v0.0.0-20180809161055-417644f6feb5",
    )
    go_repository(
        name = "org_go4_grpc",
        importpath = "grpc.go4.org",
        sum = "h1:tmXTu+dfa+d9Evp8NpJdgOy6+rt8/x4yG7qPBrtNfLY=",
        version = "v0.0.0-20170609214715-11d0a25b4919",
    )
    go_repository(
        name = "org_golang_google_api",
        importpath = "google.golang.org/api",
        sum = "h1:ExR2D+5TYIrMphWgs5JCgwRhEDlPDXXrLwHHMgPHTXE=",
        version = "v0.74.0",
    )
    go_repository(
        name = "org_golang_google_appengine",
        importpath = "google.golang.org/appengine",
        sum = "h1:FZR1q0exgwxzPzp/aF+VccGrSfxfPpkBqjIIEq3ru6c=",
        version = "v1.6.7",
    )
    go_repository(
        name = "org_golang_google_genproto",
        importpath = "google.golang.org/genproto",
        sum = "h1:G1IeWbjrqEq9ChWxEuRPJu6laA67+XgTFHVSAvepr38=",
        version = "v0.0.0-20220426171045-31bebdecfb46",
    )
    go_repository(
        name = "org_golang_google_grpc",
        importpath = "google.golang.org/grpc",
        sum = "h1:NEpgUqV3Z+ZjkqMsxMg11IaDrXY4RY6CQukSGK0uI1M=",
        version = "v1.45.0",
    )
    go_repository(
        name = "org_golang_google_grpc_cmd_protoc_gen_go_grpc",
        importpath = "google.golang.org/grpc/cmd/protoc-gen-go-grpc",
        sum = "h1:M1YKkFIboKNieVO5DLUEVzQfGwJD30Nv2jfUgzb5UcE=",
        version = "v1.1.0",
    )

    go_repository(
        name = "org_golang_google_protobuf",
        importpath = "google.golang.org/protobuf",
        sum = "h1:w43yiav+6bVFTBQFZX0r7ipe9JQ1QsbMgHwbBziscLw=",
        version = "v1.28.0",
    )
    go_repository(
        name = "org_golang_x_build",
        importpath = "golang.org/x/build",
        sum = "h1:jjNoDZTS0vmbqBhqD5MPXauZW+kcGyflfDDFBNCPSVI=",
        version = "v0.0.0-20191031202223-0706ea4fce0c",
    )
    go_repository(
        name = "org_golang_x_crypto",
        importpath = "golang.org/x/crypto",
        sum = "h1:Roh6XWxHFKrPgC/EQhVubSAGQ6Ozk6IdxHSzt1mR0EI=",
        version = "v0.0.0-20220112180741-5e0467b6c7ce",
    )
    go_repository(
        name = "org_golang_x_exp",
        importpath = "golang.org/x/exp",
        sum = "h1:QE6XYQK6naiK1EPAe1g/ILLxN5RBoH5xkJk3CqlMI/Y=",
        version = "v0.0.0-20200224162631-6cc2880d07d6",
    )
    go_repository(
        name = "org_golang_x_image",
        importpath = "golang.org/x/image",
        sum = "h1:hVwzHzIUGRjiF7EcUjqNxk3NCfkPxbDKRdnNE1Rpg0U=",
        version = "v0.0.0-20191009234506-e7c1f5e7dbb8",
    )
    go_repository(
        name = "org_golang_x_lint",
        importpath = "golang.org/x/lint",
        sum = "h1:VLliZ0d+/avPrXXH+OakdXhpJuEoBZuwh1m2j7U6Iug=",
        version = "v0.0.0-20210508222113-6edffad5e616",
    )
    go_repository(
        name = "org_golang_x_mobile",
        importpath = "golang.org/x/mobile",
        sum = "h1:CrJ8+QyIm2tcw/zt9Rp/vGFsey+jndL1y5EnFwzgGOg=",
        version = "v0.0.0-20191031020345-0945064e013a",
    )
    go_repository(
        name = "org_golang_x_mod",
        importpath = "golang.org/x/mod",
        sum = "h1:kQgndtyPBW/JIYERgdxfwMYh3AVStj88WQTlNDi2a+o=",
        version = "v0.6.0-dev.0.20220106191415-9b9b3d81d5e3",
    )
    go_repository(
        name = "org_golang_x_net",
        importpath = "golang.org/x/net",
        sum = "h1:pZB1TWnKi+o4bENlbzAgLrEbY4RMYmUIRobMcSmfeYc=",
        version = "v0.0.0-20220325170049-de3da57026de",
    )
    go_repository(
        name = "org_golang_x_oauth2",
        importpath = "golang.org/x/oauth2",
        sum = "h1:qfl7ob3DIEs3Ml9oLuPwY2N04gymzAW04WsUQHIClgM=",
        version = "v0.0.0-20220309155454-6242fa91716a",
    )
    go_repository(
        name = "org_golang_x_perf",
        importpath = "golang.org/x/perf",
        sum = "h1:xYq6+9AtI+xP3M4r0N1hCkHrInHDBohhquRgx9Kk6gI=",
        version = "v0.0.0-20180704124530-6e6d33e29852",
    )
    go_repository(
        name = "org_golang_x_sync",
        importpath = "golang.org/x/sync",
        sum = "h1:5KslGYwFpkhGh+Q16bwMP3cOontH8FOep7tGV86Y7SQ=",
        version = "v0.0.0-20210220032951-036812b2e83c",
    )
    go_repository(
        name = "org_golang_x_sys",
        importpath = "golang.org/x/sys",
        sum = "h1:kHVeDEnfKn3T238CvrUcz6KeEsFHVaKh4kMTt6Wsysg=",
        version = "v0.0.0-20220405210540-1e041c57c461",
    )
    go_repository(
        name = "org_golang_x_term",
        importpath = "golang.org/x/term",
        sum = "h1:JGgROgKl9N8DuW20oFS5gxc+lE67/N3FcwmBPMe7ArY=",
        version = "v0.0.0-20210927222741-03fcf44c2211",
    )
    go_repository(
        name = "org_golang_x_text",
        importpath = "golang.org/x/text",
        sum = "h1:olpwvP2KacW1ZWvsR7uQhoyTYvKAupfQrRGBFM352Gk=",
        version = "v0.3.7",
    )
    go_repository(
        name = "org_golang_x_time",
        importpath = "golang.org/x/time",
        sum = "h1:Dpdu/EMxGMFgq0CeYMh4fazTD2vtlZRYE7wyynxJb9U=",
        version = "v0.0.0-20220609170525-579cf78fd858",
    )
    go_repository(
        name = "org_golang_x_tools",
        importpath = "golang.org/x/tools",
        sum = "h1:QjFRCZxdOhBJ/UNgnBZLbNV13DlbnK0quyivTnXJM20=",
        version = "v0.1.10",
    )
    go_repository(
        name = "org_golang_x_xerrors",
        importpath = "golang.org/x/xerrors",
        sum = "h1:go1bK/D/BFZV2I8cIQd1NKEZ+0owSTG1fDTci4IqFcE=",
        version = "v0.0.0-20200804184101-5ec99f83aff1",
    )
    go_repository(
        name = "org_modernc_b",
        importpath = "modernc.org/b",
        sum = "h1:vpvqeyp17ddcQWF29Czawql4lDdABCDRbXRAS4+aF2o=",
        version = "v1.0.0",
    )
    go_repository(
        name = "org_modernc_db",
        importpath = "modernc.org/db",
        sum = "h1:2c6NdCfaLnshSvY7OU09cyAY0gYXUZj4lmg5ItHyucg=",
        version = "v1.0.0",
    )
    go_repository(
        name = "org_modernc_file",
        importpath = "modernc.org/file",
        sum = "h1:9/PdvjVxd5+LcWUQIfapAWRGOkDLK90rloa8s/au06A=",
        version = "v1.0.0",
    )
    go_repository(
        name = "org_modernc_fileutil",
        importpath = "modernc.org/fileutil",
        sum = "h1:Z1AFLZwl6BO8A5NldQg/xTSjGLetp+1Ubvl4alfGx8w=",
        version = "v1.0.0",
    )
    go_repository(
        name = "org_modernc_golex",
        importpath = "modernc.org/golex",
        sum = "h1:wWpDlbK8ejRfSyi0frMyhilD3JBvtcx2AdGDnU+JtsE=",
        version = "v1.0.0",
    )
    go_repository(
        name = "org_modernc_internal",
        importpath = "modernc.org/internal",
        sum = "h1:XMDsFDcBDsibbBnHB2xzljZ+B1yrOVLEFkKL2u15Glw=",
        version = "v1.0.0",
    )
    go_repository(
        name = "org_modernc_lldb",
        importpath = "modernc.org/lldb",
        sum = "h1:6vjDJxQEfhlOLwl4bhpwIz00uyFK4EmSYcbwqwbynsc=",
        version = "v1.0.0",
    )
    go_repository(
        name = "org_modernc_mathutil",
        importpath = "modernc.org/mathutil",
        sum = "h1:93vKjrJopTPrtTNpZ8XIovER7iCIH1QU7wNbOQXC60I=",
        version = "v1.0.0",
    )
    go_repository(
        name = "org_modernc_ql",
        importpath = "modernc.org/ql",
        sum = "h1:bIQ/trWNVjQPlinI6jdOQsi195SIturGo3mp5hsDqVU=",
        version = "v1.0.0",
    )
    go_repository(
        name = "org_modernc_sortutil",
        importpath = "modernc.org/sortutil",
        sum = "h1:oP3U4uM+NT/qBQcbg/K2iqAX0Nx7B1b6YZtq3Gk/PjM=",
        version = "v1.1.0",
    )
    go_repository(
        name = "org_modernc_strutil",
        importpath = "modernc.org/strutil",
        sum = "h1:+1/yCzZxY2pZwwrsbH+4T7BQMoLQ9QiBshRC9eicYsc=",
        version = "v1.1.0",
    )
    go_repository(
        name = "org_modernc_zappy",
        importpath = "modernc.org/zappy",
        sum = "h1:dPVaP+3ueIUv4guk8PuZ2wiUGcJ1WUVvIheeSSTD0yk=",
        version = "v1.0.0",
    )
    go_repository(
        name = "org_mongodb_go_mongo_driver",
        importpath = "go.mongodb.org/mongo-driver",
        sum = "h1:aeOqSrhl9eDRAap/3T5pCfMBEBxZ0vuXBP+RMtp2KX8=",
        version = "v1.1.0",
    )
    go_repository(
        name = "org_skia_go_infra",
        importpath = "go.skia.org/infra",
<<<<<<< HEAD
        sum = "h1:h9QaO4Q71a45JvnNRPMmvbyYH+m3GQnMJQy3Ofz7tkw=",
        version = "v0.0.0-20221219203730-edb5dad4c6cd",
=======
        sum = "h1:PD0WPv/ydZt8c98EmoSiET65LK2hSlMTm3mK3y1aQ3k=",
        version = "v0.0.0-20221222161743-34d3a057aa86",
>>>>>>> 03b8d7d9
    )
    go_repository(
        name = "org_uber_go_atomic",
        importpath = "go.uber.org/atomic",
        sum = "h1:ADUqmZGgLDDfbSL9ZmPxKTybcoEYHgpYfELNoN+7hsw=",
        version = "v1.7.0",
    )
    go_repository(
        name = "org_uber_go_multierr",
        importpath = "go.uber.org/multierr",
        sum = "h1:y6IPFStTAIT5Ytl7/XYmHvzXQ7S3g/IeZW9hyZ5thw4=",
        version = "v1.6.0",
    )
    go_repository(
        name = "org_uber_go_tools",
        importpath = "go.uber.org/tools",
        sum = "h1:0mgffUl7nfd+FpvXMVz4IDEaUSmT1ysygQC7qYo7sG4=",
        version = "v0.0.0-20190618225709-2cfd321de3ee",
    )
    go_repository(
        name = "org_uber_go_zap",
        importpath = "go.uber.org/zap",
        sum = "h1:MTjgFu6ZLKvY6Pvaqk97GlxNBuMpV4Hy/3P6tRGlI2U=",
        version = "v1.17.0",
    )
    go_repository(
        name = "tools_gotest_v3",
        importpath = "gotest.tools/v3",
        sum = "h1:4AuOwCGf4lLR9u3YOe2awrHygurzhO/HeQ6laiA6Sx0=",
        version = "v3.0.3",
    )<|MERGE_RESOLUTION|>--- conflicted
+++ resolved
@@ -4063,13 +4063,8 @@
     go_repository(
         name = "org_skia_go_infra",
         importpath = "go.skia.org/infra",
-<<<<<<< HEAD
-        sum = "h1:h9QaO4Q71a45JvnNRPMmvbyYH+m3GQnMJQy3Ofz7tkw=",
-        version = "v0.0.0-20221219203730-edb5dad4c6cd",
-=======
         sum = "h1:PD0WPv/ydZt8c98EmoSiET65LK2hSlMTm3mK3y1aQ3k=",
         version = "v0.0.0-20221222161743-34d3a057aa86",
->>>>>>> 03b8d7d9
     )
     go_repository(
         name = "org_uber_go_atomic",
