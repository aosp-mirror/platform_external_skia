--- conflicted
+++ resolved
@@ -2673,13 +2673,8 @@
     go_repository(
         name = "org_skia_go_infra",
         importpath = "go.skia.org/infra",
-<<<<<<< HEAD
-        sum = "h1:ztyBh0cQo/U7NX3RPTzkf/Gu4nvPhGpE80qJe88uOok=",
-        version = "v0.0.0-20240527043032-6cab40b89cc8",
-=======
         sum = "h1:cjDS3S54YA1Y1vghtsKodxDnbbwnwqgahlZ38n+bXDg=",
         version = "v0.0.0-20240605233758-8dccd812a00c",
->>>>>>> 6f5ab85b
     )
     go_repository(
         name = "org_uber_go_atomic",
