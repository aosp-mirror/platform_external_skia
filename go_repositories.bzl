--- conflicted
+++ resolved
@@ -2673,13 +2673,8 @@
     go_repository(
         name = "org_skia_go_infra",
         importpath = "go.skia.org/infra",
-<<<<<<< HEAD
-        sum = "h1:ztyBh0cQo/U7NX3RPTzkf/Gu4nvPhGpE80qJe88uOok=",
-        version = "v0.0.0-20240527043032-6cab40b89cc8",
-=======
         sum = "h1:bjzcqRWjWJYYrxvfJVJ6Gl3yHDqL8uqwHNwKCjruinU=",
         version = "v0.0.0-20240607233455-0d6a48911a02",
->>>>>>> 2ab53cee
     )
     go_repository(
         name = "org_uber_go_atomic",
