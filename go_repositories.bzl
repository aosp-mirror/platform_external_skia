"""This module contains a Gazelle-generated go_repositories macro that mirrors //go.mod.

To update this file, please un "make -C bazel gazelle_update_repo".
"""

load("@bazel_gazelle//:deps.bzl", "go_repository")

def go_repositories():
    """This Gazelle-generated macro defines repositories for the Go modules in //go.mod."""

    go_repository(
        name = "co_honnef_go_tools",
        importpath = "honnef.co/go/tools",
        sum = "h1:/hemPrYIhOhy8zYrNj+069zDB68us2sMGsfkFJO0iZs=",
        version = "v0.0.0-20190523083050-ea95bdfd59fc",
    )

    go_repository(
        name = "com_github_a8m_envsubst",
        importpath = "github.com/a8m/envsubst",
        sum = "h1:yvzAhJD2QKdo35Ut03wIfXQmg+ta3wC/1bskfZynz+Q=",
        version = "v1.2.0",
    )

    go_repository(
        name = "com_github_aclements_go_moremath",
        importpath = "github.com/aclements/go-moremath",
        sum = "h1:a7+Y8VlXRC2VX5ue6tpCutr4PsrkRkWWVZv4zqfaHuc=",
        version = "v0.0.0-20190830160640-d16893ddf098",
    )

    go_repository(
        name = "com_github_alecthomas_participle_v2",
        importpath = "github.com/alecthomas/participle/v2",
        sum = "h1:cK4vjj0VSgb3lN1nuKA5F7dw+1s1pWBe5bx7nNCnN+c=",
        version = "v2.0.0-alpha7",
    )

    go_repository(
        name = "com_github_alecthomas_template",
        importpath = "github.com/alecthomas/template",
        sum = "h1:JYp7IbQjafoB+tBA3gMyHYHrpOtNuDiK/uB5uXxq5wM=",
        version = "v0.0.0-20190718012654-fb15b899a751",
    )
    go_repository(
        name = "com_github_alecthomas_units",
        importpath = "github.com/alecthomas/units",
        sum = "h1:UQZhZ2O0vMHr2cI+DC1Mbh0TJxzA3RcLoMsFw+aXw7E=",
        version = "v0.0.0-20190924025748-f65c72e2690d",
    )
    go_repository(
        name = "com_github_alicebob_gopher_json",
        importpath = "github.com/alicebob/gopher-json",
        sum = "h1:HbKu58rmZpUGpz5+4FfNmIU+FmZg2P3Xaj2v2bfNWmk=",
        version = "v0.0.0-20200520072559-a9ecdc9d1d3a",
    )
    go_repository(
        name = "com_github_alicebob_miniredis_v2",
        importpath = "github.com/alicebob/miniredis/v2",
        sum = "h1:3r6kTHdKnuP4fkS8k2IrvSfxpxUTcW1SOL0wN7b7Dt0=",
        version = "v2.30.5",
    )

    go_repository(
        name = "com_github_anaskhan96_soup",
        importpath = "github.com/anaskhan96/soup",
        sum = "h1:V/FHiusdTrPrdF4iA1YkVxsOpdNcgvqT1hG+YtcZ5hM=",
        version = "v1.2.5",
    )
    go_repository(
        name = "com_github_andybalholm_brotli",
        importpath = "github.com/andybalholm/brotli",
        sum = "h1:V7DdXeJtZscaqfNuAdSRuRFzuiKlHSC/Zh3zl9qY3JY=",
        version = "v1.0.4",
    )

    go_repository(
        name = "com_github_apache_arrow_go_v12",
        importpath = "github.com/apache/arrow/go/v12",
        sum = "h1:xtZE63VWl7qLdB0JObIXvvhGjoVNrQ9ciIHG2OK5cmc=",
        version = "v12.0.0",
    )
    go_repository(
        name = "com_github_apache_thrift",
        importpath = "github.com/apache/thrift",
        sum = "h1:qEy6UW60iVOlUy+b9ZR0d5WzUWYGOo4HfopoyBaNmoY=",
        version = "v0.16.0",
    )
    go_repository(
        name = "com_github_armon_go_radix",
        importpath = "github.com/armon/go-radix",
        sum = "h1:F4z6KzEeeQIMeLFa97iZU6vupzoecKdU5TX24SNppXI=",
        version = "v1.0.0",
    )

    go_repository(
        name = "com_github_aws_aws_sdk_go",
        importpath = "github.com/aws/aws-sdk-go",
        sum = "h1:Gka1bopihF2e9XFhuVZPrgafmOFpCsRtAPMYLp/0AfA=",
        version = "v1.35.18",
    )

    go_repository(
        name = "com_github_bazelbuild_bazel_gazelle",
        importpath = "github.com/bazelbuild/bazel-gazelle",
        sum = "h1:WnJGYk1bMIjw8FCYA/UxKBK/Y6hUnOItrtR+vjFIIKo=",
        version = "v0.33.0",
    )
    go_repository(
        name = "com_github_bazelbuild_buildtools",
        # The BUILD files included in this Go module use the go_default_library naming convention.
        # See https://github.com/bazelbuild/bazel-gazelle/blob/master/repository.rst#go_repository.
        build_naming_convention = "go_default_library",
        importpath = "github.com/bazelbuild/buildtools",
        sum = "h1:VUHCI4QRifAGYsbVJYqJndLf7YqV12YthB+PLFsEKqo=",
        version = "v0.0.0-20231017121127-23aa65d4e117",
    )
    go_repository(
        name = "com_github_bazelbuild_remote_apis",
        # The BUILD files included in this Go module use the go_default_library naming convention.
        # See https://github.com/bazelbuild/bazel-gazelle/blob/master/repository.rst#go_repository.
        build_naming_convention = "go_default_library",
        importpath = "github.com/bazelbuild/remote-apis",
        sum = "h1:TPwjNpCdoO7TcTPPMHEkrrlSwd8g2XVf3qflmnivvsU=",
        version = "v0.0.0-20230822133051-6c32c3b917cc",
    )
    go_repository(
        name = "com_github_bazelbuild_remote_apis_sdks",
        # Causes Gazelle to update references to the @go_googleapis external repository in
        # https://github.com/bazelbuild/remote-apis-sdks/blob/e00bd323ce426cd1c55dec2f152ffcc20eb4f503/go/pkg/client/BUILD.bazel#L39C20-L39C20
        # with references to @org_golang_google_genproto as required by rules_go starting v0.41.0.
        # See https://github.com/bazelbuild/rules_go/releases/tag/v0.41.0.
        build_file_generation = "on",
        importpath = "github.com/bazelbuild/remote-apis-sdks",
        sum = "h1:/7itEMv7uUfXNXKUq9R8fGYF4Kb+ouOsVYsxSEsKmaw=",
        version = "v0.0.0-20231114220034-042d9851eb28",
    )

    go_repository(
        name = "com_github_beorn7_perks",
        importpath = "github.com/beorn7/perks",
        sum = "h1:VlbKKnNfV8bJzeqoa4cOKqO6bYr3WgKZxO8Z16+hsOM=",
        version = "v1.0.1",
    )

    go_repository(
        name = "com_github_blakesmith_ar",
        importpath = "github.com/blakesmith/ar",
        sum = "h1:m935MPodAbYS46DG4pJSv7WO+VECIWUQ7OJYSoTrMh4=",
        version = "v0.0.0-20190502131153-809d4375e1fb",
    )

    go_repository(
        name = "com_github_bradfitz_gomemcache",
        importpath = "github.com/bradfitz/gomemcache",
        sum = "h1:L/QXpzIa3pOvUGt1D1lA5KjYhPBAN/3iWdP7xeFS9F0=",
        version = "v0.0.0-20190913173617-a41fca850d0b",
    )
    go_repository(
        name = "com_github_burntsushi_toml",
        importpath = "github.com/BurntSushi/toml",
        sum = "h1:WXkYYl6Yr3qBf1K79EBnL4mak0OimBfB0XUf9Vl28OQ=",
        version = "v0.3.1",
    )

    go_repository(
        name = "com_github_cenkalti_backoff",
        importpath = "github.com/cenkalti/backoff",
        sum = "h1:tNowT99t7UNflLxfYYSlKYsBpXdEet03Pg2g16Swow4=",
        version = "v2.2.1+incompatible",
    )
    go_repository(
        name = "com_github_cenkalti_backoff_v4",
        importpath = "github.com/cenkalti/backoff/v4",
        sum = "h1:cFAlzYUlVYDysBEH2T5hyJZMh3+5+WCBvSnK6Q8UtC4=",
        version = "v4.1.3",
    )
    go_repository(
        name = "com_github_census_instrumentation_opencensus_proto",
        importpath = "github.com/census-instrumentation/opencensus-proto",
        sum = "h1:iKLQ0xPNFxR/2hzXZMrBo8f1j86j5WHzznCCQxV/b8g=",
        version = "v0.4.1",
    )
    go_repository(
        name = "com_github_cespare_xxhash",
        importpath = "github.com/cespare/xxhash",
        sum = "h1:a6HrQnmkObjyL+Gs60czilIUGqrzKutQD6XZog3p+ko=",
        version = "v1.1.0",
    )
    go_repository(
        name = "com_github_cespare_xxhash_v2",
        importpath = "github.com/cespare/xxhash/v2",
        sum = "h1:DC2CZ1Ep5Y4k3ZQ899DldepgrayRUGE6BBZ/cd9Cj44=",
        version = "v2.2.0",
    )
    go_repository(
        name = "com_github_chigopher_pathlib",
        importpath = "github.com/chigopher/pathlib",
        sum = "h1:1pg96WL3iC1/YyWV4UJSl3E0GBf4B+h5amBtsbAAieY=",
        version = "v0.15.0",
    )

    go_repository(
        name = "com_github_client9_misspell",
        importpath = "github.com/client9/misspell",
        sum = "h1:ta993UF76GwbvJcIo3Y68y/M3WxlpEHPWIGDkJYwzJI=",
        version = "v0.3.4",
    )

    go_repository(
        name = "com_github_cncf_udpa_go",
        importpath = "github.com/cncf/udpa/go",
        sum = "h1:QQ3GSy+MqSHxm/d8nCtnAiZdYFd45cYZPs8vOOIYKfk=",
        version = "v0.0.0-20220112060539-c52dc94e7fbe",
    )
    go_repository(
        name = "com_github_cncf_xds_go",
        importpath = "github.com/cncf/xds/go",
        sum = "h1:7To3pQ+pZo0i3dsWEbinPNFs5gPSBOsJtx3wTT94VBY=",
        version = "v0.0.0-20231109132714-523115ebc101",
    )

    go_repository(
        name = "com_github_cockroachdb_cockroach_go_v2",
        importpath = "github.com/cockroachdb/cockroach-go/v2",
        sum = "h1:zicZlBhWZu6wfK7Ezg4Owdc3HamLpRdBllPTT9tb+2k=",
        version = "v2.1.0",
    )

    go_repository(
        name = "com_github_cpuguy83_go_md2man_v2",
        importpath = "github.com/cpuguy83/go-md2man/v2",
        sum = "h1:p1EgwI/C7NhT0JmVkwCD2ZBK8j4aeHQX2pMHHBfMQ6w=",
        version = "v2.0.2",
    )
    go_repository(
        name = "com_github_creack_pty",
        importpath = "github.com/creack/pty",
        sum = "h1:uDmaGzcdjhF4i/plgjmEsriH11Y0o7RKapEf/LDaM3w=",
        version = "v1.1.9",
    )

    go_repository(
        name = "com_github_danjacques_gofslock",
        importpath = "github.com/danjacques/gofslock",
        sum = "h1:m+Fkk9QEMuV6Z1ithqqYogOHV7Pl6rMKe34NBTJTS/c=",
        version = "v0.0.0-20240212154529-d899e02bfe22",
    )

    go_repository(
        name = "com_github_davecgh_go_spew",
        importpath = "github.com/davecgh/go-spew",
        sum = "h1:vj9j/u1bqnvCEfJOwUhtlOARqs3+rkHYY13jYWTU97c=",
        version = "v1.1.1",
    )
    go_repository(
        name = "com_github_dgraph_io_badger_v3",
        importpath = "github.com/dgraph-io/badger/v3",
        sum = "h1:dpyM5eCJAtQCBcMCZcT4UBZchuTJgCywerHHgmxfxM8=",
        version = "v3.2103.2",
    )
    go_repository(
        name = "com_github_dgraph_io_ristretto",
        importpath = "github.com/dgraph-io/ristretto",
        sum = "h1:Jv3CGQHp9OjuMBSne1485aDpUkTKEcUqF+jm/LuerPI=",
        version = "v0.1.0",
    )
    go_repository(
        name = "com_github_dgryski_go_rendezvous",
        importpath = "github.com/dgryski/go-rendezvous",
        sum = "h1:lO4WD4F/rVNCu3HqELle0jiPLLBs70cWOduZpkS1E78=",
        version = "v0.0.0-20200823014737-9f7001d12a5f",
    )

    go_repository(
        name = "com_github_dustin_go_humanize",
        importpath = "github.com/dustin/go-humanize",
        sum = "h1:GzkhY7T5VNhEkwH0PVJgjz+fX1rhBrR7pRT3mDkpeCY=",
        version = "v1.0.1",
    )

    go_repository(
        name = "com_github_emirpasic_gods",
        importpath = "github.com/emirpasic/gods",
        sum = "h1:QAUIPSaCu4G+POclxeqb3F+WPpdKqFGlw36+yOzGlrg=",
        version = "v1.12.0",
    )
    go_repository(
        name = "com_github_envoyproxy_go_control_plane",
        importpath = "github.com/envoyproxy/go-control-plane",
        sum = "h1:wSUXTlLfiAQRWs2F+p+EKOY9rUyis1MyGqJ2DIk5HpM=",
        version = "v0.11.1",
    )
    go_repository(
        name = "com_github_envoyproxy_protoc_gen_validate",
        importpath = "github.com/envoyproxy/protoc-gen-validate",
        sum = "h1:QkIBuU5k+x7/QXPvPPnWXWlCdaBFApVqftFV6k087DA=",
        version = "v1.0.2",
    )
    go_repository(
        name = "com_github_facebookgo_clock",
        importpath = "github.com/facebookgo/clock",
        sum = "h1:yDWHCSQ40h88yih2JAcL6Ls/kVkSE8GFACTGVnMPruw=",
        version = "v0.0.0-20150410010913-600d898af40a",
    )

    go_repository(
        name = "com_github_felixge_httpsnoop",
        importpath = "github.com/felixge/httpsnoop",
        sum = "h1:NFTV2Zj1bL4mc9sqWACXbQFVBBg2W3GPvqp8/ESS2Wg=",
        version = "v1.0.4",
    )

    go_repository(
        name = "com_github_fiorix_go_web",
        importpath = "github.com/fiorix/go-web",
        sum = "h1:P/Czr+qFBdKELw4nys0x2e5nkT9niVq/2FS63ArJzm4=",
        version = "v1.0.1-0.20150221144011-5b593f1e8966",
    )

    go_repository(
        name = "com_github_flynn_json5",
        importpath = "github.com/flynn/json5",
        sum = "h1:xJMmr4GMYIbALX5edyoDIOQpc2bOQTeJiWMeCl9lX/8=",
        version = "v0.0.0-20160717195620-7620272ed633",
    )

    go_repository(
        name = "com_github_fsnotify_fsnotify",
        importpath = "github.com/fsnotify/fsnotify",
        sum = "h1:n+5WquG0fcWoWp6xPWfHdbskMCQaFnG6PfBrh1Ky4HY=",
        version = "v1.6.0",
    )

    go_repository(
        name = "com_github_go_chi_chi_v5",
        importpath = "github.com/go-chi/chi/v5",
        sum = "h1:lD+NLqFcAi1ovnVZpsnObHGW4xb4J8lNmoYVfECH1Y0=",
        version = "v5.0.8",
    )

    go_repository(
        name = "com_github_go_kit_kit",
        importpath = "github.com/go-kit/kit",
        sum = "h1:wDJmvq38kDhkVxi50ni9ykkdUr1PKgqKOoi01fa0Mdk=",
        version = "v0.9.0",
    )
    go_repository(
        name = "com_github_go_kit_log",
        importpath = "github.com/go-kit/log",
        sum = "h1:DGJh0Sm43HbOeYDNnVZFl8BvcYVvjD5bqYJvp0REbwQ=",
        version = "v0.1.0",
    )

    go_repository(
        name = "com_github_go_logfmt_logfmt",
        importpath = "github.com/go-logfmt/logfmt",
        sum = "h1:TrB8swr/68K7m9CcGut2g3UOihhbcbiMAYiuTXdEih4=",
        version = "v0.5.0",
    )
    go_repository(
        name = "com_github_go_logr_logr",
        importpath = "github.com/go-logr/logr",
        sum = "h1:pKouT5E8xu9zeFC39JXRDukb6JFQPXM5p5I91188VAQ=",
        version = "v1.4.1",
    )
    go_repository(
        name = "com_github_go_logr_stdr",
        importpath = "github.com/go-logr/stdr",
        sum = "h1:hSWxHoqTgW2S2qGc0LTAI563KZ5YKYRhT3MFKZMbjag=",
        version = "v1.2.2",
    )

    go_repository(
        name = "com_github_go_ole_go_ole",
        importpath = "github.com/go-ole/go-ole",
        sum = "h1:/Fpf6oFPoeFik9ty7siob0G6Ke8QvQEuVcuChpwXzpY=",
        version = "v1.2.6",
    )

    go_repository(
        name = "com_github_go_python_gpython",
        importpath = "github.com/go-python/gpython",
        sum = "h1:QNFZ0h540Lajx7Pi/os06XzzdYUQG+2sV7IvPo/Mvmg=",
        version = "v0.0.3",
    )

    go_repository(
        name = "com_github_go_stack_stack",
        importpath = "github.com/go-stack/stack",
        sum = "h1:5SgMzNM5HxrEjV0ww2lTmX6E2Izsfxas4+YHWRs3Lsk=",
        version = "v1.8.0",
    )
    go_repository(
        name = "com_github_goccy_go_json",
        importpath = "github.com/goccy/go-json",
        sum = "h1:/pAaQDLHEoCq/5FFmSKBswWmK6H0e8g4159Kc/X/nqk=",
        version = "v0.9.11",
    )

    go_repository(
        name = "com_github_gogo_protobuf",
        importpath = "github.com/gogo/protobuf",
        sum = "h1:Ov1cvc58UF3b5XjBnZv7+opcTcQFZebYjWzi34vdm4Q=",
        version = "v1.3.2",
    )

    go_repository(
        name = "com_github_golang_glog",
        importpath = "github.com/golang/glog",
        sum = "h1:DVjP2PbBOzHyzA+dn3WhHIq4NdVu3Q+pvivFICf/7fo=",
        version = "v1.1.2",
    )
    go_repository(
        name = "com_github_golang_groupcache",
        importpath = "github.com/golang/groupcache",
        sum = "h1:oI5xCqsCo564l8iNU+DwB5epxmsaqB+rhGL0m5jtYqE=",
        version = "v0.0.0-20210331224755-41bb18bfe9da",
    )

    go_repository(
        name = "com_github_golang_mock",
        importpath = "github.com/golang/mock",
        sum = "h1:ErTB+efbowRARo13NNdxyJji2egdxLGQhRaY+DUumQc=",
        version = "v1.6.0",
    )
    go_repository(
        name = "com_github_golang_protobuf",
        importpath = "github.com/golang/protobuf",
        sum = "h1:KhyjKVUg7Usr/dYsdSqoFveMYd5ko72D+zANwlG1mmg=",
        version = "v1.5.3",
    )
    go_repository(
        name = "com_github_golang_snappy",
        importpath = "github.com/golang/snappy",
        sum = "h1:yAGX7huGHXlcLOEtBnF4w7FQwA26wojNCwOYAEhLjQM=",
        version = "v0.0.4",
    )
    go_repository(
        name = "com_github_gomodule_redigo",
        importpath = "github.com/gomodule/redigo",
        sum = "h1:Sl3u+2BI/kk+VEatbj0scLdrFhjPmbxOc1myhDP41ws=",
        version = "v1.8.9",
    )

    go_repository(
        name = "com_github_google_flatbuffers",
        importpath = "github.com/google/flatbuffers",
        sum = "h1:ivUb1cGomAB101ZM1T0nOiWz9pSrTMoa9+EiY7igmkM=",
        version = "v2.0.8+incompatible",
    )

    go_repository(
        name = "com_github_google_go_cmp",
        importpath = "github.com/google/go-cmp",
        sum = "h1:ofyhxvXcZhMsU5ulbFiLKl/XBFqE1GSq7atu8tAmTRI=",
        version = "v0.6.0",
    )

    go_repository(
        name = "com_github_google_go_github_v29",
        importpath = "github.com/google/go-github/v29",
        sum = "h1:IktKCTwU//aFHnpA+2SLIi7Oo9uhAzgsdZNbcAqhgdc=",
        version = "v29.0.3",
    )
    go_repository(
        name = "com_github_google_go_licenses",
        importpath = "github.com/google/go-licenses",
        sum = "h1:ZK63Yns/0Y8hE5y50WuSsfFWNPmpYDQ9tzh/J2vWV8c=",
        version = "v0.0.0-20210816172045-3099c18c36e1",
    )
    go_repository(
        name = "com_github_google_go_pkcs11",
        importpath = "github.com/google/go-pkcs11",
        sum = "h1:OF1IPgv+F4NmqmJ98KTjdN97Vs1JxDPB3vbmYzV2dpk=",
        version = "v0.2.1-0.20230907215043-c6f79328ddf9",
    )

    go_repository(
        name = "com_github_google_go_querystring",
        importpath = "github.com/google/go-querystring",
        sum = "h1:Xkwi/a1rcvNg1PPYe5vI8GbeBY/jrVuDX5ASuANWTrk=",
        version = "v1.0.0",
    )

    go_repository(
        name = "com_github_google_gofuzz",
        importpath = "github.com/google/gofuzz",
        sum = "h1:xRy4A+RhZaiKjJ1bPfwQ8sedCA+YS2YcCHW6ec7JMi0=",
        version = "v1.2.0",
    )
    go_repository(
        name = "com_github_google_licenseclassifier",
        importpath = "github.com/google/licenseclassifier",
        sum = "h1:TJsAqW6zLRMDTyGmc9TPosfn9OyVlHs8Hrn3pY6ONSY=",
        version = "v0.0.0-20210722185704-3043a050f148",
    )

    go_repository(
        name = "com_github_google_martian_v3",
        importpath = "github.com/google/martian/v3",
        sum = "h1:DIhPTQrbPkgs2yJYdXU/eNACCG5DVQjySNRNlflZ9Fc=",
        version = "v3.3.3",
    )
    go_repository(
        name = "com_github_google_pprof",
        importpath = "github.com/google/pprof",
        sum = "h1:lvddKcYTQ545ADhBujtIJmqQrZBDsGo7XIMbAQe/sNY=",
        version = "v0.0.0-20221103000818-d260c55eee4c",
    )

    go_repository(
        name = "com_github_google_s2a_go",
        importpath = "github.com/google/s2a-go",
        sum = "h1:60BLSyTrOV4/haCDW4zb1guZItoSq8foHCXrAnjBo/o=",
        version = "v0.1.7",
    )
    go_repository(
        name = "com_github_google_tink_go",
        importpath = "github.com/google/tink/go",
        sum = "h1:6Eox8zONGebBFcCBqkVmt60LaWZa6xg1cl/DwAh/J1w=",
        version = "v1.7.0",
    )

    go_repository(
        name = "com_github_google_uuid",
        importpath = "github.com/google/uuid",
        sum = "h1:1p67kYwdtXjb0gL0BPiP1Av9wiZPo5A8z2cWkTZ+eyU=",
        version = "v1.5.0",
    )
    go_repository(
        name = "com_github_googleapis_enterprise_certificate_proxy",
        importpath = "github.com/googleapis/enterprise-certificate-proxy",
        sum = "h1:Vie5ybvEvT75RniqhfFxPRy3Bf7vr3h0cechB90XaQs=",
        version = "v0.3.2",
    )

    go_repository(
        name = "com_github_googleapis_gax_go_v2",
        # This module is distributed with pre-generated .pb.go files, so we disable generation of
        # go_proto_library targets.
        build_file_proto_mode = "disable",
        importpath = "github.com/googleapis/gax-go/v2",
        sum = "h1:A+gCJKdRfqXkr+BIRGtZLibNXf0m1f9E4HG56etFpas=",
        version = "v2.12.0",
    )
    go_repository(
        name = "com_github_googleapis_gnostic",
        importpath = "github.com/googleapis/gnostic",
        sum = "h1:9fHAtK0uDfpveeqqo1hkEZJcFvYXAiCN3UutL8F9xHw=",
        version = "v0.5.5",
    )

    go_repository(
        name = "com_github_googlecloudplatform_opentelemetry_operations_go_detectors_gcp",
        importpath = "github.com/GoogleCloudPlatform/opentelemetry-operations-go/detectors/gcp",
        sum = "h1:tk85AYGwOf6VNtoOQi8w/kVDi2vmPxp3/OU2FsUpdcA=",
        version = "v1.20.0",
    )
    go_repository(
        name = "com_github_googlecloudplatform_opentelemetry_operations_go_exporter_trace",
        importpath = "github.com/GoogleCloudPlatform/opentelemetry-operations-go/exporter/trace",
        sum = "h1:lP8YpTi26Bei2OrXpQEUnNFPqKT6bTn3P8DvJC4i8WQ=",
        version = "v1.19.1",
    )
    go_repository(
        name = "com_github_googlecloudplatform_opentelemetry_operations_go_internal_resourcemapping",
        importpath = "github.com/GoogleCloudPlatform/opentelemetry-operations-go/internal/resourcemapping",
        sum = "h1:ti4stlXHjDhGl+1h+EpqXv9+Wxv0XqCB3XTT4W6ZoQU=",
        version = "v0.43.1",
    )
    go_repository(
        name = "com_github_googlecloudplatform_opentelemetry_operations_go_propagator",
        importpath = "github.com/GoogleCloudPlatform/opentelemetry-operations-go/propagator",
        sum = "h1:Ej/1TqY9R59OOhRyukLgW97yy/xo3d2M7Lb2ao2O+Gs=",
        version = "v0.43.1",
    )

    go_repository(
        name = "com_github_gopherjs_gopherjs",
        importpath = "github.com/gopherjs/gopherjs",
        sum = "h1:fQnZVsXk8uxXIStYb0N4bGk7jeyTalG/wsZjQ25dO0g=",
        version = "v1.17.2",
    )
    go_repository(
        name = "com_github_gopherjs_gopherwasm",
        importpath = "github.com/gopherjs/gopherwasm",
        sum = "h1:32nge/RlujS1Im4HNCJPp0NbBOAeBXFuT1KonUuLl+Y=",
        version = "v1.0.0",
    )

    go_repository(
        name = "com_github_gorhill_cronexpr",
        importpath = "github.com/gorhill/cronexpr",
        sum = "h1:f0n1xnMSmBLzVfsMMvriDyA75NB/oBgILX2GcHXIQzY=",
        version = "v0.0.0-20180427100037-88b0669f7d75",
    )

    go_repository(
        name = "com_github_gorilla_securecookie",
        importpath = "github.com/gorilla/securecookie",
        sum = "h1:miw7JPhV+b/lAHSXz4qd/nN9jRiAFV5FwjeKyCS8BvQ=",
        version = "v1.1.1",
    )
    go_repository(
        name = "com_github_grpc_ecosystem_go_grpc_middleware",
        importpath = "github.com/grpc-ecosystem/go-grpc-middleware",
        sum = "h1:+9834+KizmvFV7pXQGSXQTsaWhq2GjuNUt0aUU0YBYw=",
        version = "v1.3.0",
    )
    go_repository(
        name = "com_github_grpc_ecosystem_grpc_gateway_v2",
        importpath = "github.com/grpc-ecosystem/grpc-gateway/v2",
        sum = "h1:6UKoz5ujsI55KNpsJH3UwCq3T8kKbZwNZBNPuTTje8U=",
        version = "v2.18.1",
    )

    go_repository(
        name = "com_github_hako_durafmt",
        importpath = "github.com/hako/durafmt",
        sum = "h1:BpJ2o0OR5FV7vrkDYfXYVJQeMNWa8RhklZOpW2ITAIQ=",
        version = "v0.0.0-20200710122514-c0fb7b4da026",
    )

    go_repository(
        name = "com_github_hashicorp_errwrap",
        importpath = "github.com/hashicorp/errwrap",
        sum = "h1:OxrOeh75EUXMY8TBjag2fzXGZ40LB6IKw45YeGUDY2I=",
        version = "v1.1.0",
    )

    go_repository(
        name = "com_github_hashicorp_go_multierror",
        importpath = "github.com/hashicorp/go-multierror",
        sum = "h1:B9UzwGQJehnUY1yNrnwREHc3fGbC2xefo8g4TbElacI=",
        version = "v1.1.0",
    )

    go_repository(
        name = "com_github_hashicorp_golang_lru",
        importpath = "github.com/hashicorp/golang-lru",
        sum = "h1:YDjusn29QI/Das2iO9M0BHnIbxPeyuCHsjMW+lJfyTc=",
        version = "v0.5.4",
    )
    go_repository(
        name = "com_github_hashicorp_hcl",
        importpath = "github.com/hashicorp/hcl",
        sum = "h1:0Anlzjpi4vEasTeNFn2mLJgTSwt0+6sfsiTG8qcWGx4=",
        version = "v1.0.0",
    )

    go_repository(
        name = "com_github_huandu_xstrings",
        importpath = "github.com/huandu/xstrings",
        sum = "h1:D17IlohoQq4UcpqD7fDk80P7l+lwAmlFaBHgOipl2FU=",
        version = "v1.4.0",
    )

    go_repository(
        name = "com_github_iancoleman_orderedmap",
        importpath = "github.com/iancoleman/orderedmap",
        sum = "h1:i462o439ZjprVSFSZLZxcsoAe592sZB1rci2Z8j4wdk=",
        version = "v0.0.0-20190318233801-ac98e3ecb4b0",
    )
    go_repository(
        name = "com_github_iancoleman_strcase",
        importpath = "github.com/iancoleman/strcase",
        sum = "h1:05I4QRnGpI0m37iZQRuskXh+w77mr6Z41lwQzuHLwW0=",
        version = "v0.2.0",
    )

    go_repository(
        name = "com_github_imdario_mergo",
        importpath = "github.com/imdario/mergo",
        sum = "h1:3tnifQM4i+fbajXKBHXWEH+KvNHqojZ778UH75j3bGA=",
        version = "v0.3.11",
    )
    go_repository(
        name = "com_github_inconshreveable_mousetrap",
        importpath = "github.com/inconshreveable/mousetrap",
        sum = "h1:wN+x4NVGpMsO7ErUn/mUI3vEoE6Jt13X2s0bqwp9tc8=",
        version = "v1.1.0",
    )
    go_repository(
        name = "com_github_invopop_jsonschema",
        importpath = "github.com/invopop/jsonschema",
        sum = "h1:2vgQcBz1n256N+FpX3Jq7Y17AjYt46Ig3zIWyy770So=",
        version = "v0.7.0",
    )

    go_repository(
        name = "com_github_jackc_chunkreader_v2",
        importpath = "github.com/jackc/chunkreader/v2",
        sum = "h1:i+RDz65UE+mmpjTfyz0MoVTnzeYxroil2G82ki7MGG8=",
        version = "v2.0.1",
    )

    go_repository(
        name = "com_github_jackc_pgconn",
        importpath = "github.com/jackc/pgconn",
        sum = "h1:vrbA9Ud87g6JdFWkHTJXppVce58qPIdP7N8y0Ml/A7Q=",
        version = "v1.14.0",
    )
    go_repository(
        name = "com_github_jackc_pgio",
        importpath = "github.com/jackc/pgio",
        sum = "h1:g12B9UwVnzGhueNavwioyEEpAmqMe1E/BN9ES+8ovkE=",
        version = "v1.0.0",
    )

    go_repository(
        name = "com_github_jackc_pgpassfile",
        importpath = "github.com/jackc/pgpassfile",
        sum = "h1:/6Hmqy13Ss2zCq62VdNG8tM1wchn8zjSGOBJ6icpsIM=",
        version = "v1.0.0",
    )

    go_repository(
        name = "com_github_jackc_pgproto3_v2",
        importpath = "github.com/jackc/pgproto3/v2",
        sum = "h1:7eY55bdBeCz1F2fTzSz69QC+pG46jYq9/jtSPiJ5nn0=",
        version = "v2.3.2",
    )
    go_repository(
        name = "com_github_jackc_pgservicefile",
        importpath = "github.com/jackc/pgservicefile",
        sum = "h1:bbPeKD0xmW/Y25WS6cokEszi5g+S0QxI/d45PkRi7Nk=",
        version = "v0.0.0-20221227161230-091c0ba34f0a",
    )
    go_repository(
        name = "com_github_jackc_pgtype",
        importpath = "github.com/jackc/pgtype",
        sum = "h1:y+xUdabmyMkJLyApYuPj38mW+aAIqCe5uuBB51rH3Vw=",
        version = "v1.14.0",
    )

    go_repository(
        name = "com_github_jackc_pgx_v4",
        importpath = "github.com/jackc/pgx/v4",
        sum = "h1:YP7G1KABtKpB5IHrO9vYwSrCOhs7p3uqhvhhQBptya0=",
        version = "v4.18.1",
    )
    go_repository(
        name = "com_github_jackc_puddle",
        importpath = "github.com/jackc/puddle",
        sum = "h1:eHK/5clGOatcjX3oWGBO/MpxpbHzSwud5EWTSCI+MX0=",
        version = "v1.3.0",
    )
    go_repository(
        name = "com_github_jbenet_go_context",
        importpath = "github.com/jbenet/go-context",
        sum = "h1:BQSFePA1RWJOlocH6Fxy8MmwDt+yVQYULKfN0RoTN8A=",
        version = "v0.0.0-20150711004518-d14ea06fba99",
    )
    go_repository(
        name = "com_github_jcgregorio_logger",
        importpath = "github.com/jcgregorio/logger",
        sum = "h1:KKKWn4Q0bPpGtLFWEF3Pkv0VtX8Oru3cK0OH0ZozYik=",
        version = "v0.1.3",
    )
    go_repository(
        name = "com_github_jcgregorio_slog",
        importpath = "github.com/jcgregorio/slog",
        sum = "h1:H8hiPQr5PtkrB5z3Do/9iR5tEwuAFNim68cqcoAlHeY=",
        version = "v0.0.0-20190423190439-e6f2d537f900",
    )
    go_repository(
        name = "com_github_jeffail_gabs_v2",
        importpath = "github.com/Jeffail/gabs/v2",
        sum = "h1:WdCnGaDhNa4LSRTMwhLZzJ7SRDXjABNP13SOKvCpL5w=",
        version = "v2.6.0",
    )

    go_repository(
        name = "com_github_jinzhu_copier",
        importpath = "github.com/jinzhu/copier",
        sum = "h1:GlvfUwHk62RokgqVNvYsku0TATCF7bAHVwEXoBh3iJg=",
        version = "v0.3.5",
    )

    go_repository(
        name = "com_github_jmespath_go_jmespath",
        importpath = "github.com/jmespath/go-jmespath",
        sum = "h1:BEgLn5cpjn8UN1mAw4NjwDrS35OdebyEtFe+9YPoQUg=",
        version = "v0.4.0",
    )
    go_repository(
        name = "com_github_jordan_wright_email",
        importpath = "github.com/jordan-wright/email",
        sum = "h1:jdpOPRN1zP63Td1hDQbZW73xKmzDvZHzVdNYxhnTMDA=",
        version = "v4.0.1-0.20210109023952-943e75fe5223+incompatible",
    )

    go_repository(
        name = "com_github_jpillora_backoff",
        importpath = "github.com/jpillora/backoff",
        sum = "h1:uvFg412JmmHBHw7iwprIxkPMI+sGQ4kzOWsMeHnm2EA=",
        version = "v1.0.0",
    )
    go_repository(
        name = "com_github_json_iterator_go",
        importpath = "github.com/json-iterator/go",
        sum = "h1:PV8peI4a0ysnczrg+LtxykD8LfKY9ML6u2jnxaEnrnM=",
        version = "v1.1.12",
    )

    go_repository(
        name = "com_github_jtolds_gls",
        importpath = "github.com/jtolds/gls",
        sum = "h1:xdiiI2gbIgH/gLH7ADydsJ1uDOEzR8yvV7C0MuV77Wo=",
        version = "v4.20.0+incompatible",
    )
    go_repository(
        name = "com_github_julienschmidt_httprouter",
        importpath = "github.com/julienschmidt/httprouter",
        sum = "h1:U0609e9tgbseu3rBINet9P48AI/D3oJs4dN7jwJOQ1U=",
        version = "v1.3.0",
    )

    go_repository(
        name = "com_github_kballard_go_shellquote",
        importpath = "github.com/kballard/go-shellquote",
        sum = "h1:Z9n2FFNUXsshfwJMBgNA0RU6/i7WVaAegv3PtuIHPMs=",
        version = "v0.0.0-20180428030007-95032a82bc51",
    )

    go_repository(
        name = "com_github_kevinburke_ssh_config",
        importpath = "github.com/kevinburke/ssh_config",
        sum = "h1:Coekwdh0v2wtGp9Gmz1Ze3eVRAWJMLokvN3QjdzCHLY=",
        version = "v0.0.0-20190725054713-01f96b0aa0cd",
    )
    go_repository(
        name = "com_github_kisielk_errcheck",
        importpath = "github.com/kisielk/errcheck",
        sum = "h1:e8esj/e4R+SAOwFwN+n3zr0nYeCyeweozKfO23MvHzY=",
        version = "v1.5.0",
    )

    go_repository(
        name = "com_github_klauspost_asmfmt",
        importpath = "github.com/klauspost/asmfmt",
        sum = "h1:4Ri7ox3EwapiOjCki+hw14RyKk201CN4rzyCJRFLpK4=",
        version = "v1.3.2",
    )

    go_repository(
        name = "com_github_klauspost_compress",
        importpath = "github.com/klauspost/compress",
        sum = "h1:2mk3MPGNzKyxErAw8YaohYh69+pa4sIQSC0fPGCFR9I=",
        version = "v1.16.7",
    )
    go_repository(
        name = "com_github_klauspost_cpuid_v2",
        importpath = "github.com/klauspost/cpuid/v2",
        sum = "h1:lgaqFMSdTdQYdZ04uHyN2d/eKdOMyi2YLSvlQIBFYa4=",
        version = "v2.0.9",
    )

    go_repository(
        name = "com_github_konsorten_go_windows_terminal_sequences",
        importpath = "github.com/konsorten/go-windows-terminal-sequences",
        sum = "h1:CE8S1cTafDpPvMhIxNJKvHsGVBgn1xWYf1NbHQhywc8=",
        version = "v1.0.3",
    )

    go_repository(
        name = "com_github_kr_logfmt",
        importpath = "github.com/kr/logfmt",
        sum = "h1:T+h1c/A9Gawja4Y9mFVWj2vyii2bbUNDw3kt9VxK2EY=",
        version = "v0.0.0-20140226030751-b84e30acd515",
    )
    go_repository(
        name = "com_github_kr_pretty",
        importpath = "github.com/kr/pretty",
        sum = "h1:L/CwN0zerZDmRFUapSPitk6f+Q3+0za1rQkzVuMiMFI=",
        version = "v0.1.0",
    )
    go_repository(
        name = "com_github_kr_pty",
        importpath = "github.com/kr/pty",
        sum = "h1:VkoXIwSboBpnk99O/KFauAEILuNHv5DVFKZMBN/gUgw=",
        version = "v1.1.1",
    )
    go_repository(
        name = "com_github_kr_text",
        importpath = "github.com/kr/text",
        sum = "h1:5Nx0Ya0ZqY2ygV366QzturHI13Jq95ApcVaJBhpS+AY=",
        version = "v0.2.0",
    )
    go_repository(
        name = "com_github_kylelemons_godebug",
        importpath = "github.com/kylelemons/godebug",
        sum = "h1:RPNrshWIDI6G2gRW9EHilWtl7Z6Sb1BR0xunSBf0SNc=",
        version = "v1.1.0",
    )

    go_repository(
        name = "com_github_lib_pq",
        importpath = "github.com/lib/pq",
        sum = "h1:AqzbZs4ZoCBp+GtejcpCpcxM3zlSMx29dXbUSeVtJb8=",
        version = "v1.10.2",
    )

    go_repository(
        name = "com_github_luci_gtreap",
        importpath = "github.com/luci/gtreap",
        sum = "h1:Kkxfmkf53vnIADWIhzvJ0GvwVR/gz9U7F7Wqofqd7dU=",
        version = "v0.0.0-20161228054646-35df89791e8f",
    )
    go_repository(
        name = "com_github_lyft_protoc_gen_star_v2",
        importpath = "github.com/lyft/protoc-gen-star/v2",
        sum = "h1:/3+/2sWyXeMLzKd1bX+ixWKgEMsULrIivpDsuaF441o=",
        version = "v2.0.3",
    )

    go_repository(
        name = "com_github_magiconair_properties",
        importpath = "github.com/magiconair/properties",
        sum = "h1:IeQXZAiQcpL9mgcAe1Nu6cX9LLw6ExEHKjN0VQdvPDY=",
        version = "v1.8.7",
    )
    go_repository(
        name = "com_github_maruel_subcommands",
        importpath = "github.com/maruel/subcommands",
        sum = "h1:+063/UDFVMvzZcyo8qlfpPhmjeLsT9yLUq+IKgqBWHI=",
        version = "v1.1.1",
    )

    go_repository(
        name = "com_github_masterminds_goutils",
        importpath = "github.com/Masterminds/goutils",
        sum = "h1:5nUrii3FMTL5diU80unEVvNevw1nH4+ZV4DSLVJLSYI=",
        version = "v1.1.1",
    )
    go_repository(
        name = "com_github_masterminds_semver",
        importpath = "github.com/Masterminds/semver",
        sum = "h1:H65muMkzWKEuNDnfl9d70GUjFniHKHRbFPGBuZ3QEww=",
        version = "v1.5.0",
    )

    go_repository(
        name = "com_github_masterminds_sprig",
        importpath = "github.com/Masterminds/sprig",
        sum = "h1:z4yfnGrZ7netVz+0EDJ0Wi+5VZCSYp4Z0m2dk6cEM60=",
        version = "v2.22.0+incompatible",
    )
    go_repository(
        name = "com_github_mattn_go_colorable",
        importpath = "github.com/mattn/go-colorable",
        sum = "h1:fFA4WZxdEF4tXPZVKMLwD8oUnCTTo08duU7wxecdEvA=",
        version = "v0.1.13",
    )
    go_repository(
        name = "com_github_mattn_go_isatty",
        importpath = "github.com/mattn/go-isatty",
        sum = "h1:BTarxUcIeDqL27Mc+vyvdWYSL28zpIhv3RoTdsLMPng=",
        version = "v0.0.17",
    )

    go_repository(
        name = "com_github_mattn_go_runewidth",
        importpath = "github.com/mattn/go-runewidth",
        sum = "h1:Ei8KR0497xHyKJPAv59M1dkC+rOZCMBJ+t3fZ+twI54=",
        version = "v0.0.7",
    )
    go_repository(
        name = "com_github_mattn_go_tty",
        importpath = "github.com/mattn/go-tty",
        sum = "h1:s09uXI7yDbXzzTTfw3zonKFzwGkyYlgU3OMjqA0ddz4=",
        version = "v0.0.5",
    )

    go_repository(
        name = "com_github_matttproud_golang_protobuf_extensions",
        importpath = "github.com/matttproud/golang_protobuf_extensions",
        sum = "h1:I0XW9+e1XWDxdcEniV4rQAIOPUGDq67JSCiRCgGCZLI=",
        version = "v1.0.2-0.20181231171920-c182affec369",
    )
    go_repository(
        name = "com_github_mgutz_ansi",
        importpath = "github.com/mgutz/ansi",
        sum = "h1:5PJl274Y63IEHC+7izoQE9x6ikvDFZS2mDVS3drnohI=",
        version = "v0.0.0-20200706080929-d51e80ef957d",
    )
    go_repository(
        name = "com_github_microsoft_go_winio",
        importpath = "github.com/Microsoft/go-winio",
        sum = "h1:9/kr64B9VUZrLm5YYwbGtUJnMgqWVOdUAXu6Migciow=",
        version = "v0.6.1",
    )

    go_repository(
        name = "com_github_miekg_dns",
        importpath = "github.com/miekg/dns",
        sum = "h1:WMszZWJG0XmzbK9FEmzH2TVcqYzFesusSIB41b8KHxY=",
        version = "v1.1.41",
    )
    go_repository(
        name = "com_github_minio_asm2plan9s",
        importpath = "github.com/minio/asm2plan9s",
        sum = "h1:AMFGa4R4MiIpspGNG7Z948v4n35fFGB3RR3G/ry4FWs=",
        version = "v0.0.0-20200509001527-cdd76441f9d8",
    )
    go_repository(
        name = "com_github_minio_c2goasm",
        importpath = "github.com/minio/c2goasm",
        sum = "h1:+n/aFZefKZp7spd8DFdX7uMikMLXX4oubIzJF4kv/wI=",
        version = "v0.0.0-20190812172519-36a3d3bbc4f3",
    )

    go_repository(
        name = "com_github_mitchellh_copystructure",
        importpath = "github.com/mitchellh/copystructure",
        sum = "h1:Laisrj+bAB6b/yJwB5Bt3ITZhGJdqmxquMKeZ+mmkFQ=",
        version = "v1.0.0",
    )
    go_repository(
        name = "com_github_mitchellh_go_homedir",
        importpath = "github.com/mitchellh/go-homedir",
        sum = "h1:lukF9ziXFxDFPkA1vsr5zpc1XuPDn/wFntq5mG+4E0Y=",
        version = "v1.1.0",
    )

    go_repository(
        name = "com_github_mitchellh_go_wordwrap",
        importpath = "github.com/mitchellh/go-wordwrap",
        sum = "h1:TLuKupo69TCn6TQSyGxwI1EblZZEsQ0vMlAFQflz0v0=",
        version = "v1.0.1",
    )

    go_repository(
        name = "com_github_mitchellh_mapstructure",
        importpath = "github.com/mitchellh/mapstructure",
        sum = "h1:jeMsZIYE/09sWLaz43PL7Gy6RuMjD2eJVyuac5Z2hdY=",
        version = "v1.5.0",
    )
    go_repository(
        name = "com_github_mitchellh_reflectwalk",
        importpath = "github.com/mitchellh/reflectwalk",
        sum = "h1:FVzMWA5RllMAKIdUSC8mdWo3XtwoecrH79BY70sEEpE=",
        version = "v1.0.1",
    )
    go_repository(
        name = "com_github_moby_spdystream",
        importpath = "github.com/moby/spdystream",
        sum = "h1:cjW1zVyyoiM0T7b6UoySUFqzXMoqRckQtXwGPiBhOM8=",
        version = "v0.2.0",
    )

    go_repository(
        name = "com_github_modern_go_concurrent",
        importpath = "github.com/modern-go/concurrent",
        sum = "h1:TRLaZ9cD/w8PVh93nsPXa1VrQ6jlwL5oN8l14QlcNfg=",
        version = "v0.0.0-20180306012644-bacd9c7ef1dd",
    )
    go_repository(
        name = "com_github_modern_go_reflect2",
        importpath = "github.com/modern-go/reflect2",
        sum = "h1:xBagoLtFs94CBntxluKeaWgTMpvLxC4ur3nMaC9Gz0M=",
        version = "v1.0.2",
    )

    go_repository(
        name = "com_github_mostynb_zstdpool_syncpool",
        importpath = "github.com/mostynb/zstdpool-syncpool",
        sum = "h1:vE8zD0+YdQD9Rca0TAGNexUCOCt1IQbdqRUHJoxxERA=",
        version = "v0.0.12",
    )

    go_repository(
        name = "com_github_mwitkow_go_conntrack",
        importpath = "github.com/mwitkow/go-conntrack",
        sum = "h1:KUppIJq7/+SVif2QVs3tOP0zanoHgBEVAwHxUSIzRqU=",
        version = "v0.0.0-20190716064945-2f068394615f",
    )

    go_repository(
        name = "com_github_nfnt_resize",
        importpath = "github.com/nfnt/resize",
        sum = "h1:zYyBkD/k9seD2A7fsi6Oo2LfFZAehjjQMERAvZLEDnQ=",
        version = "v0.0.0-20180221191011-83c6a9932646",
    )
    go_repository(
        name = "com_github_niemeyer_pretty",
        importpath = "github.com/niemeyer/pretty",
        sum = "h1:fD57ERR4JtEqsWbfPhv4DMiApHyliiK5xCTNVSPiaAs=",
        version = "v0.0.0-20200227124842-a10e7caefd8e",
    )

    go_repository(
        name = "com_github_nxadm_tail",
        importpath = "github.com/nxadm/tail",
        sum = "h1:obHEce3upls1IBn1gTw/o7bCv7OJb6Ib/o7wNO+4eKw=",
        version = "v1.4.5",
    )

    go_repository(
        name = "com_github_olekukonko_tablewriter",
        importpath = "github.com/olekukonko/tablewriter",
        sum = "h1:vHD/YYe1Wolo78koG299f7V/VAS08c6IpCLn+Ejf/w8=",
        version = "v0.0.4",
    )

    go_repository(
        name = "com_github_onsi_ginkgo",
        importpath = "github.com/onsi/ginkgo",
        sum = "h1:8mVmC9kjFFmA8H4pKMUhcblgifdkOIXPvbhN1T36q1M=",
        version = "v1.14.2",
    )
    go_repository(
        name = "com_github_onsi_gomega",
        importpath = "github.com/onsi/gomega",
        sum = "h1:gph6h/qe9GSUw1NhH1gp+qb+h8rXD8Cy60Z32Qw3ELA=",
        version = "v1.10.3",
    )
    go_repository(
        name = "com_github_op_go_logging",
        importpath = "github.com/op/go-logging",
        sum = "h1:lDH9UUVJtmYCjyT0CI4q8xvlXPxeZ0gYCVvWbmPlp88=",
        version = "v0.0.0-20160315200505-970db520ece7",
    )

    go_repository(
        name = "com_github_otiai10_copy",
        importpath = "github.com/otiai10/copy",
        sum = "h1:IinKAryFFuPONZ7cm6T6E2QX/vcJwSnlaA5lfoaXIiQ=",
        version = "v1.6.0",
    )

    go_repository(
        name = "com_github_patrickmn_go_cache",
        importpath = "github.com/patrickmn/go-cache",
        sum = "h1:HRMgzkcYKYpi3C8ajMPV8OFXaaRUnok+kx1WdO15EQc=",
        version = "v2.1.0+incompatible",
    )
    go_repository(
        name = "com_github_pborman_uuid",
        importpath = "github.com/pborman/uuid",
        sum = "h1:+ZZIw58t/ozdjRaXh/3awHfmWRbzYxJoAdNJxe/3pvw=",
        version = "v1.2.1",
    )

    go_repository(
        name = "com_github_pelletier_go_toml_v2",
        importpath = "github.com/pelletier/go-toml/v2",
        sum = "h1:nrzqCb7j9cDFj2coyLNLaZuJTLjWjlaz6nvTvIwycIU=",
        version = "v2.0.6",
    )
    go_repository(
        name = "com_github_peterh_liner",
        importpath = "github.com/peterh/liner",
        sum = "h1:f+aAedNJA6uk7+6rXsYBnhdo4Xux7ESLe+kcuVUF5os=",
        version = "v1.1.0",
    )

    go_repository(
        name = "com_github_pierrec_lz4_v4",
        importpath = "github.com/pierrec/lz4/v4",
        sum = "h1:MO0/ucJhngq7299dKLwIMtgTfbkoSPF6AoMYDd8Q4q0=",
        version = "v4.1.15",
    )

    go_repository(
        name = "com_github_pkg_errors",
        importpath = "github.com/pkg/errors",
        sum = "h1:FEBLx1zS214owpjy7qsBeixbURkuhQAwrK5UwLGTwt4=",
        version = "v0.9.1",
    )

    go_repository(
        name = "com_github_pkg_xattr",
        importpath = "github.com/pkg/xattr",
        sum = "h1:5883YPCtkSd8LFbs13nXplj9g9tlrwoJRjgpgMu1/fE=",
        version = "v0.4.9",
    )

    go_repository(
        name = "com_github_pmezard_go_difflib",
        importpath = "github.com/pmezard/go-difflib",
        sum = "h1:4DBwDE0NGyQoBHbLQYPwSUPoCMWR5BEzIk/f1lZbAQM=",
        version = "v1.0.0",
    )

    go_repository(
        name = "com_github_prometheus_client_golang",
        importpath = "github.com/prometheus/client_golang",
        sum = "h1:+4eQaD7vAZ6DsfsxB15hbE0odUjGI5ARs9yskGu1v4s=",
        version = "v1.11.1",
    )
    go_repository(
        name = "com_github_prometheus_client_model",
        importpath = "github.com/prometheus/client_model",
        sum = "h1:5lQXD3cAg1OXBf4Wq03gTrXHeaV0TQvGfUooCfx1yqY=",
        version = "v0.4.0",
    )
    go_repository(
        name = "com_github_prometheus_common",
        importpath = "github.com/prometheus/common",
        sum = "h1:iMAkS2TDoNWnKM+Kopnx/8tnEStIfpYA0ur0xQzzhMQ=",
        version = "v0.26.0",
    )
    go_repository(
        name = "com_github_prometheus_procfs",
        importpath = "github.com/prometheus/procfs",
        sum = "h1:mxy4L2jP6qMonqmq+aTtOx1ifVWUgG/TAmntgbh3xv4=",
        version = "v0.6.0",
    )

    go_repository(
        name = "com_github_protocolbuffers_txtpbfmt",
        importpath = "github.com/protocolbuffers/txtpbfmt",
        sum = "h1:8SXWXWZNgCQbk7h0RWYK6BAWEQPQhFzLRvEoal4skDo=",
        version = "v0.0.0-20230730201308-0c31dbd32b9f",
    )

    go_repository(
        name = "com_github_r3labs_sse_v2",
        importpath = "github.com/r3labs/sse/v2",
        sum = "h1:lZH+W4XOLIq88U5MIHOsLec7+R62uhz3bIi2yn0Sg8o=",
        version = "v2.8.1",
    )
    go_repository(
        name = "com_github_redis_go_redis_v9",
        importpath = "github.com/redis/go-redis/v9",
        sum = "h1:fOAp1/uJG+ZtcITgZOfYFmTKPE7n4Vclj1wZFgRciUU=",
        version = "v9.5.3",
    )

    go_repository(
        name = "com_github_robertkrimen_otto",
        importpath = "github.com/robertkrimen/otto",
        sum = "h1:kYPjbEN6YPYWWHI6ky1J813KzIq/8+Wg4TO4xU7A/KU=",
        version = "v0.0.0-20200922221731-ef014fd054ac",
    )
    go_repository(
        name = "com_github_robfig_cron",
        importpath = "github.com/robfig/cron",
        sum = "h1:ZjScXvvxeQ63Dbyxy76Fj3AT3Ut0aKsyd2/tl3DTMuQ=",
        version = "v1.2.0",
    )

    go_repository(
        name = "com_github_rs_cors",
        importpath = "github.com/rs/cors",
        sum = "h1:G9tHG9lebljV9mfp9SNPDL36nCDxmo3zTlAf1YgvzmI=",
        version = "v1.6.0",
    )

    go_repository(
        name = "com_github_rs_zerolog",
        importpath = "github.com/rs/zerolog",
        sum = "h1:Zes4hju04hjbvkVkOhdl2HpZa+0PmVwigmo8XoORE5w=",
        version = "v1.29.0",
    )

    go_repository(
        name = "com_github_russross_blackfriday_v2",
        importpath = "github.com/russross/blackfriday/v2",
        sum = "h1:JIOH55/0cWyOuilr9/qlrm0BSXldqnqwMsf35Ld67mk=",
        version = "v2.1.0",
    )

    go_repository(
        name = "com_github_santhosh_tekuri_jsonschema_v5",
        importpath = "github.com/santhosh-tekuri/jsonschema/v5",
        sum = "h1:lEOLY2vyGIqKWUI9nzsOJRV3mb3WC9dXYORsLEUcoeY=",
        version = "v5.1.1",
    )

    go_repository(
        name = "com_github_sendgrid_rest",
        importpath = "github.com/sendgrid/rest",
        sum = "h1:1EyIcsNdn9KIisLW50MKwmSRSK+ekueiEMJ7NEoxJo0=",
        version = "v2.6.9+incompatible",
    )
    go_repository(
        name = "com_github_sendgrid_sendgrid_go",
        importpath = "github.com/sendgrid/sendgrid-go",
        sum = "h1:ai0+woZ3r/+tKLQExznak5XerOFoD6S7ePO0lMV8WXo=",
        version = "v3.11.1+incompatible",
    )

    go_repository(
        name = "com_github_sergi_go_diff",
        importpath = "github.com/sergi/go-diff",
        sum = "h1:xkr+Oxo4BOQKmkn/B9eMK0g5Kg/983T9DqqPHwYqD+8=",
        version = "v1.3.1",
    )
    go_repository(
        name = "com_github_shirou_gopsutil",
        importpath = "github.com/shirou/gopsutil",
        sum = "h1:+1+c1VGhc88SSonWP6foOcLhvnKlUeu/erjjvaPEYiI=",
        version = "v3.21.11+incompatible",
    )

    go_repository(
        name = "com_github_sirupsen_logrus",
        importpath = "github.com/sirupsen/logrus",
        sum = "h1:UBcNElsrwanuuMsnGSlYmtmgbb23qDR5dG+6X6Oo89I=",
        version = "v1.6.0",
    )

    go_repository(
        name = "com_github_skia_dev_google_api_go_client",
        importpath = "github.com/skia-dev/google-api-go-client",
        sum = "h1:Id5JdSD66PKQQiiVFG1VXDVCT5U3DcDzJSReXRxKRLk=",
        version = "v0.10.1-0.20200109184256-16c3d6f408b2",
    )
    go_repository(
        name = "com_github_skia_dev_protoc_gen_twirp_typescript",
        importpath = "github.com/skia-dev/protoc-gen-twirp_typescript",
        sum = "h1:NDEFg8RXMMmc3j5fE+M7fJ2vqoCRRBu1excmvrhmA6Y=",
        version = "v0.0.0-20220429132620-ad26708b7787",
    )
    go_repository(
        name = "com_github_smarty_assertions",
        importpath = "github.com/smarty/assertions",
        sum = "h1:812oFiXI+G55vxsFf+8bIZ1ux30qtkdqzKbEFwyX3Tk=",
        version = "v1.15.1",
    )

    go_repository(
        name = "com_github_smartystreets_goconvey",
        importpath = "github.com/smartystreets/goconvey",
        sum = "h1:qGjIddxOk4grTu9JPOU31tVfq3cNdBlNa5sSznIX1xY=",
        version = "v1.8.1",
    )

    go_repository(
        name = "com_github_spf13_afero",
        importpath = "github.com/spf13/afero",
        sum = "h1:41FoI0fD7OR7mGcKE/aOiLkGreyf8ifIOQmJANWogMk=",
        version = "v1.9.3",
    )
    go_repository(
        name = "com_github_spf13_cast",
        importpath = "github.com/spf13/cast",
        sum = "h1:rj3WzYc11XZaIZMPKmwP96zkFEnnAmV8s6XbB2aY32w=",
        version = "v1.5.0",
    )
    go_repository(
        name = "com_github_spf13_cobra",
        importpath = "github.com/spf13/cobra",
        sum = "h1:o94oiPyS4KD1mPy2fmcYYHHfCxLqYjJOhGsCHFZtEzA=",
        version = "v1.6.1",
    )
    go_repository(
        name = "com_github_spf13_jwalterweatherman",
        importpath = "github.com/spf13/jwalterweatherman",
        sum = "h1:ue6voC5bR5F8YxI5S67j9i582FU4Qvo2bmqnqMYADFk=",
        version = "v1.1.0",
    )
    go_repository(
        name = "com_github_spf13_pflag",
        importpath = "github.com/spf13/pflag",
        sum = "h1:iy+VFUOCP1a+8yFto/drg2CJ5u0yRoB7fZw3DKv/JXA=",
        version = "v1.0.5",
    )
    go_repository(
        name = "com_github_spf13_viper",
        importpath = "github.com/spf13/viper",
        sum = "h1:js3yy885G8xwJa6iOISGFwd+qlUo5AvyXb7CiihdtiU=",
        version = "v1.15.0",
    )
    go_repository(
        name = "com_github_src_d_gcfg",
        importpath = "github.com/src-d/gcfg",
        sum = "h1:xXbNR5AlLSA315x2UO+fTSSAXCDf+Ar38/6oyGbDKQ4=",
        version = "v1.4.0",
    )

    go_repository(
        name = "com_github_stretchr_objx",
        importpath = "github.com/stretchr/objx",
        sum = "h1:1zr/of2m5FGMsad5YfcqgdqdWrIhu+EBEJRhR1U7z/c=",
        version = "v0.5.0",
    )
    go_repository(
        name = "com_github_stretchr_testify",
        importpath = "github.com/stretchr/testify",
        sum = "h1:CcVxjf3Q8PM0mHUKJCdn+eZZtm5yQwehR5yeSVQQcUk=",
        version = "v1.8.4",
    )
    go_repository(
        name = "com_github_subosito_gotenv",
        importpath = "github.com/subosito/gotenv",
        sum = "h1:X1TuBLAMDFbaTAChgCBLu3DU3UPyELpnF2jjJ2cz/S8=",
        version = "v1.4.2",
    )

    go_repository(
        name = "com_github_syndtr_goleveldb",
        importpath = "github.com/syndtr/goleveldb",
        sum = "h1:fBdIW9lB4Iz0n9khmH8w27SJ3QEJ7+IgjPEwGSZiFdE=",
        version = "v1.0.0",
    )
    go_repository(
        name = "com_github_tarm_serial",
        importpath = "github.com/tarm/serial",
        sum = "h1:UyzmZLoiDWMRywV4DUYb9Fbt8uiOSooupjTq10vpvnU=",
        version = "v0.0.0-20180830185346-98f6abe2eb07",
    )
    go_repository(
        name = "com_github_texttheater_golang_levenshtein",
        importpath = "github.com/texttheater/golang-levenshtein",
        sum = "h1:+cRNoVrfiwufQPhoMzB6N0Yf/Mqajr6t1lOv8GyGE2U=",
        version = "v1.0.1",
    )

    go_repository(
        name = "com_github_tklauser_go_sysconf",
        importpath = "github.com/tklauser/go-sysconf",
        sum = "h1:IJ1AZGZRWbY8T5Vfk04D9WOA5WSejdflXxP03OUqALw=",
        version = "v0.3.10",
    )
    go_repository(
        name = "com_github_tklauser_numcpus",
        importpath = "github.com/tklauser/numcpus",
        sum = "h1:E53Dm1HjH1/R2/aoCtXtPgzmElmn51aOkhCFSuZq//o=",
        version = "v0.4.0",
    )

    go_repository(
        name = "com_github_trietmn_go_wiki",
        importpath = "github.com/trietmn/go-wiki",
        sum = "h1:OnKPSfE/XtWH9ybRxD7UcNv4bLzv8WcTWxwMcIDsFyg=",
        version = "v1.0.1",
    )

    go_repository(
        name = "com_github_twitchtv_twirp",
        importpath = "github.com/twitchtv/twirp",
        sum = "h1:3fNSDoSPyq+fTrifIvGue9XM/tptzuhiGY83rxPVNUg=",
        version = "v7.1.0+incompatible",
    )

    go_repository(
        name = "com_github_unrolled_secure",
        importpath = "github.com/unrolled/secure",
        sum = "h1:JaMvKbe4CRt8oyxVXn+xY+6jlqd7pyJNSVkmsBxxQsM=",
        version = "v1.0.8",
    )

    go_repository(
        name = "com_github_urfave_cli_v2",
        importpath = "github.com/urfave/cli/v2",
        sum = "h1:rx3Pw+TY8QZ2ww93xgRSiSGySm2vDmhgC6brkS9E5ss=",
        version = "v2.17.0",
    )

    go_repository(
        name = "com_github_vektra_mockery_v2",
        importpath = "github.com/vektra/mockery/v2",
        sum = "h1:I0LBuUzZHqAU4d1DknW0DTFBPO6n8TaD38WL2KJf3yI=",
        version = "v2.38.0",
    )
    go_repository(
        name = "com_github_vmihailenco_msgpack_v5",
        importpath = "github.com/vmihailenco/msgpack/v5",
        sum = "h1:5gO0H1iULLWGhs2H5tbAHIZTV8/cYafcFOr9znI5mJU=",
        version = "v5.3.5",
    )
    go_repository(
        name = "com_github_vmihailenco_tagparser_v2",
        importpath = "github.com/vmihailenco/tagparser/v2",
        sum = "h1:y09buUbR+b5aycVFQs/g70pqKVZNBmxwAhO7/IwNM9g=",
        version = "v2.0.0",
    )

    go_repository(
        name = "com_github_willf_bitset",
        importpath = "github.com/willf/bitset",
        sum = "h1:N7Z7E9UvjW+sGsEl7k/SJrvY2reP1A07MrGuCjIOjRE=",
        version = "v1.1.11",
    )

    go_repository(
        name = "com_github_xanzy_ssh_agent",
        importpath = "github.com/xanzy/ssh-agent",
        sum = "h1:TCbipTQL2JiiCprBWx9frJ2eJlCYT00NmctrHxVAr70=",
        version = "v0.2.1",
    )

    go_repository(
        name = "com_github_xeipuuv_gojsonpointer",
        importpath = "github.com/xeipuuv/gojsonpointer",
        sum = "h1:J9EGpcZtP0E/raorCMxlFGSTBrsSlaDGf3jU/qvAE2c=",
        version = "v0.0.0-20180127040702-4e3ac2762d5f",
    )
    go_repository(
        name = "com_github_xeipuuv_gojsonreference",
        importpath = "github.com/xeipuuv/gojsonreference",
        sum = "h1:EzJWgHovont7NscjpAxXsDA8S8BMYve8Y5+7cuRE7R0=",
        version = "v0.0.0-20180127040603-bd5ef7bd5415",
    )
    go_repository(
        name = "com_github_xeipuuv_gojsonschema",
        importpath = "github.com/xeipuuv/gojsonschema",
        sum = "h1:LhYJRs+L4fBtjZUfuSZIKGeVu0QRy8e5Xi7D17UxZ74=",
        version = "v1.2.0",
    )
    go_repository(
        name = "com_github_xo_terminfo",
        importpath = "github.com/xo/terminfo",
        sum = "h1:JVG44RsyaB9T2KIHavMF/ppJZNG9ZpyihvCd0w101no=",
        version = "v0.0.0-20220910002029-abceb7e1c41e",
    )

    go_repository(
        name = "com_github_xrash_smetrics",
        importpath = "github.com/xrash/smetrics",
        sum = "h1:bAn7/zixMGCfxrRTfdpNzjtPYqr8smhKouy9mxVdGPU=",
        version = "v0.0.0-20201216005158-039620a65673",
    )
    go_repository(
        name = "com_github_yannh_kubeconform",
        importpath = "github.com/yannh/kubeconform",
        sum = "h1:lNmb/kphyzitA+GBsOxjBsagCEpjLvt3+qo3XMiEOUA=",
        version = "v0.6.3",
    )
    go_repository(
        name = "com_github_yosuke_furukawa_json5",
        importpath = "github.com/yosuke-furukawa/json5",
        sum = "h1:0F9mNwTvOuDNH243hoPqvf+dxa5QsKnZzU20uNsh3ZI=",
        version = "v0.1.1",
    )

    go_repository(
        name = "com_github_yuin_goldmark",
        importpath = "github.com/yuin/goldmark",
        sum = "h1:fVcFKWvrslecOb/tg+Cc05dkeYx540o0FuFt3nUVDoE=",
        version = "v1.4.13",
    )
    go_repository(
        name = "com_github_yuin_gopher_lua",
        importpath = "github.com/yuin/gopher-lua",
        sum = "h1:BojcDhfyDWgU2f2TOzYK/g5p2gxMrku8oupLDqlnSqE=",
        version = "v1.1.0",
    )

    go_repository(
        name = "com_github_yusufpapurcu_wmi",
        importpath = "github.com/yusufpapurcu/wmi",
        sum = "h1:KBNDSne4vP5mbSWnJbO+51IMOXJB67QiYCSBrubbPRg=",
        version = "v1.2.2",
    )

    go_repository(
        name = "com_github_zeebo_bencode",
        importpath = "github.com/zeebo/bencode",
        sum = "h1:zgop0Wu1nu4IexAZeCZ5qbsjU4O1vMrfCrVgUjbHVuA=",
        version = "v1.0.0",
    )
    go_repository(
        name = "com_github_zeebo_xxh3",
        importpath = "github.com/zeebo/xxh3",
        sum = "h1:xZmwmqxHZA8AI603jOQ0tMqmBr9lPeFwGg6d+xy9DC0=",
        version = "v1.0.2",
    )

    go_repository(
        name = "com_google_cloud_go",
        importpath = "cloud.google.com/go",
        sum = "h1:YHLKNupSD1KqjDbQ3+LVdQ81h/UJbJyZG203cEfnQgM=",
        version = "v0.111.0",
    )
    go_repository(
        name = "com_google_cloud_go_accessapproval",
        importpath = "cloud.google.com/go/accessapproval",
        sum = "h1:ZvLvJ952zK8pFHINjpMBY5k7LTAp/6pBf50RDMRgBUI=",
        version = "v1.7.4",
    )
    go_repository(
        name = "com_google_cloud_go_accesscontextmanager",
        importpath = "cloud.google.com/go/accesscontextmanager",
        sum = "h1:Yo4g2XrBETBCqyWIibN3NHNPQKUfQqti0lI+70rubeE=",
        version = "v1.8.4",
    )
    go_repository(
        name = "com_google_cloud_go_aiplatform",
        importpath = "cloud.google.com/go/aiplatform",
        sum = "h1:xyCAfpI4yUMOQ4VtHN/bdmxPQ8xoEkTwFM1nbVmuQhs=",
        version = "v1.58.0",
    )
    go_repository(
        name = "com_google_cloud_go_analytics",
        importpath = "cloud.google.com/go/analytics",
        sum = "h1:w8KIgW8NRUHFVKjpkwCpLaHsr685tJ+ckPStOaSCZz0=",
        version = "v0.22.0",
    )
    go_repository(
        name = "com_google_cloud_go_apigateway",
        importpath = "cloud.google.com/go/apigateway",
        sum = "h1:VVIxCtVerchHienSlaGzV6XJGtEM9828Erzyr3miUGs=",
        version = "v1.6.4",
    )
    go_repository(
        name = "com_google_cloud_go_apigeeconnect",
        importpath = "cloud.google.com/go/apigeeconnect",
        sum = "h1:jSoGITWKgAj/ssVogNE9SdsTqcXnryPzsulENSRlusI=",
        version = "v1.6.4",
    )
    go_repository(
        name = "com_google_cloud_go_apigeeregistry",
        importpath = "cloud.google.com/go/apigeeregistry",
        sum = "h1:DSaD1iiqvELag+lV4VnnqUUFd8GXELu01tKVdWZrviE=",
        version = "v0.8.2",
    )
    go_repository(
        name = "com_google_cloud_go_appengine",
        importpath = "cloud.google.com/go/appengine",
        sum = "h1:Qub3fqR7iA1daJWdzjp/Q0Jz0fUG0JbMc7Ui4E9IX/E=",
        version = "v1.8.4",
    )
    go_repository(
        name = "com_google_cloud_go_area120",
        importpath = "cloud.google.com/go/area120",
        sum = "h1:YnSO8m02pOIo6AEOgiOoUDVbw4pf+bg2KLHi4rky320=",
        version = "v0.8.4",
    )
    go_repository(
        name = "com_google_cloud_go_artifactregistry",
        importpath = "cloud.google.com/go/artifactregistry",
        sum = "h1:/hQaadYytMdA5zBh+RciIrXZQBWK4vN7EUsrQHG+/t8=",
        version = "v1.14.6",
    )
    go_repository(
        name = "com_google_cloud_go_asset",
        importpath = "cloud.google.com/go/asset",
        sum = "h1:dLWfTnbwyrq/Kt8Tr2JiAbre1MEvS2Bl5cAMiYAy5Pg=",
        version = "v1.17.0",
    )
    go_repository(
        name = "com_google_cloud_go_assuredworkloads",
        importpath = "cloud.google.com/go/assuredworkloads",
        sum = "h1:FsLSkmYYeNuzDm8L4YPfLWV+lQaUrJmH5OuD37t1k20=",
        version = "v1.11.4",
    )
    go_repository(
        name = "com_google_cloud_go_automl",
        importpath = "cloud.google.com/go/automl",
        sum = "h1:i9tOKXX+1gE7+rHpWKjiuPfGBVIYoWvLNIGpWgPtF58=",
        version = "v1.13.4",
    )
    go_repository(
        name = "com_google_cloud_go_baremetalsolution",
        importpath = "cloud.google.com/go/baremetalsolution",
        sum = "h1:oQiFYYCe0vwp7J8ZmF6siVKEumWtiPFJMJcGuyDVRUk=",
        version = "v1.2.3",
    )
    go_repository(
        name = "com_google_cloud_go_batch",
        importpath = "cloud.google.com/go/batch",
        sum = "h1:AxuSPoL2fWn/rUyvWeNCNd0V2WCr+iHRCU9QO1PUmpY=",
        version = "v1.7.0",
    )
    go_repository(
        name = "com_google_cloud_go_beyondcorp",
        importpath = "cloud.google.com/go/beyondcorp",
        sum = "h1:VXf9SnrnSmj2BF2cHkoTHvOUp8gjsz1KJFOMW7czdsY=",
        version = "v1.0.3",
    )

    go_repository(
        name = "com_google_cloud_go_bigquery",
        importpath = "cloud.google.com/go/bigquery",
        sum = "h1:FiULdbbzUxWD0Y4ZGPSVCDLvqRSyCIO6zKV7E2nf5uA=",
        version = "v1.57.1",
    )
    go_repository(
        name = "com_google_cloud_go_bigtable",
        importpath = "cloud.google.com/go/bigtable",
        sum = "h1:wiq9LT0kukfInzvy1joMDijCw/OD1UChpSbORXYn0LI=",
        version = "v1.19.0",
    )
    go_repository(
        name = "com_google_cloud_go_billing",
        importpath = "cloud.google.com/go/billing",
        sum = "h1:GvKy4xLy1zF1XPbwP5NJb2HjRxhnhxjjXxvyZ1S/IAo=",
        version = "v1.18.0",
    )
    go_repository(
        name = "com_google_cloud_go_binaryauthorization",
        importpath = "cloud.google.com/go/binaryauthorization",
        sum = "h1:PHS89lcFayWIEe0/s2jTBiEOtqghCxzc7y7bRNlifBs=",
        version = "v1.8.0",
    )
    go_repository(
        name = "com_google_cloud_go_certificatemanager",
        importpath = "cloud.google.com/go/certificatemanager",
        sum = "h1:5YMQ3Q+dqGpwUZ9X5sipsOQ1fLPsxod9HNq0+nrqc6I=",
        version = "v1.7.4",
    )
    go_repository(
        name = "com_google_cloud_go_channel",
        importpath = "cloud.google.com/go/channel",
        sum = "h1:yYHOORIM+wkBy3EdwArg/WL7Lg+SoGzlKH9o3Bw2/jE=",
        version = "v1.17.4",
    )
    go_repository(
        name = "com_google_cloud_go_cloudbuild",
        importpath = "cloud.google.com/go/cloudbuild",
        sum = "h1:9IHfEMWdCklJ1cwouoiQrnxmP0q3pH7JUt8Hqx4Qbck=",
        version = "v1.15.0",
    )
    go_repository(
        name = "com_google_cloud_go_clouddms",
        importpath = "cloud.google.com/go/clouddms",
        sum = "h1:xe/wJKz55VO1+L891a1EG9lVUgfHr9Ju/I3xh1nwF84=",
        version = "v1.7.3",
    )
    go_repository(
        name = "com_google_cloud_go_cloudtasks",
        importpath = "cloud.google.com/go/cloudtasks",
        sum = "h1:5xXuFfAjg0Z5Wb81j2GAbB3e0bwroCeSF+5jBn/L650=",
        version = "v1.12.4",
    )

    go_repository(
        name = "com_google_cloud_go_compute",
        importpath = "cloud.google.com/go/compute",
        sum = "h1:6sVlXXBmbd7jNX0Ipq0trII3e4n1/MsADLK6a+aiVlk=",
        version = "v1.23.3",
    )
    go_repository(
        name = "com_google_cloud_go_compute_metadata",
        importpath = "cloud.google.com/go/compute/metadata",
        sum = "h1:mg4jlk7mCAj6xXp9UJ4fjI9VUI5rubuGBW5aJ7UnBMY=",
        version = "v0.2.3",
    )
    go_repository(
        name = "com_google_cloud_go_contactcenterinsights",
        importpath = "cloud.google.com/go/contactcenterinsights",
        sum = "h1:EiGBeejtDDtr3JXt9W7xlhXyZ+REB5k2tBgVPVtmNb0=",
        version = "v1.12.1",
    )

    go_repository(
        name = "com_google_cloud_go_container",
        importpath = "cloud.google.com/go/container",
        sum = "h1:jIltU529R2zBFvP8rhiG1mgeTcnT27KhU0H/1d6SQRg=",
        version = "v1.29.0",
    )
    go_repository(
        name = "com_google_cloud_go_containeranalysis",
        importpath = "cloud.google.com/go/containeranalysis",
        sum = "h1:5rhYLX+3a01drpREqBZVXR9YmWH45RnML++8NsCtuD8=",
        version = "v0.11.3",
    )
    go_repository(
        name = "com_google_cloud_go_datacatalog",
        importpath = "cloud.google.com/go/datacatalog",
        sum = "h1:rbYNmHwvAOOwnW2FPXYkaK3Mf1MmGqRzK0mMiIEyLdo=",
        version = "v1.19.0",
    )
    go_repository(
        name = "com_google_cloud_go_dataflow",
        importpath = "cloud.google.com/go/dataflow",
        sum = "h1:7VmCNWcPJBS/srN2QnStTB6nu4Eb5TMcpkmtaPVhRt4=",
        version = "v0.9.4",
    )
    go_repository(
        name = "com_google_cloud_go_dataform",
        importpath = "cloud.google.com/go/dataform",
        sum = "h1:jV+EsDamGX6cE127+QAcCR/lergVeeZdEQ6DdrxW3sQ=",
        version = "v0.9.1",
    )
    go_repository(
        name = "com_google_cloud_go_datafusion",
        importpath = "cloud.google.com/go/datafusion",
        sum = "h1:Q90alBEYlMi66zL5gMSGQHfbZLB55mOAg03DhwTTfsk=",
        version = "v1.7.4",
    )
    go_repository(
        name = "com_google_cloud_go_datalabeling",
        importpath = "cloud.google.com/go/datalabeling",
        sum = "h1:zrq4uMmunf2KFDl/7dS6iCDBBAxBnKVDyw6+ajz3yu0=",
        version = "v0.8.4",
    )
    go_repository(
        name = "com_google_cloud_go_dataplex",
        importpath = "cloud.google.com/go/dataplex",
        sum = "h1:/WhVTR4v/L6ACKjlz/9CqkxkrVh2z7C44CLMUf0f60A=",
        version = "v1.14.0",
    )
    go_repository(
        name = "com_google_cloud_go_dataproc_v2",
        importpath = "cloud.google.com/go/dataproc/v2",
        sum = "h1:tTVP9tTxmc8fixxOd/8s6Q6Pz/+yzn7r7XdZHretQH0=",
        version = "v2.3.0",
    )
    go_repository(
        name = "com_google_cloud_go_dataqna",
        importpath = "cloud.google.com/go/dataqna",
        sum = "h1:NJnu1kAPamZDs/if3bJ3+Wb6tjADHKL83NUWsaIp2zg=",
        version = "v0.8.4",
    )

    go_repository(
        name = "com_google_cloud_go_datastore",
        importpath = "cloud.google.com/go/datastore",
        sum = "h1:0P9WcsQeTWjuD1H14JIY7XQscIPQ4Laje8ti96IC5vg=",
        version = "v1.15.0",
    )
    go_repository(
        name = "com_google_cloud_go_datastream",
        importpath = "cloud.google.com/go/datastream",
        sum = "h1:Z2sKPIB7bT2kMW5Uhxy44ZgdJzxzE5uKjavoW+EuHEE=",
        version = "v1.10.3",
    )
    go_repository(
        name = "com_google_cloud_go_deploy",
        importpath = "cloud.google.com/go/deploy",
        sum = "h1:5OVjzm8MPC5kP+Ywbs0mdE0O7AXvAUXksSyHAyMFyMg=",
        version = "v1.16.0",
    )
    go_repository(
        name = "com_google_cloud_go_dialogflow",
        importpath = "cloud.google.com/go/dialogflow",
        sum = "h1:I7UsYowDdNhFI7RCix1uoThDp+8ULHByOo4n1T96y1A=",
        version = "v1.48.0",
    )
    go_repository(
        name = "com_google_cloud_go_dlp",
        importpath = "cloud.google.com/go/dlp",
        sum = "h1:OFlXedmPP/5//X1hBEeq3D9kUVm9fb6ywYANlpv/EsQ=",
        version = "v1.11.1",
    )
    go_repository(
        name = "com_google_cloud_go_documentai",
        importpath = "cloud.google.com/go/documentai",
        sum = "h1:hlYieOXUwiJ7HpBR/vEPfr8nfSxveLVzbqbUkSK0c/4=",
        version = "v1.23.7",
    )
    go_repository(
        name = "com_google_cloud_go_domains",
        importpath = "cloud.google.com/go/domains",
        sum = "h1:ua4GvsDztZ5F3xqjeLKVRDeOvJshf5QFgWGg1CKti3A=",
        version = "v0.9.4",
    )
    go_repository(
        name = "com_google_cloud_go_edgecontainer",
        importpath = "cloud.google.com/go/edgecontainer",
        sum = "h1:Szy3Q/N6bqgQGyxqjI+6xJZbmvPvnFHp3UZr95DKcQ0=",
        version = "v1.1.4",
    )
    go_repository(
        name = "com_google_cloud_go_errorreporting",
        importpath = "cloud.google.com/go/errorreporting",
        sum = "h1:kj1XEWMu8P0qlLhm3FwcaFsUvXChV/OraZwA70trRR0=",
        version = "v0.3.0",
    )
    go_repository(
        name = "com_google_cloud_go_essentialcontacts",
        importpath = "cloud.google.com/go/essentialcontacts",
        sum = "h1:S2if6wkjR4JCEAfDtIiYtD+sTz/oXjh2NUG4cgT1y/Q=",
        version = "v1.6.5",
    )
    go_repository(
        name = "com_google_cloud_go_eventarc",
        importpath = "cloud.google.com/go/eventarc",
        sum = "h1:+pFmO4eu4dOVipSaFBLkmqrRYG94Xl/TQZFOeohkuqU=",
        version = "v1.13.3",
    )
    go_repository(
        name = "com_google_cloud_go_filestore",
        importpath = "cloud.google.com/go/filestore",
        sum = "h1:/+wUEGwk3x3Kxomi2cP5dsR8+SIXxo7M0THDjreFSYo=",
        version = "v1.8.0",
    )

    go_repository(
        name = "com_google_cloud_go_firestore",
        importpath = "cloud.google.com/go/firestore",
        sum = "h1:8aLcKnMPoldYU3YHgu4t2exrKhLQkqaXAGqT0ljrFVw=",
        version = "v1.14.0",
    )
    go_repository(
        name = "com_google_cloud_go_functions",
        importpath = "cloud.google.com/go/functions",
        sum = "h1:ZjdiV3MyumRM6++1Ixu6N0VV9LAGlCX4AhW6Yjr1t+U=",
        version = "v1.15.4",
    )
    go_repository(
        name = "com_google_cloud_go_gkebackup",
        importpath = "cloud.google.com/go/gkebackup",
        sum = "h1:KhnOrr9A1tXYIYeXKqCKbCI8TL2ZNGiD3dm+d7BDUBg=",
        version = "v1.3.4",
    )
    go_repository(
        name = "com_google_cloud_go_gkeconnect",
        importpath = "cloud.google.com/go/gkeconnect",
        sum = "h1:1JLpZl31YhQDQeJ98tK6QiwTpgHFYRJwpntggpQQWis=",
        version = "v0.8.4",
    )
    go_repository(
        name = "com_google_cloud_go_gkehub",
        importpath = "cloud.google.com/go/gkehub",
        sum = "h1:J5tYUtb3r0cl2mM7+YHvV32eL+uZQ7lONyUZnPikCEo=",
        version = "v0.14.4",
    )
    go_repository(
        name = "com_google_cloud_go_gkemulticloud",
        importpath = "cloud.google.com/go/gkemulticloud",
        sum = "h1:C2Suwn3uPz+Yy0bxVjTlsMrUCaDovkgvfdyIa+EnUOU=",
        version = "v1.1.0",
    )
    go_repository(
        name = "com_google_cloud_go_gsuiteaddons",
        importpath = "cloud.google.com/go/gsuiteaddons",
        sum = "h1:uuw2Xd37yHftViSI8J2hUcCS8S7SH3ZWH09sUDLW30Q=",
        version = "v1.6.4",
    )

    go_repository(
        name = "com_google_cloud_go_iam",
        importpath = "cloud.google.com/go/iam",
        sum = "h1:1jTsCu4bcsNsE4iiqNT5SHwrDRCfRmIaaaVFhRveTJI=",
        version = "v1.1.5",
    )
    go_repository(
        name = "com_google_cloud_go_iap",
        importpath = "cloud.google.com/go/iap",
        sum = "h1:M4vDbQ4TLXdaljXVZSwW7XtxpwXUUarY2lIs66m0aCM=",
        version = "v1.9.3",
    )
    go_repository(
        name = "com_google_cloud_go_ids",
        importpath = "cloud.google.com/go/ids",
        sum = "h1:VuFqv2ctf/A7AyKlNxVvlHTzjrEvumWaZflUzBPz/M4=",
        version = "v1.4.4",
    )
    go_repository(
        name = "com_google_cloud_go_iot",
        importpath = "cloud.google.com/go/iot",
        sum = "h1:m1WljtkZnvLTIRYW1YTOv5A6H1yKgLHR6nU7O8yf27w=",
        version = "v1.7.4",
    )

    go_repository(
        name = "com_google_cloud_go_kms",
        importpath = "cloud.google.com/go/kms",
        sum = "h1:pj1sRfut2eRbD9pFRjNnPNg/CzJPuQAzUujMIM1vVeM=",
        version = "v1.15.5",
    )
    go_repository(
        name = "com_google_cloud_go_language",
        importpath = "cloud.google.com/go/language",
        sum = "h1:zg9uq2yS9PGIOdc0Kz/l+zMtOlxKWonZjjo5w5YPG2A=",
        version = "v1.12.2",
    )
    go_repository(
        name = "com_google_cloud_go_lifesciences",
        importpath = "cloud.google.com/go/lifesciences",
        sum = "h1:rZEI/UxcxVKEzyoRS/kdJ1VoolNItRWjNN0Uk9tfexg=",
        version = "v0.9.4",
    )

    go_repository(
        name = "com_google_cloud_go_logging",
        importpath = "cloud.google.com/go/logging",
        sum = "h1:iEIOXFO9EmSiTjDmfpbRjOxECO7R8C7b8IXUGOj7xZw=",
        version = "v1.9.0",
    )
    go_repository(
        name = "com_google_cloud_go_longrunning",
        importpath = "cloud.google.com/go/longrunning",
        sum = "h1:w8xEcbZodnA2BbW6sVirkkoC+1gP8wS57EUUgGS0GVg=",
        version = "v0.5.4",
    )
    go_repository(
        name = "com_google_cloud_go_managedidentities",
        importpath = "cloud.google.com/go/managedidentities",
        sum = "h1:SF/u1IJduMqQQdJA4MDyivlIQ4SrV5qAawkr/ZEREkY=",
        version = "v1.6.4",
    )
    go_repository(
        name = "com_google_cloud_go_maps",
        importpath = "cloud.google.com/go/maps",
        sum = "h1:WxxLo//b60nNFESefLgaBQevu8QGUmRV3+noOjCfIHs=",
        version = "v1.6.2",
    )
    go_repository(
        name = "com_google_cloud_go_mediatranslation",
        importpath = "cloud.google.com/go/mediatranslation",
        sum = "h1:VRCQfZB4s6jN0CSy7+cO3m4ewNwgVnaePanVCQh/9Z4=",
        version = "v0.8.4",
    )
    go_repository(
        name = "com_google_cloud_go_memcache",
        importpath = "cloud.google.com/go/memcache",
        sum = "h1:cdex/ayDd294XBj2cGeMe6Y+H1JvhN8y78B9UW7pxuQ=",
        version = "v1.10.4",
    )
    go_repository(
        name = "com_google_cloud_go_metastore",
        importpath = "cloud.google.com/go/metastore",
        sum = "h1:94l/Yxg9oBZjin2bzI79oK05feYefieDq0o5fjLSkC8=",
        version = "v1.13.3",
    )

    go_repository(
        name = "com_google_cloud_go_monitoring",
        importpath = "cloud.google.com/go/monitoring",
        sum = "h1:blrdvF0MkPPivSO041ihul7rFMhXdVp8Uq7F59DKXTU=",
        version = "v1.17.0",
    )
    go_repository(
        name = "com_google_cloud_go_networkconnectivity",
        importpath = "cloud.google.com/go/networkconnectivity",
        sum = "h1:e9lUkCe2BexsqsUc2bjV8+gFBpQa54J+/F3qKVtW+wA=",
        version = "v1.14.3",
    )
    go_repository(
        name = "com_google_cloud_go_networkmanagement",
        importpath = "cloud.google.com/go/networkmanagement",
        sum = "h1:HsQk4FNKJUX04k3OI6gUsoveiHMGvDRqlaFM2xGyvqU=",
        version = "v1.9.3",
    )
    go_repository(
        name = "com_google_cloud_go_networksecurity",
        importpath = "cloud.google.com/go/networksecurity",
        sum = "h1:947tNIPnj1bMGTIEBo3fc4QrrFKS5hh0bFVsHmFm4Vo=",
        version = "v0.9.4",
    )
    go_repository(
        name = "com_google_cloud_go_notebooks",
        importpath = "cloud.google.com/go/notebooks",
        sum = "h1:eTOTfNL1yM6L/PCtquJwjWg7ZZGR0URFaFgbs8kllbM=",
        version = "v1.11.2",
    )
    go_repository(
        name = "com_google_cloud_go_optimization",
        importpath = "cloud.google.com/go/optimization",
        sum = "h1:iFsoexcp13cGT3k/Hv8PA5aK+FP7FnbhwDO9llnruas=",
        version = "v1.6.2",
    )
    go_repository(
        name = "com_google_cloud_go_orchestration",
        importpath = "cloud.google.com/go/orchestration",
        sum = "h1:kgwZ2f6qMMYIVBtUGGoU8yjYWwMTHDanLwM/CQCFaoQ=",
        version = "v1.8.4",
    )
    go_repository(
        name = "com_google_cloud_go_orgpolicy",
        importpath = "cloud.google.com/go/orgpolicy",
        sum = "h1:sab7cDiyfdthpAL0JkSpyw1C3mNqkXToVOhalm79PJQ=",
        version = "v1.12.0",
    )
    go_repository(
        name = "com_google_cloud_go_osconfig",
        importpath = "cloud.google.com/go/osconfig",
        sum = "h1:OrRCIYEAbrbXdhm13/JINn9pQchvTTIzgmOCA7uJw8I=",
        version = "v1.12.4",
    )
    go_repository(
        name = "com_google_cloud_go_oslogin",
        importpath = "cloud.google.com/go/oslogin",
        sum = "h1:NP/KgsD9+0r9hmHC5wKye0vJXVwdciv219DtYKYjgqE=",
        version = "v1.12.2",
    )
    go_repository(
        name = "com_google_cloud_go_phishingprotection",
        importpath = "cloud.google.com/go/phishingprotection",
        sum = "h1:sPLUQkHq6b4AL0czSJZ0jd6vL55GSTHz2B3Md+TCZI0=",
        version = "v0.8.4",
    )
    go_repository(
        name = "com_google_cloud_go_policytroubleshooter",
        importpath = "cloud.google.com/go/policytroubleshooter",
        sum = "h1:sq+ScLP83d7GJy9+wpwYJVnY+q6xNTXwOdRIuYjvHT4=",
        version = "v1.10.2",
    )
    go_repository(
        name = "com_google_cloud_go_privatecatalog",
        importpath = "cloud.google.com/go/privatecatalog",
        sum = "h1:Vo10IpWKbNvc/z/QZPVXgCiwfjpWoZ/wbgful4Uh/4E=",
        version = "v0.9.4",
    )
    go_repository(
        name = "com_google_cloud_go_profiler",
        importpath = "cloud.google.com/go/profiler",
        sum = "h1:b5got9Be9Ia0HVvyt7PavWxXEht15B9lWnigdvHtxOc=",
        version = "v0.3.1",
    )

    go_repository(
        name = "com_google_cloud_go_pubsub",
        importpath = "cloud.google.com/go/pubsub",
        sum = "h1:6SPCPvWav64tj0sVX/+npCBKhUi/UjJehy9op/V3p2g=",
        version = "v1.33.0",
    )
    go_repository(
        name = "com_google_cloud_go_pubsublite",
        importpath = "cloud.google.com/go/pubsublite",
        sum = "h1:pX+idpWMIH30/K7c0epN6V703xpIcMXWRjKJsz0tYGY=",
        version = "v1.8.1",
    )
    go_repository(
        name = "com_google_cloud_go_recaptchaenterprise_v2",
        importpath = "cloud.google.com/go/recaptchaenterprise/v2",
        sum = "h1:Zrd4LvT9PaW91X/Z13H0i5RKEv9suCLuk8zp+bfOpN4=",
        version = "v2.9.0",
    )
    go_repository(
        name = "com_google_cloud_go_recommendationengine",
        importpath = "cloud.google.com/go/recommendationengine",
        sum = "h1:JRiwe4hvu3auuh2hujiTc2qNgPPfVp+Q8KOpsXlEzKQ=",
        version = "v0.8.4",
    )
    go_repository(
        name = "com_google_cloud_go_recommender",
        importpath = "cloud.google.com/go/recommender",
        sum = "h1:tC+ljmCCbuZ/ybt43odTFlay91n/HLIhflvaOeb0Dh4=",
        version = "v1.12.0",
    )
    go_repository(
        name = "com_google_cloud_go_redis",
        importpath = "cloud.google.com/go/redis",
        sum = "h1:QF0maEdVv0Fj/2roU8sX3NpiDBzP9ICYTO+5F32gQNo=",
        version = "v1.14.2",
    )
    go_repository(
        name = "com_google_cloud_go_resourcemanager",
        importpath = "cloud.google.com/go/resourcemanager",
        sum = "h1:JwZ7Ggle54XQ/FVYSBrMLOQIKoIT/uer8mmNvNLK51k=",
        version = "v1.9.4",
    )
    go_repository(
        name = "com_google_cloud_go_resourcesettings",
        importpath = "cloud.google.com/go/resourcesettings",
        sum = "h1:yTIL2CsZswmMfFyx2Ic77oLVzfBFoWBYgpkgiSPnC4Y=",
        version = "v1.6.4",
    )
    go_repository(
        name = "com_google_cloud_go_retail",
        importpath = "cloud.google.com/go/retail",
        sum = "h1:geqdX1FNqqL2p0ADXjPpw8lq986iv5GrVcieTYafuJQ=",
        version = "v1.14.4",
    )
    go_repository(
        name = "com_google_cloud_go_run",
        importpath = "cloud.google.com/go/run",
        sum = "h1:qdfZteAm+vgzN1iXzILo3nJFQbzziudkJrvd9wCf3FQ=",
        version = "v1.3.3",
    )
    go_repository(
        name = "com_google_cloud_go_scheduler",
        importpath = "cloud.google.com/go/scheduler",
        sum = "h1:eMEettHlFhG5pXsoHouIM5nRT+k+zU4+GUvRtnxhuVI=",
        version = "v1.10.5",
    )

    go_repository(
        name = "com_google_cloud_go_secretmanager",
        importpath = "cloud.google.com/go/secretmanager",
        sum = "h1:krnX9qpG2kR2fJ+u+uNyNo+ACVhplIAS4Pu7u+4gd+k=",
        version = "v1.11.4",
    )
    go_repository(
        name = "com_google_cloud_go_security",
        importpath = "cloud.google.com/go/security",
        sum = "h1:sdnh4Islb1ljaNhpIXlIPgb3eYj70QWgPVDKOUYvzJc=",
        version = "v1.15.4",
    )
    go_repository(
        name = "com_google_cloud_go_securitycenter",
        importpath = "cloud.google.com/go/securitycenter",
        sum = "h1:crdn2Z2rFIy8WffmmhdlX3CwZJusqCiShtnrGFRwpeE=",
        version = "v1.24.3",
    )
    go_repository(
        name = "com_google_cloud_go_servicedirectory",
        importpath = "cloud.google.com/go/servicedirectory",
        sum = "h1:5niCMfkw+jifmFtbBrtRedbXkJm3fubSR/KHbxSJZVM=",
        version = "v1.11.3",
    )
    go_repository(
        name = "com_google_cloud_go_shell",
        importpath = "cloud.google.com/go/shell",
        sum = "h1:nurhlJcSVFZneoRZgkBEHumTYf/kFJptCK2eBUq/88M=",
        version = "v1.7.4",
    )
    go_repository(
        name = "com_google_cloud_go_spanner",
        importpath = "cloud.google.com/go/spanner",
        sum = "h1:ttU+lhARPF/iZE3OkCpmfsemCz9mLaqBhGPd3Qub2sQ=",
        version = "v1.54.0",
    )
    go_repository(
        name = "com_google_cloud_go_speech",
        importpath = "cloud.google.com/go/speech",
        sum = "h1:qkxNao58oF8ghAHE1Eghen7XepawYEN5zuZXYWaUTA4=",
        version = "v1.21.0",
    )

    go_repository(
        name = "com_google_cloud_go_storage",
        importpath = "cloud.google.com/go/storage",
        sum = "h1:+S3LjjEN2zZ+L5hOwj4+1OkGCsLVe0NzpXKQ1pSdTCI=",
        version = "v1.31.0",
    )
    go_repository(
        name = "com_google_cloud_go_storagetransfer",
        importpath = "cloud.google.com/go/storagetransfer",
        sum = "h1:YM1dnj5gLjfL6aDldO2s4GeU8JoAvH1xyIwXre63KmI=",
        version = "v1.10.3",
    )
    go_repository(
        name = "com_google_cloud_go_talent",
        importpath = "cloud.google.com/go/talent",
        sum = "h1:LnRJhhYkODDBoTwf6BeYkiJHFw9k+1mAFNyArwZUZAs=",
        version = "v1.6.5",
    )
    go_repository(
        name = "com_google_cloud_go_texttospeech",
        importpath = "cloud.google.com/go/texttospeech",
        sum = "h1:ahrzTgr7uAbvebuhkBAAVU6kRwVD0HWsmDsvMhtad5Q=",
        version = "v1.7.4",
    )
    go_repository(
        name = "com_google_cloud_go_tpu",
        importpath = "cloud.google.com/go/tpu",
        sum = "h1:XIEH5c0WeYGaVy9H+UueiTaf3NI6XNdB4/v6TFQJxtE=",
        version = "v1.6.4",
    )

    go_repository(
        name = "com_google_cloud_go_trace",
        importpath = "cloud.google.com/go/trace",
        sum = "h1:2qOAuAzNezwW3QN+t41BtkDJOG42HywL73q8x/f6fnM=",
        version = "v1.10.4",
    )
    go_repository(
        name = "com_google_cloud_go_translate",
        importpath = "cloud.google.com/go/translate",
        sum = "h1:tncNaKmlZnayMMRX/mMM2d5AJftecznnxVBD4w070NI=",
        version = "v1.10.0",
    )
    go_repository(
        name = "com_google_cloud_go_video",
        importpath = "cloud.google.com/go/video",
        sum = "h1:Xrpbm2S9UFQ1pZEeJt9Vqm5t2T/z9y/M3rNXhFoo8Is=",
        version = "v1.20.3",
    )
    go_repository(
        name = "com_google_cloud_go_videointelligence",
        importpath = "cloud.google.com/go/videointelligence",
        sum = "h1:YS4j7lY0zxYyneTFXjBJUj2r4CFe/UoIi/PJG0Zt/Rg=",
        version = "v1.11.4",
    )
    go_repository(
        name = "com_google_cloud_go_vision_v2",
        importpath = "cloud.google.com/go/vision/v2",
        sum = "h1:T/ujUghvEaTb+YnFY/jiYwVAkMbIC8EieK0CJo6B4vg=",
        version = "v2.7.5",
    )
    go_repository(
        name = "com_google_cloud_go_vmmigration",
        importpath = "cloud.google.com/go/vmmigration",
        sum = "h1:qPNdab4aGgtaRX+51jCOtJxlJp6P26qua4o1xxUDjpc=",
        version = "v1.7.4",
    )
    go_repository(
        name = "com_google_cloud_go_vmwareengine",
        importpath = "cloud.google.com/go/vmwareengine",
        sum = "h1:WY526PqM6QNmFHSqe2sRfK6gRpzWjmL98UFkql2+JDM=",
        version = "v1.0.3",
    )
    go_repository(
        name = "com_google_cloud_go_vpcaccess",
        importpath = "cloud.google.com/go/vpcaccess",
        sum = "h1:zbs3V+9ux45KYq8lxxn/wgXole6SlBHHKKyZhNJoS+8=",
        version = "v1.7.4",
    )
    go_repository(
        name = "com_google_cloud_go_webrisk",
        importpath = "cloud.google.com/go/webrisk",
        sum = "h1:iceR3k0BCRZgf2D/NiKviVMFfuNC9LmeNLtxUFRB/wI=",
        version = "v1.9.4",
    )
    go_repository(
        name = "com_google_cloud_go_websecurityscanner",
        importpath = "cloud.google.com/go/websecurityscanner",
        sum = "h1:5Gp7h5j7jywxLUp6NTpjNPkgZb3ngl0tUSw6ICWvtJQ=",
        version = "v1.6.4",
    )
    go_repository(
        name = "com_google_cloud_go_workflows",
        importpath = "cloud.google.com/go/workflows",
        sum = "h1:qocsqETmLAl34mSa01hKZjcqAvt699gaoFbooGGMvaM=",
        version = "v1.12.3",
    )

    go_repository(
        name = "in_gopkg_alecthomas_kingpin_v2",
        importpath = "gopkg.in/alecthomas/kingpin.v2",
        sum = "h1:jMFz6MfLP0/4fUyZle81rXUoxOBFi19VUFKVDOQfozc=",
        version = "v2.2.6",
    )
    go_repository(
        name = "in_gopkg_cenkalti_backoff_v1",
        importpath = "gopkg.in/cenkalti/backoff.v1",
        sum = "h1:Arh75ttbsvlpVA7WtVpH4u9h6Zl46xuptxqLxPiSo4Y=",
        version = "v1.1.0",
    )

    go_repository(
        name = "in_gopkg_check_v1",
        importpath = "gopkg.in/check.v1",
        sum = "h1:BLraFXnmrev5lT+xlilqcH8XK9/i0At2xKjWk4p6zsU=",
        version = "v1.0.0-20200227125254-8fa46927fb4f",
    )

    go_repository(
        name = "in_gopkg_fsnotify_v1",
        importpath = "gopkg.in/fsnotify.v1",
        sum = "h1:xOHLXZwVvI9hhs+cLKq5+I5onOuwQLhQwiu63xxlHs4=",
        version = "v1.4.7",
    )

    go_repository(
        name = "in_gopkg_inf_v0",
        importpath = "gopkg.in/inf.v0",
        sum = "h1:73M5CoZyi3ZLMOyDlQh031Cx6N9NDJ2Vvfl76EDAgDc=",
        version = "v0.9.1",
    )
    go_repository(
        name = "in_gopkg_ini_v1",
        importpath = "gopkg.in/ini.v1",
        sum = "h1:Dgnx+6+nfE+IfzjUEISNeydPJh9AXNNsWbGP9KzCsOA=",
        version = "v1.67.0",
    )
    go_repository(
        name = "in_gopkg_olivere_elastic_v5",
        importpath = "gopkg.in/olivere/elastic.v5",
        sum = "h1:xFy6qRCGAmo5Wjx96srho9BitLhZl2fcnpuidPwduXM=",
        version = "v5.0.86",
    )

    go_repository(
        name = "in_gopkg_sourcemap_v1",
        importpath = "gopkg.in/sourcemap.v1",
        sum = "h1:inv58fC9f9J3TK2Y2R1NPntXEn3/wjWHkonhIUODNTI=",
        version = "v1.0.5",
    )
    go_repository(
        name = "in_gopkg_src_d_go_billy_v4",
        importpath = "gopkg.in/src-d/go-billy.v4",
        sum = "h1:0SQA1pRztfTFx2miS8sA97XvooFeNOmvUenF4o0EcVg=",
        version = "v4.3.2",
    )

    go_repository(
        name = "in_gopkg_src_d_go_git_v4",
        importpath = "gopkg.in/src-d/go-git.v4",
        sum = "h1:SRtFyV8Kxc0UP7aCHcijOMQGPxHSmMOPrzulQWolkYE=",
        version = "v4.13.1",
    )

    go_repository(
        name = "in_gopkg_warnings_v0",
        importpath = "gopkg.in/warnings.v0",
        sum = "h1:wFXVbFY8DY5/xOe1ECiWdKCzZlxgshcYVNkBHstARME=",
        version = "v0.1.2",
    )

    go_repository(
        name = "in_gopkg_yaml_v2",
        importpath = "gopkg.in/yaml.v2",
        sum = "h1:D8xgwECY7CYvx+Y2n4sBz93Jn9JRvxdiyyo8CTfuKaY=",
        version = "v2.4.0",
    )
    go_repository(
        name = "in_gopkg_yaml_v3",
        importpath = "gopkg.in/yaml.v3",
        sum = "h1:fxVm/GzAzEWqLHuvctI91KS9hhNmmWOoWu0XTYJS7CA=",
        version = "v3.0.1",
    )

    go_repository(
        name = "io_k8s_api",
        importpath = "k8s.io/api",
        sum = "h1:HV4VjUSd7dTbKpop+1klDpRrLnXwN67oB0B+8abaH1k=",
        version = "v0.22.12",
    )
    go_repository(
        name = "io_k8s_apimachinery",
        importpath = "k8s.io/apimachinery",
        sum = "h1:yTZH8GEKWVm1/zpcBzbPBSxJ/kVlP1GDL75IFEnjOqw=",
        version = "v0.22.12",
    )

    go_repository(
        name = "io_k8s_client_go",
        importpath = "k8s.io/client-go",
        sum = "h1:bzrRaanClLWgWSTH4rXFneXoiaXN4HepjIBlCZdfdqs=",
        version = "v0.22.12",
    )

    go_repository(
        name = "io_k8s_klog_v2",
        importpath = "k8s.io/klog/v2",
        sum = "h1:U/Af64HJf7FcwMcXyKm2RPM22WZzyR7OSpYj5tg3cL0=",
        version = "v2.110.1",
    )

    go_repository(
        name = "io_k8s_kubectl",
        importpath = "k8s.io/kubectl",
        sum = "h1:DGC1afNdCcL8hEuFguBjL+R1sqbByFc8nCXoPdSQo1I=",
        version = "v0.22.12",
    )

    go_repository(
        name = "io_k8s_sigs_structured_merge_diff_v4",
        importpath = "sigs.k8s.io/structured-merge-diff/v4",
        sum = "h1:bKCqE9GvQ5tiVHn5rfn1r+yao3aLQEaLzkkmAkf+A6Y=",
        version = "v4.2.1",
    )
    go_repository(
        name = "io_k8s_sigs_yaml",
        importpath = "sigs.k8s.io/yaml",
        sum = "h1:kr/MCeFWJWTwyaHoR9c8EjH9OumOmoF9YGiZd7lFm/Q=",
        version = "v1.2.0",
    )
    go_repository(
        name = "io_k8s_utils",
        importpath = "k8s.io/utils",
        sum = "h1:ck1fRPWPJWsMd8ZRFsWc6mh/zHp5fZ/shhbrgPUxDAE=",
        version = "v0.0.0-20211116205334-6203023598ed",
    )

    go_repository(
        name = "io_opencensus_go",
        importpath = "go.opencensus.io",
        sum = "h1:y73uSU6J157QMP2kn2r30vwW1A2W2WFwSCGnAVxeaD0=",
        version = "v0.24.0",
    )
    go_repository(
        name = "io_opencensus_go_contrib_exporter_stackdriver",
        importpath = "contrib.go.opencensus.io/exporter/stackdriver",
        sum = "h1:ksUxwH3OD5sxkjzEqGxNTl+Xjsmu3BnC/300MhSVTSc=",
        version = "v0.13.4",
    )
    go_repository(
        name = "io_opentelemetry_go_contrib_detectors_gcp",
        importpath = "go.opentelemetry.io/contrib/detectors/gcp",
        sum = "h1:VLAa8mb2eMu2Iq9pnVhece0Yla2mIq1yKYLUoZ/ifJs=",
        version = "v1.21.1",
    )
    go_repository(
        name = "io_opentelemetry_go_contrib_instrumentation_google_golang_org_grpc_otelgrpc",
        importpath = "go.opentelemetry.io/contrib/instrumentation/google.golang.org/grpc/otelgrpc",
        sum = "h1:UNQQKPfTDe1J81ViolILjTKPr9WetKW6uei2hFgJmFs=",
        version = "v0.47.0",
    )
    go_repository(
        name = "io_opentelemetry_go_contrib_instrumentation_net_http_httptrace_otelhttptrace",
        importpath = "go.opentelemetry.io/contrib/instrumentation/net/http/httptrace/otelhttptrace",
        sum = "h1:gbhw/u49SS3gkPWiYweQNJGm/uJN5GkI/FrosxSHT7A=",
        version = "v0.46.1",
    )
    go_repository(
        name = "io_opentelemetry_go_contrib_instrumentation_net_http_otelhttp",
        importpath = "go.opentelemetry.io/contrib/instrumentation/net/http/otelhttp",
        sum = "h1:sv9kVfal0MK0wBMCOGr+HeJm9v803BkJxGrk2au7j08=",
        version = "v0.47.0",
    )
    go_repository(
        name = "io_opentelemetry_go_otel",
        importpath = "go.opentelemetry.io/otel",
        sum = "h1:xS7Ku+7yTFvDfDraDIJVpw7XPyuHlB9MCiqqX5mcJ6Y=",
        version = "v1.22.0",
    )
    go_repository(
        name = "io_opentelemetry_go_otel_metric",
        importpath = "go.opentelemetry.io/otel/metric",
        sum = "h1:lypMQnGyJYeuYPhOM/bgjbFM6WE44W1/T45er4d8Hhg=",
        version = "v1.22.0",
    )
    go_repository(
        name = "io_opentelemetry_go_otel_sdk",
        importpath = "go.opentelemetry.io/otel/sdk",
        sum = "h1:FTt8qirL1EysG6sTQRZ5TokkU8d0ugCj8htOgThZXQ8=",
        version = "v1.21.0",
    )
    go_repository(
        name = "io_opentelemetry_go_otel_trace",
        importpath = "go.opentelemetry.io/otel/trace",
        sum = "h1:Hg6pPujv0XG9QaVbGOBVHunyuLcCC3jN7WEhPx83XD0=",
        version = "v1.22.0",
    )
    go_repository(
        name = "io_temporal_go_api",
        importpath = "go.temporal.io/api",
        sum = "h1:X3KVICazpVq1CI+La+6MgeQpnQtyUUUtUBo9V4TPjcE=",
        version = "v1.26.2",
    )
    go_repository(
        name = "io_temporal_go_sdk",
        importpath = "go.temporal.io/sdk",
        sum = "h1:Cqyujbnt831agvkiFrJwZHVWT52kAUy4m2XyUsQpjZE=",
        version = "v1.25.2-0.20240108215803-6244097c5aca",
    )

    go_repository(
        name = "net_howett_plist",
        importpath = "howett.net/plist",
        sum = "h1:7CrbWYbPPO/PyNy38b2EB/+gYbjCe2DXBxgtOOZbSQM=",
        version = "v1.0.0",
    )
    go_repository(
        name = "net_starlark_go",
        importpath = "go.starlark.net",
        sum = "h1:FlKSIJl+UmVFgpyCr4Bdmj443NNBDW5ZSDP/HciJ96g=",
        version = "v0.0.0-20230807144010-2aa75752d1da",
    )

    go_repository(
        name = "org_chromium_go_luci",
        # This module is distributed with pre-generated .pb.go files, so we disable generation of
        # go_proto_library targets.
        build_file_proto_mode = "disable",
        importpath = "go.chromium.org/luci",
        sum = "h1:JJNTpSU1X9ClKbBtSk4dw6TH9w4hbDkQIpPhPEGp6lw=",
        version = "v0.0.0-20240206071351-fb32c458db6e",
    )

    go_repository(
        name = "org_golang_google_api",
        importpath = "google.golang.org/api",
        sum = "h1:SEspjXHVqE1m5a1fRy8JFB+5jSu+V0GEDKDghF3ttO4=",
        version = "v0.160.0",
    )
    go_repository(
        name = "org_golang_google_appengine",
        importpath = "google.golang.org/appengine",
        sum = "h1:IhEN5q69dyKagZPYMSdIjS2HqprW324FRQZJcGqPAsM=",
        version = "v1.6.8",
    )
    go_repository(
        name = "org_golang_google_genproto",
        importpath = "google.golang.org/genproto",
        sum = "h1:ZL/Teoy/ZGnzyrqK/Optxxp2pmVh+fmJ97slxSRyzUg=",
        version = "v0.0.0-20240116215550-a9fa1716bcac",
    )
    go_repository(
        name = "org_golang_google_genproto_googleapis_api",
        importpath = "google.golang.org/genproto/googleapis/api",
        sum = "h1:0poefMBYvYbs7g5UkjS6HcxBPaTRAmznle9jnxYoAI8=",
        version = "v0.0.0-20240125205218-1f4bbc51befe",
    )
    go_repository(
        name = "org_golang_google_genproto_googleapis_bytestream",
        importpath = "google.golang.org/genproto/googleapis/bytestream",
        sum = "h1:QXtV4qU5zS94SeHJhPqxJQF0XyxssnVrEZOUgp1+NuY=",
        version = "v0.0.0-20240116215550-a9fa1716bcac",
    )
    go_repository(
        name = "org_golang_google_genproto_googleapis_rpc",
        importpath = "google.golang.org/genproto/googleapis/rpc",
        sum = "h1:nUQEQmH/csSvFECKYRv6HWEyypysidKl2I6Qpsglq/0=",
        version = "v0.0.0-20240116215550-a9fa1716bcac",
    )

    go_repository(
        name = "org_golang_google_grpc",
        importpath = "google.golang.org/grpc",
        sum = "h1:TOvOcuXn30kRao+gfcvsebNEa5iZIiLkisYEkf7R7o0=",
        version = "v1.61.0",
    )
    go_repository(
        name = "org_golang_google_grpc_cmd_protoc_gen_go_grpc",
        importpath = "google.golang.org/grpc/cmd/protoc-gen-go-grpc",
        sum = "h1:rNBFJjBCOgVr9pWD7rs/knKL4FRTKgpZmsRfV214zcA=",
        version = "v1.3.0",
    )

    go_repository(
        name = "org_golang_google_protobuf",
        importpath = "google.golang.org/protobuf",
        sum = "h1:pPC6BG5ex8PDFnkbrGU3EixyhKcQ2aDuBS36lqK/C7I=",
        version = "v1.32.0",
    )

    go_repository(
        name = "org_golang_x_crypto",
        importpath = "golang.org/x/crypto",
        sum = "h1:PGVlW0xEltQnzFZ55hkuX5+KLyrMYhHld1YHO4AKcdc=",
        version = "v0.18.0",
    )
    go_repository(
        name = "org_golang_x_exp",
        importpath = "golang.org/x/exp",
        sum = "h1:Gvh4YaCaXNs6dKTlfgismwWZKyjVZXwOPfIyUaqU3No=",
        version = "v0.0.0-20231127185646-65229373498e",
    )

    go_repository(
        name = "org_golang_x_lint",
        importpath = "golang.org/x/lint",
        sum = "h1:VLliZ0d+/avPrXXH+OakdXhpJuEoBZuwh1m2j7U6Iug=",
        version = "v0.0.0-20210508222113-6edffad5e616",
    )

    go_repository(
        name = "org_golang_x_mod",
        importpath = "golang.org/x/mod",
        sum = "h1:dGoOF9QVLYng8IHTm7BAyWqCqSheQ5pYWGhzW00YJr0=",
        version = "v0.14.0",
    )
    go_repository(
        name = "org_golang_x_net",
        importpath = "golang.org/x/net",
        sum = "h1:aCL9BSgETF1k+blQaYUBx9hJ9LOGP3gAVemcZlf1Kpo=",
        version = "v0.20.0",
    )
    go_repository(
        name = "org_golang_x_oauth2",
        importpath = "golang.org/x/oauth2",
        sum = "h1:aDkGMBSYxElaoP81NpoUoz2oo2R2wHdZpGToUxfyQrQ=",
        version = "v0.16.0",
    )

    go_repository(
        name = "org_golang_x_sync",
        importpath = "golang.org/x/sync",
        sum = "h1:5BMeUDZ7vkXGfEr1x9B4bRcTH4lpkTkpdh0T/J+qjbQ=",
        version = "v0.6.0",
    )
    go_repository(
        name = "org_golang_x_sys",
        importpath = "golang.org/x/sys",
        sum = "h1:xWw16ngr6ZMtmxDyKyIgsE93KNKz5HKmMa3b8ALHidU=",
        version = "v0.16.0",
    )
    go_repository(
        name = "org_golang_x_term",
        importpath = "golang.org/x/term",
        sum = "h1:m+B6fahuftsE9qjo0VWp2FW0mB3MTJvR0BaMQrq0pmE=",
        version = "v0.16.0",
    )
    go_repository(
        name = "org_golang_x_text",
        importpath = "golang.org/x/text",
        sum = "h1:ScX5w1eTa3QqT8oi6+ziP7dTV1S2+ALU0bI+0zXKWiQ=",
        version = "v0.14.0",
    )
    go_repository(
        name = "org_golang_x_time",
        importpath = "golang.org/x/time",
        sum = "h1:o7cqy6amK/52YcAKIPlM3a+Fpj35zvRj2TP+e1xFSfk=",
        version = "v0.5.0",
    )
    go_repository(
        name = "org_golang_x_tools",
        importpath = "golang.org/x/tools",
        sum = "h1:GO788SKMRunPIBCXiQyo2AaexLstOrVhuAL5YwsckQM=",
        version = "v0.16.0",
    )
    go_repository(
        name = "org_golang_x_tools_go_vcs",
        importpath = "golang.org/x/tools/go/vcs",
        sum = "h1:cOIJqWBl99H1dH5LWizPa+0ImeeJq3t3cJjaeOWUAL4=",
        version = "v0.1.0-deprecated",
    )

    go_repository(
        name = "org_golang_x_xerrors",
        importpath = "golang.org/x/xerrors",
        sum = "h1:H2TDz8ibqkAF6YGhCdN3jS9O0/s90v0rJh3X/OLHEUk=",
        version = "v0.0.0-20220907171357-04be3eba64a2",
    )
    go_repository(
        name = "org_gonum_v1_gonum",
        importpath = "gonum.org/v1/gonum",
        sum = "h1:xKuo6hzt+gMav00meVPUlXwSdoEJP46BR+wdxQEFK2o=",
        version = "v0.12.0",
    )

    go_repository(
        name = "org_skia_go_infra",
        importpath = "go.skia.org/infra",
<<<<<<< HEAD
        sum = "h1:rAIN71BfisohFdLjsv5H2x65z8PfR/LA6AIJmh1jafE=",
        version = "v0.0.0-20240614200539-7318c69cffc7",
=======
        sum = "h1:tfDx8Cckv8zqT55Z9CReSH9A+a+kQtre159fVFeFnKc=",
        version = "v0.0.0-20240619154152-0d4c52fc72a9",
>>>>>>> 959cbcc1
    )
    go_repository(
        name = "org_uber_go_atomic",
        importpath = "go.uber.org/atomic",
        sum = "h1:ECmE8Bn/WFTYwEW/bpKD3M8VtR/zQVbavAoalC1PYyE=",
        version = "v1.9.0",
    )<|MERGE_RESOLUTION|>--- conflicted
+++ resolved
@@ -2685,13 +2685,8 @@
     go_repository(
         name = "org_skia_go_infra",
         importpath = "go.skia.org/infra",
-<<<<<<< HEAD
-        sum = "h1:rAIN71BfisohFdLjsv5H2x65z8PfR/LA6AIJmh1jafE=",
-        version = "v0.0.0-20240614200539-7318c69cffc7",
-=======
         sum = "h1:tfDx8Cckv8zqT55Z9CReSH9A+a+kQtre159fVFeFnKc=",
         version = "v0.0.0-20240619154152-0d4c52fc72a9",
->>>>>>> 959cbcc1
     )
     go_repository(
         name = "org_uber_go_atomic",
