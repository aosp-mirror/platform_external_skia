"""This module contains a Gazelle-generated go_repositories macro that mirrors //go.mod.

To update this file, please un "make -C bazel gazelle_update_repo".
"""

load("@bazel_gazelle//:deps.bzl", "go_repository")

def go_repositories():
    """This Gazelle-generated macro defines repositories for the Go modules in //go.mod."""

    go_repository(
        name = "co_honnef_go_tools",
        importpath = "honnef.co/go/tools",
        sum = "h1:/hemPrYIhOhy8zYrNj+069zDB68us2sMGsfkFJO0iZs=",
        version = "v0.0.0-20190523083050-ea95bdfd59fc",
    )

    go_repository(
        name = "com_github_a8m_envsubst",
        importpath = "github.com/a8m/envsubst",
        sum = "h1:yvzAhJD2QKdo35Ut03wIfXQmg+ta3wC/1bskfZynz+Q=",
        version = "v1.2.0",
    )

    go_repository(
        name = "com_github_aclements_go_moremath",
        importpath = "github.com/aclements/go-moremath",
        sum = "h1:a7+Y8VlXRC2VX5ue6tpCutr4PsrkRkWWVZv4zqfaHuc=",
        version = "v0.0.0-20190830160640-d16893ddf098",
    )

    go_repository(
        name = "com_github_alecthomas_participle_v2",
        importpath = "github.com/alecthomas/participle/v2",
        sum = "h1:cK4vjj0VSgb3lN1nuKA5F7dw+1s1pWBe5bx7nNCnN+c=",
        version = "v2.0.0-alpha7",
    )

    go_repository(
        name = "com_github_alecthomas_template",
        importpath = "github.com/alecthomas/template",
        sum = "h1:JYp7IbQjafoB+tBA3gMyHYHrpOtNuDiK/uB5uXxq5wM=",
        version = "v0.0.0-20190718012654-fb15b899a751",
    )
    go_repository(
        name = "com_github_alecthomas_units",
        importpath = "github.com/alecthomas/units",
        sum = "h1:UQZhZ2O0vMHr2cI+DC1Mbh0TJxzA3RcLoMsFw+aXw7E=",
        version = "v0.0.0-20190924025748-f65c72e2690d",
    )
    go_repository(
        name = "com_github_alicebob_gopher_json",
        importpath = "github.com/alicebob/gopher-json",
        sum = "h1:HbKu58rmZpUGpz5+4FfNmIU+FmZg2P3Xaj2v2bfNWmk=",
        version = "v0.0.0-20200520072559-a9ecdc9d1d3a",
    )
    go_repository(
        name = "com_github_alicebob_miniredis_v2",
        importpath = "github.com/alicebob/miniredis/v2",
        sum = "h1:3r6kTHdKnuP4fkS8k2IrvSfxpxUTcW1SOL0wN7b7Dt0=",
        version = "v2.30.5",
    )

    go_repository(
        name = "com_github_anaskhan96_soup",
        importpath = "github.com/anaskhan96/soup",
        sum = "h1:V/FHiusdTrPrdF4iA1YkVxsOpdNcgvqT1hG+YtcZ5hM=",
        version = "v1.2.5",
    )
    go_repository(
        name = "com_github_andybalholm_brotli",
        importpath = "github.com/andybalholm/brotli",
        sum = "h1:V7DdXeJtZscaqfNuAdSRuRFzuiKlHSC/Zh3zl9qY3JY=",
        version = "v1.0.4",
    )

    go_repository(
        name = "com_github_apache_arrow_go_v12",
        importpath = "github.com/apache/arrow/go/v12",
        sum = "h1:xtZE63VWl7qLdB0JObIXvvhGjoVNrQ9ciIHG2OK5cmc=",
        version = "v12.0.0",
    )
    go_repository(
        name = "com_github_apache_thrift",
        importpath = "github.com/apache/thrift",
        sum = "h1:qEy6UW60iVOlUy+b9ZR0d5WzUWYGOo4HfopoyBaNmoY=",
        version = "v0.16.0",
    )
    go_repository(
        name = "com_github_armon_go_radix",
        importpath = "github.com/armon/go-radix",
        sum = "h1:F4z6KzEeeQIMeLFa97iZU6vupzoecKdU5TX24SNppXI=",
        version = "v1.0.0",
    )

    go_repository(
        name = "com_github_aws_aws_sdk_go",
        importpath = "github.com/aws/aws-sdk-go",
        sum = "h1:Gka1bopihF2e9XFhuVZPrgafmOFpCsRtAPMYLp/0AfA=",
        version = "v1.35.18",
    )

    go_repository(
        name = "com_github_bazelbuild_bazel_gazelle",
        importpath = "github.com/bazelbuild/bazel-gazelle",
        sum = "h1:WnJGYk1bMIjw8FCYA/UxKBK/Y6hUnOItrtR+vjFIIKo=",
        version = "v0.33.0",
    )
    go_repository(
        name = "com_github_bazelbuild_buildtools",
        # The BUILD files included in this Go module use the go_default_library naming convention.
        # See https://github.com/bazelbuild/bazel-gazelle/blob/master/repository.rst#go_repository.
        build_naming_convention = "go_default_library",
        importpath = "github.com/bazelbuild/buildtools",
        sum = "h1:VUHCI4QRifAGYsbVJYqJndLf7YqV12YthB+PLFsEKqo=",
        version = "v0.0.0-20231017121127-23aa65d4e117",
    )
    go_repository(
        name = "com_github_bazelbuild_remote_apis",
        # The BUILD files included in this Go module use the go_default_library naming convention.
        # See https://github.com/bazelbuild/bazel-gazelle/blob/master/repository.rst#go_repository.
        build_naming_convention = "go_default_library",
        importpath = "github.com/bazelbuild/remote-apis",
        sum = "h1:TPwjNpCdoO7TcTPPMHEkrrlSwd8g2XVf3qflmnivvsU=",
        version = "v0.0.0-20230822133051-6c32c3b917cc",
    )
    go_repository(
        name = "com_github_bazelbuild_remote_apis_sdks",
        # Causes Gazelle to update references to the @go_googleapis external repository in
        # https://github.com/bazelbuild/remote-apis-sdks/blob/e00bd323ce426cd1c55dec2f152ffcc20eb4f503/go/pkg/client/BUILD.bazel#L39C20-L39C20
        # with references to @org_golang_google_genproto as required by rules_go starting v0.41.0.
        # See https://github.com/bazelbuild/rules_go/releases/tag/v0.41.0.
        build_file_generation = "on",
        importpath = "github.com/bazelbuild/remote-apis-sdks",
        sum = "h1:/7itEMv7uUfXNXKUq9R8fGYF4Kb+ouOsVYsxSEsKmaw=",
        version = "v0.0.0-20231114220034-042d9851eb28",
    )

    go_repository(
        name = "com_github_beorn7_perks",
        importpath = "github.com/beorn7/perks",
        sum = "h1:VlbKKnNfV8bJzeqoa4cOKqO6bYr3WgKZxO8Z16+hsOM=",
        version = "v1.0.1",
    )

    go_repository(
        name = "com_github_blakesmith_ar",
        importpath = "github.com/blakesmith/ar",
        sum = "h1:m935MPodAbYS46DG4pJSv7WO+VECIWUQ7OJYSoTrMh4=",
        version = "v0.0.0-20190502131153-809d4375e1fb",
    )

    go_repository(
        name = "com_github_bradfitz_gomemcache",
        importpath = "github.com/bradfitz/gomemcache",
        sum = "h1:L/QXpzIa3pOvUGt1D1lA5KjYhPBAN/3iWdP7xeFS9F0=",
        version = "v0.0.0-20190913173617-a41fca850d0b",
    )
    go_repository(
        name = "com_github_burntsushi_toml",
        importpath = "github.com/BurntSushi/toml",
        sum = "h1:WXkYYl6Yr3qBf1K79EBnL4mak0OimBfB0XUf9Vl28OQ=",
        version = "v0.3.1",
    )

    go_repository(
        name = "com_github_cenkalti_backoff",
        importpath = "github.com/cenkalti/backoff",
        sum = "h1:tNowT99t7UNflLxfYYSlKYsBpXdEet03Pg2g16Swow4=",
        version = "v2.2.1+incompatible",
    )
    go_repository(
        name = "com_github_cenkalti_backoff_v4",
        importpath = "github.com/cenkalti/backoff/v4",
        sum = "h1:cFAlzYUlVYDysBEH2T5hyJZMh3+5+WCBvSnK6Q8UtC4=",
        version = "v4.1.3",
    )
    go_repository(
        name = "com_github_census_instrumentation_opencensus_proto",
        importpath = "github.com/census-instrumentation/opencensus-proto",
        sum = "h1:iKLQ0xPNFxR/2hzXZMrBo8f1j86j5WHzznCCQxV/b8g=",
        version = "v0.4.1",
    )
    go_repository(
        name = "com_github_cespare_xxhash",
        importpath = "github.com/cespare/xxhash",
        sum = "h1:a6HrQnmkObjyL+Gs60czilIUGqrzKutQD6XZog3p+ko=",
        version = "v1.1.0",
    )
    go_repository(
        name = "com_github_cespare_xxhash_v2",
        importpath = "github.com/cespare/xxhash/v2",
        sum = "h1:DC2CZ1Ep5Y4k3ZQ899DldepgrayRUGE6BBZ/cd9Cj44=",
        version = "v2.2.0",
    )
    go_repository(
        name = "com_github_chigopher_pathlib",
        importpath = "github.com/chigopher/pathlib",
        sum = "h1:1pg96WL3iC1/YyWV4UJSl3E0GBf4B+h5amBtsbAAieY=",
        version = "v0.15.0",
    )

    go_repository(
        name = "com_github_client9_misspell",
        importpath = "github.com/client9/misspell",
        sum = "h1:ta993UF76GwbvJcIo3Y68y/M3WxlpEHPWIGDkJYwzJI=",
        version = "v0.3.4",
    )

    go_repository(
        name = "com_github_cncf_udpa_go",
        importpath = "github.com/cncf/udpa/go",
        sum = "h1:QQ3GSy+MqSHxm/d8nCtnAiZdYFd45cYZPs8vOOIYKfk=",
        version = "v0.0.0-20220112060539-c52dc94e7fbe",
    )
    go_repository(
        name = "com_github_cncf_xds_go",
        importpath = "github.com/cncf/xds/go",
        sum = "h1:7To3pQ+pZo0i3dsWEbinPNFs5gPSBOsJtx3wTT94VBY=",
        version = "v0.0.0-20231109132714-523115ebc101",
    )

    go_repository(
        name = "com_github_cockroachdb_cockroach_go_v2",
        importpath = "github.com/cockroachdb/cockroach-go/v2",
        sum = "h1:zicZlBhWZu6wfK7Ezg4Owdc3HamLpRdBllPTT9tb+2k=",
        version = "v2.1.0",
    )

    go_repository(
        name = "com_github_cpuguy83_go_md2man_v2",
        importpath = "github.com/cpuguy83/go-md2man/v2",
        sum = "h1:p1EgwI/C7NhT0JmVkwCD2ZBK8j4aeHQX2pMHHBfMQ6w=",
        version = "v2.0.2",
    )
    go_repository(
        name = "com_github_creack_pty",
        importpath = "github.com/creack/pty",
        sum = "h1:uDmaGzcdjhF4i/plgjmEsriH11Y0o7RKapEf/LDaM3w=",
        version = "v1.1.9",
    )

    go_repository(
        name = "com_github_danjacques_gofslock",
        importpath = "github.com/danjacques/gofslock",
        sum = "h1:m+Fkk9QEMuV6Z1ithqqYogOHV7Pl6rMKe34NBTJTS/c=",
        version = "v0.0.0-20240212154529-d899e02bfe22",
    )

    go_repository(
        name = "com_github_davecgh_go_spew",
        importpath = "github.com/davecgh/go-spew",
        sum = "h1:vj9j/u1bqnvCEfJOwUhtlOARqs3+rkHYY13jYWTU97c=",
        version = "v1.1.1",
    )
    go_repository(
        name = "com_github_dgraph_io_badger_v3",
        importpath = "github.com/dgraph-io/badger/v3",
        sum = "h1:dpyM5eCJAtQCBcMCZcT4UBZchuTJgCywerHHgmxfxM8=",
        version = "v3.2103.2",
    )
    go_repository(
        name = "com_github_dgraph_io_ristretto",
        importpath = "github.com/dgraph-io/ristretto",
        sum = "h1:Jv3CGQHp9OjuMBSne1485aDpUkTKEcUqF+jm/LuerPI=",
        version = "v0.1.0",
    )
    go_repository(
        name = "com_github_dgryski_go_rendezvous",
        importpath = "github.com/dgryski/go-rendezvous",
        sum = "h1:lO4WD4F/rVNCu3HqELle0jiPLLBs70cWOduZpkS1E78=",
        version = "v0.0.0-20200823014737-9f7001d12a5f",
    )

    go_repository(
        name = "com_github_dustin_go_humanize",
        importpath = "github.com/dustin/go-humanize",
        sum = "h1:GzkhY7T5VNhEkwH0PVJgjz+fX1rhBrR7pRT3mDkpeCY=",
        version = "v1.0.1",
    )

    go_repository(
        name = "com_github_emirpasic_gods",
        importpath = "github.com/emirpasic/gods",
        sum = "h1:QAUIPSaCu4G+POclxeqb3F+WPpdKqFGlw36+yOzGlrg=",
        version = "v1.12.0",
    )
    go_repository(
        name = "com_github_envoyproxy_go_control_plane",
        importpath = "github.com/envoyproxy/go-control-plane",
        sum = "h1:wSUXTlLfiAQRWs2F+p+EKOY9rUyis1MyGqJ2DIk5HpM=",
        version = "v0.11.1",
    )
    go_repository(
        name = "com_github_envoyproxy_protoc_gen_validate",
        importpath = "github.com/envoyproxy/protoc-gen-validate",
        sum = "h1:QkIBuU5k+x7/QXPvPPnWXWlCdaBFApVqftFV6k087DA=",
        version = "v1.0.2",
    )
    go_repository(
        name = "com_github_facebookgo_clock",
        importpath = "github.com/facebookgo/clock",
        sum = "h1:yDWHCSQ40h88yih2JAcL6Ls/kVkSE8GFACTGVnMPruw=",
        version = "v0.0.0-20150410010913-600d898af40a",
    )

    go_repository(
        name = "com_github_felixge_httpsnoop",
        importpath = "github.com/felixge/httpsnoop",
        sum = "h1:NFTV2Zj1bL4mc9sqWACXbQFVBBg2W3GPvqp8/ESS2Wg=",
        version = "v1.0.4",
    )

    go_repository(
        name = "com_github_fiorix_go_web",
        importpath = "github.com/fiorix/go-web",
        sum = "h1:P/Czr+qFBdKELw4nys0x2e5nkT9niVq/2FS63ArJzm4=",
        version = "v1.0.1-0.20150221144011-5b593f1e8966",
    )

    go_repository(
        name = "com_github_flynn_json5",
        importpath = "github.com/flynn/json5",
        sum = "h1:xJMmr4GMYIbALX5edyoDIOQpc2bOQTeJiWMeCl9lX/8=",
        version = "v0.0.0-20160717195620-7620272ed633",
    )

    go_repository(
        name = "com_github_fsnotify_fsnotify",
        importpath = "github.com/fsnotify/fsnotify",
        sum = "h1:n+5WquG0fcWoWp6xPWfHdbskMCQaFnG6PfBrh1Ky4HY=",
        version = "v1.6.0",
    )

    go_repository(
        name = "com_github_go_chi_chi_v5",
        importpath = "github.com/go-chi/chi/v5",
        sum = "h1:lD+NLqFcAi1ovnVZpsnObHGW4xb4J8lNmoYVfECH1Y0=",
        version = "v5.0.8",
    )

    go_repository(
        name = "com_github_go_kit_kit",
        importpath = "github.com/go-kit/kit",
        sum = "h1:wDJmvq38kDhkVxi50ni9ykkdUr1PKgqKOoi01fa0Mdk=",
        version = "v0.9.0",
    )
    go_repository(
        name = "com_github_go_kit_log",
        importpath = "github.com/go-kit/log",
        sum = "h1:DGJh0Sm43HbOeYDNnVZFl8BvcYVvjD5bqYJvp0REbwQ=",
        version = "v0.1.0",
    )

    go_repository(
        name = "com_github_go_logfmt_logfmt",
        importpath = "github.com/go-logfmt/logfmt",
        sum = "h1:TrB8swr/68K7m9CcGut2g3UOihhbcbiMAYiuTXdEih4=",
        version = "v0.5.0",
    )
    go_repository(
        name = "com_github_go_logr_logr",
        importpath = "github.com/go-logr/logr",
        sum = "h1:pKouT5E8xu9zeFC39JXRDukb6JFQPXM5p5I91188VAQ=",
        version = "v1.4.1",
    )
    go_repository(
        name = "com_github_go_logr_stdr",
        importpath = "github.com/go-logr/stdr",
        sum = "h1:hSWxHoqTgW2S2qGc0LTAI563KZ5YKYRhT3MFKZMbjag=",
        version = "v1.2.2",
    )

    go_repository(
        name = "com_github_go_ole_go_ole",
        importpath = "github.com/go-ole/go-ole",
        sum = "h1:/Fpf6oFPoeFik9ty7siob0G6Ke8QvQEuVcuChpwXzpY=",
        version = "v1.2.6",
    )

    go_repository(
        name = "com_github_go_python_gpython",
        importpath = "github.com/go-python/gpython",
        sum = "h1:QNFZ0h540Lajx7Pi/os06XzzdYUQG+2sV7IvPo/Mvmg=",
        version = "v0.0.3",
    )

    go_repository(
        name = "com_github_go_stack_stack",
        importpath = "github.com/go-stack/stack",
        sum = "h1:5SgMzNM5HxrEjV0ww2lTmX6E2Izsfxas4+YHWRs3Lsk=",
        version = "v1.8.0",
    )
    go_repository(
        name = "com_github_goccy_go_json",
        importpath = "github.com/goccy/go-json",
        sum = "h1:/pAaQDLHEoCq/5FFmSKBswWmK6H0e8g4159Kc/X/nqk=",
        version = "v0.9.11",
    )

    go_repository(
        name = "com_github_gogo_protobuf",
        importpath = "github.com/gogo/protobuf",
        sum = "h1:Ov1cvc58UF3b5XjBnZv7+opcTcQFZebYjWzi34vdm4Q=",
        version = "v1.3.2",
    )

    go_repository(
        name = "com_github_golang_glog",
        importpath = "github.com/golang/glog",
        sum = "h1:DVjP2PbBOzHyzA+dn3WhHIq4NdVu3Q+pvivFICf/7fo=",
        version = "v1.1.2",
    )
    go_repository(
        name = "com_github_golang_groupcache",
        importpath = "github.com/golang/groupcache",
        sum = "h1:oI5xCqsCo564l8iNU+DwB5epxmsaqB+rhGL0m5jtYqE=",
        version = "v0.0.0-20210331224755-41bb18bfe9da",
    )

    go_repository(
        name = "com_github_golang_mock",
        importpath = "github.com/golang/mock",
        sum = "h1:ErTB+efbowRARo13NNdxyJji2egdxLGQhRaY+DUumQc=",
        version = "v1.6.0",
    )
    go_repository(
        name = "com_github_golang_protobuf",
        importpath = "github.com/golang/protobuf",
        sum = "h1:KhyjKVUg7Usr/dYsdSqoFveMYd5ko72D+zANwlG1mmg=",
        version = "v1.5.3",
    )
    go_repository(
        name = "com_github_golang_snappy",
        importpath = "github.com/golang/snappy",
        sum = "h1:yAGX7huGHXlcLOEtBnF4w7FQwA26wojNCwOYAEhLjQM=",
        version = "v0.0.4",
    )
    go_repository(
        name = "com_github_gomodule_redigo",
        importpath = "github.com/gomodule/redigo",
        sum = "h1:Sl3u+2BI/kk+VEatbj0scLdrFhjPmbxOc1myhDP41ws=",
        version = "v1.8.9",
    )

    go_repository(
        name = "com_github_google_flatbuffers",
        importpath = "github.com/google/flatbuffers",
        sum = "h1:ivUb1cGomAB101ZM1T0nOiWz9pSrTMoa9+EiY7igmkM=",
        version = "v2.0.8+incompatible",
    )

    go_repository(
        name = "com_github_google_go_cmp",
        importpath = "github.com/google/go-cmp",
        sum = "h1:ofyhxvXcZhMsU5ulbFiLKl/XBFqE1GSq7atu8tAmTRI=",
        version = "v0.6.0",
    )

    go_repository(
        name = "com_github_google_go_github_v29",
        importpath = "github.com/google/go-github/v29",
        sum = "h1:IktKCTwU//aFHnpA+2SLIi7Oo9uhAzgsdZNbcAqhgdc=",
        version = "v29.0.3",
    )
    go_repository(
        name = "com_github_google_go_licenses",
        importpath = "github.com/google/go-licenses",
        sum = "h1:ZK63Yns/0Y8hE5y50WuSsfFWNPmpYDQ9tzh/J2vWV8c=",
        version = "v0.0.0-20210816172045-3099c18c36e1",
    )
    go_repository(
        name = "com_github_google_go_pkcs11",
        importpath = "github.com/google/go-pkcs11",
        sum = "h1:OF1IPgv+F4NmqmJ98KTjdN97Vs1JxDPB3vbmYzV2dpk=",
        version = "v0.2.1-0.20230907215043-c6f79328ddf9",
    )

    go_repository(
        name = "com_github_google_go_querystring",
        importpath = "github.com/google/go-querystring",
        sum = "h1:Xkwi/a1rcvNg1PPYe5vI8GbeBY/jrVuDX5ASuANWTrk=",
        version = "v1.0.0",
    )

    go_repository(
        name = "com_github_google_gofuzz",
        importpath = "github.com/google/gofuzz",
        sum = "h1:xRy4A+RhZaiKjJ1bPfwQ8sedCA+YS2YcCHW6ec7JMi0=",
        version = "v1.2.0",
    )
    go_repository(
        name = "com_github_google_licenseclassifier",
        importpath = "github.com/google/licenseclassifier",
        sum = "h1:TJsAqW6zLRMDTyGmc9TPosfn9OyVlHs8Hrn3pY6ONSY=",
        version = "v0.0.0-20210722185704-3043a050f148",
    )

    go_repository(
        name = "com_github_google_martian_v3",
        importpath = "github.com/google/martian/v3",
        sum = "h1:DIhPTQrbPkgs2yJYdXU/eNACCG5DVQjySNRNlflZ9Fc=",
        version = "v3.3.3",
    )
    go_repository(
        name = "com_github_google_pprof",
        importpath = "github.com/google/pprof",
        sum = "h1:lvddKcYTQ545ADhBujtIJmqQrZBDsGo7XIMbAQe/sNY=",
        version = "v0.0.0-20221103000818-d260c55eee4c",
    )

    go_repository(
        name = "com_github_google_s2a_go",
        importpath = "github.com/google/s2a-go",
        sum = "h1:60BLSyTrOV4/haCDW4zb1guZItoSq8foHCXrAnjBo/o=",
        version = "v0.1.7",
    )
    go_repository(
        name = "com_github_google_tink_go",
        importpath = "github.com/google/tink/go",
        sum = "h1:6Eox8zONGebBFcCBqkVmt60LaWZa6xg1cl/DwAh/J1w=",
        version = "v1.7.0",
    )

    go_repository(
        name = "com_github_google_uuid",
        importpath = "github.com/google/uuid",
        sum = "h1:1p67kYwdtXjb0gL0BPiP1Av9wiZPo5A8z2cWkTZ+eyU=",
        version = "v1.5.0",
    )
    go_repository(
        name = "com_github_googleapis_enterprise_certificate_proxy",
        importpath = "github.com/googleapis/enterprise-certificate-proxy",
        sum = "h1:Vie5ybvEvT75RniqhfFxPRy3Bf7vr3h0cechB90XaQs=",
        version = "v0.3.2",
    )

    go_repository(
        name = "com_github_googleapis_gax_go_v2",
        # This module is distributed with pre-generated .pb.go files, so we disable generation of
        # go_proto_library targets.
        build_file_proto_mode = "disable",
        importpath = "github.com/googleapis/gax-go/v2",
        sum = "h1:A+gCJKdRfqXkr+BIRGtZLibNXf0m1f9E4HG56etFpas=",
        version = "v2.12.0",
    )
    go_repository(
        name = "com_github_googleapis_gnostic",
        importpath = "github.com/googleapis/gnostic",
        sum = "h1:9fHAtK0uDfpveeqqo1hkEZJcFvYXAiCN3UutL8F9xHw=",
        version = "v0.5.5",
    )

    go_repository(
        name = "com_github_googlecloudplatform_opentelemetry_operations_go_detectors_gcp",
        importpath = "github.com/GoogleCloudPlatform/opentelemetry-operations-go/detectors/gcp",
        sum = "h1:tk85AYGwOf6VNtoOQi8w/kVDi2vmPxp3/OU2FsUpdcA=",
        version = "v1.20.0",
    )
    go_repository(
        name = "com_github_googlecloudplatform_opentelemetry_operations_go_exporter_trace",
        importpath = "github.com/GoogleCloudPlatform/opentelemetry-operations-go/exporter/trace",
        sum = "h1:lP8YpTi26Bei2OrXpQEUnNFPqKT6bTn3P8DvJC4i8WQ=",
        version = "v1.19.1",
    )
    go_repository(
        name = "com_github_googlecloudplatform_opentelemetry_operations_go_internal_resourcemapping",
        importpath = "github.com/GoogleCloudPlatform/opentelemetry-operations-go/internal/resourcemapping",
        sum = "h1:ti4stlXHjDhGl+1h+EpqXv9+Wxv0XqCB3XTT4W6ZoQU=",
        version = "v0.43.1",
    )
    go_repository(
        name = "com_github_googlecloudplatform_opentelemetry_operations_go_propagator",
        importpath = "github.com/GoogleCloudPlatform/opentelemetry-operations-go/propagator",
        sum = "h1:Ej/1TqY9R59OOhRyukLgW97yy/xo3d2M7Lb2ao2O+Gs=",
        version = "v0.43.1",
    )

    go_repository(
        name = "com_github_gopherjs_gopherjs",
        importpath = "github.com/gopherjs/gopherjs",
        sum = "h1:fQnZVsXk8uxXIStYb0N4bGk7jeyTalG/wsZjQ25dO0g=",
        version = "v1.17.2",
    )
    go_repository(
        name = "com_github_gopherjs_gopherwasm",
        importpath = "github.com/gopherjs/gopherwasm",
        sum = "h1:32nge/RlujS1Im4HNCJPp0NbBOAeBXFuT1KonUuLl+Y=",
        version = "v1.0.0",
    )

    go_repository(
        name = "com_github_gorhill_cronexpr",
        importpath = "github.com/gorhill/cronexpr",
        sum = "h1:f0n1xnMSmBLzVfsMMvriDyA75NB/oBgILX2GcHXIQzY=",
        version = "v0.0.0-20180427100037-88b0669f7d75",
    )

    go_repository(
        name = "com_github_gorilla_securecookie",
        importpath = "github.com/gorilla/securecookie",
        sum = "h1:miw7JPhV+b/lAHSXz4qd/nN9jRiAFV5FwjeKyCS8BvQ=",
        version = "v1.1.1",
    )
    go_repository(
        name = "com_github_grpc_ecosystem_go_grpc_middleware",
        importpath = "github.com/grpc-ecosystem/go-grpc-middleware",
        sum = "h1:+9834+KizmvFV7pXQGSXQTsaWhq2GjuNUt0aUU0YBYw=",
        version = "v1.3.0",
    )
    go_repository(
        name = "com_github_grpc_ecosystem_grpc_gateway_v2",
        importpath = "github.com/grpc-ecosystem/grpc-gateway/v2",
        sum = "h1:6UKoz5ujsI55KNpsJH3UwCq3T8kKbZwNZBNPuTTje8U=",
        version = "v2.18.1",
    )

    go_repository(
        name = "com_github_hako_durafmt",
        importpath = "github.com/hako/durafmt",
        sum = "h1:BpJ2o0OR5FV7vrkDYfXYVJQeMNWa8RhklZOpW2ITAIQ=",
        version = "v0.0.0-20200710122514-c0fb7b4da026",
    )

    go_repository(
        name = "com_github_hashicorp_errwrap",
        importpath = "github.com/hashicorp/errwrap",
        sum = "h1:OxrOeh75EUXMY8TBjag2fzXGZ40LB6IKw45YeGUDY2I=",
        version = "v1.1.0",
    )

    go_repository(
        name = "com_github_hashicorp_go_multierror",
        importpath = "github.com/hashicorp/go-multierror",
        sum = "h1:B9UzwGQJehnUY1yNrnwREHc3fGbC2xefo8g4TbElacI=",
        version = "v1.1.0",
    )

    go_repository(
        name = "com_github_hashicorp_golang_lru",
        importpath = "github.com/hashicorp/golang-lru",
        sum = "h1:YDjusn29QI/Das2iO9M0BHnIbxPeyuCHsjMW+lJfyTc=",
        version = "v0.5.4",
    )
    go_repository(
        name = "com_github_hashicorp_hcl",
        importpath = "github.com/hashicorp/hcl",
        sum = "h1:0Anlzjpi4vEasTeNFn2mLJgTSwt0+6sfsiTG8qcWGx4=",
        version = "v1.0.0",
    )

    go_repository(
        name = "com_github_huandu_xstrings",
        importpath = "github.com/huandu/xstrings",
        sum = "h1:D17IlohoQq4UcpqD7fDk80P7l+lwAmlFaBHgOipl2FU=",
        version = "v1.4.0",
    )

    go_repository(
        name = "com_github_iancoleman_orderedmap",
        importpath = "github.com/iancoleman/orderedmap",
        sum = "h1:i462o439ZjprVSFSZLZxcsoAe592sZB1rci2Z8j4wdk=",
        version = "v0.0.0-20190318233801-ac98e3ecb4b0",
    )
    go_repository(
        name = "com_github_iancoleman_strcase",
        importpath = "github.com/iancoleman/strcase",
        sum = "h1:05I4QRnGpI0m37iZQRuskXh+w77mr6Z41lwQzuHLwW0=",
        version = "v0.2.0",
    )

    go_repository(
        name = "com_github_imdario_mergo",
        importpath = "github.com/imdario/mergo",
        sum = "h1:3tnifQM4i+fbajXKBHXWEH+KvNHqojZ778UH75j3bGA=",
        version = "v0.3.11",
    )
    go_repository(
        name = "com_github_inconshreveable_mousetrap",
        importpath = "github.com/inconshreveable/mousetrap",
        sum = "h1:wN+x4NVGpMsO7ErUn/mUI3vEoE6Jt13X2s0bqwp9tc8=",
        version = "v1.1.0",
    )
    go_repository(
        name = "com_github_invopop_jsonschema",
        importpath = "github.com/invopop/jsonschema",
        sum = "h1:2vgQcBz1n256N+FpX3Jq7Y17AjYt46Ig3zIWyy770So=",
        version = "v0.7.0",
    )

    go_repository(
        name = "com_github_jackc_chunkreader_v2",
        importpath = "github.com/jackc/chunkreader/v2",
        sum = "h1:i+RDz65UE+mmpjTfyz0MoVTnzeYxroil2G82ki7MGG8=",
        version = "v2.0.1",
    )

    go_repository(
        name = "com_github_jackc_pgconn",
        importpath = "github.com/jackc/pgconn",
        sum = "h1:vrbA9Ud87g6JdFWkHTJXppVce58qPIdP7N8y0Ml/A7Q=",
        version = "v1.14.0",
    )
    go_repository(
        name = "com_github_jackc_pgio",
        importpath = "github.com/jackc/pgio",
        sum = "h1:g12B9UwVnzGhueNavwioyEEpAmqMe1E/BN9ES+8ovkE=",
        version = "v1.0.0",
    )

    go_repository(
        name = "com_github_jackc_pgpassfile",
        importpath = "github.com/jackc/pgpassfile",
        sum = "h1:/6Hmqy13Ss2zCq62VdNG8tM1wchn8zjSGOBJ6icpsIM=",
        version = "v1.0.0",
    )

    go_repository(
        name = "com_github_jackc_pgproto3_v2",
        importpath = "github.com/jackc/pgproto3/v2",
        sum = "h1:7eY55bdBeCz1F2fTzSz69QC+pG46jYq9/jtSPiJ5nn0=",
        version = "v2.3.2",
    )
    go_repository(
        name = "com_github_jackc_pgservicefile",
        importpath = "github.com/jackc/pgservicefile",
        sum = "h1:bbPeKD0xmW/Y25WS6cokEszi5g+S0QxI/d45PkRi7Nk=",
        version = "v0.0.0-20221227161230-091c0ba34f0a",
    )
    go_repository(
        name = "com_github_jackc_pgtype",
        importpath = "github.com/jackc/pgtype",
        sum = "h1:y+xUdabmyMkJLyApYuPj38mW+aAIqCe5uuBB51rH3Vw=",
        version = "v1.14.0",
    )

    go_repository(
        name = "com_github_jackc_pgx_v4",
        importpath = "github.com/jackc/pgx/v4",
        sum = "h1:YP7G1KABtKpB5IHrO9vYwSrCOhs7p3uqhvhhQBptya0=",
        version = "v4.18.1",
    )
    go_repository(
        name = "com_github_jackc_puddle",
        importpath = "github.com/jackc/puddle",
        sum = "h1:eHK/5clGOatcjX3oWGBO/MpxpbHzSwud5EWTSCI+MX0=",
        version = "v1.3.0",
    )
    go_repository(
        name = "com_github_jbenet_go_context",
        importpath = "github.com/jbenet/go-context",
        sum = "h1:BQSFePA1RWJOlocH6Fxy8MmwDt+yVQYULKfN0RoTN8A=",
        version = "v0.0.0-20150711004518-d14ea06fba99",
    )
    go_repository(
        name = "com_github_jcgregorio_logger",
        importpath = "github.com/jcgregorio/logger",
        sum = "h1:KKKWn4Q0bPpGtLFWEF3Pkv0VtX8Oru3cK0OH0ZozYik=",
        version = "v0.1.3",
    )
    go_repository(
        name = "com_github_jcgregorio_slog",
        importpath = "github.com/jcgregorio/slog",
        sum = "h1:H8hiPQr5PtkrB5z3Do/9iR5tEwuAFNim68cqcoAlHeY=",
        version = "v0.0.0-20190423190439-e6f2d537f900",
    )
    go_repository(
        name = "com_github_jeffail_gabs_v2",
        importpath = "github.com/Jeffail/gabs/v2",
        sum = "h1:WdCnGaDhNa4LSRTMwhLZzJ7SRDXjABNP13SOKvCpL5w=",
        version = "v2.6.0",
    )

    go_repository(
        name = "com_github_jinzhu_copier",
        importpath = "github.com/jinzhu/copier",
        sum = "h1:GlvfUwHk62RokgqVNvYsku0TATCF7bAHVwEXoBh3iJg=",
        version = "v0.3.5",
    )

    go_repository(
        name = "com_github_jmespath_go_jmespath",
        importpath = "github.com/jmespath/go-jmespath",
        sum = "h1:BEgLn5cpjn8UN1mAw4NjwDrS35OdebyEtFe+9YPoQUg=",
        version = "v0.4.0",
    )
    go_repository(
        name = "com_github_jordan_wright_email",
        importpath = "github.com/jordan-wright/email",
        sum = "h1:jdpOPRN1zP63Td1hDQbZW73xKmzDvZHzVdNYxhnTMDA=",
        version = "v4.0.1-0.20210109023952-943e75fe5223+incompatible",
    )

    go_repository(
        name = "com_github_jpillora_backoff",
        importpath = "github.com/jpillora/backoff",
        sum = "h1:uvFg412JmmHBHw7iwprIxkPMI+sGQ4kzOWsMeHnm2EA=",
        version = "v1.0.0",
    )
    go_repository(
        name = "com_github_json_iterator_go",
        importpath = "github.com/json-iterator/go",
        sum = "h1:PV8peI4a0ysnczrg+LtxykD8LfKY9ML6u2jnxaEnrnM=",
        version = "v1.1.12",
    )

    go_repository(
        name = "com_github_jtolds_gls",
        importpath = "github.com/jtolds/gls",
        sum = "h1:xdiiI2gbIgH/gLH7ADydsJ1uDOEzR8yvV7C0MuV77Wo=",
        version = "v4.20.0+incompatible",
    )
    go_repository(
        name = "com_github_julienschmidt_httprouter",
        importpath = "github.com/julienschmidt/httprouter",
        sum = "h1:U0609e9tgbseu3rBINet9P48AI/D3oJs4dN7jwJOQ1U=",
        version = "v1.3.0",
    )

    go_repository(
        name = "com_github_kballard_go_shellquote",
        importpath = "github.com/kballard/go-shellquote",
        sum = "h1:Z9n2FFNUXsshfwJMBgNA0RU6/i7WVaAegv3PtuIHPMs=",
        version = "v0.0.0-20180428030007-95032a82bc51",
    )

    go_repository(
        name = "com_github_kevinburke_ssh_config",
        importpath = "github.com/kevinburke/ssh_config",
        sum = "h1:Coekwdh0v2wtGp9Gmz1Ze3eVRAWJMLokvN3QjdzCHLY=",
        version = "v0.0.0-20190725054713-01f96b0aa0cd",
    )
    go_repository(
        name = "com_github_kisielk_errcheck",
        importpath = "github.com/kisielk/errcheck",
        sum = "h1:e8esj/e4R+SAOwFwN+n3zr0nYeCyeweozKfO23MvHzY=",
        version = "v1.5.0",
    )

    go_repository(
        name = "com_github_klauspost_asmfmt",
        importpath = "github.com/klauspost/asmfmt",
        sum = "h1:4Ri7ox3EwapiOjCki+hw14RyKk201CN4rzyCJRFLpK4=",
        version = "v1.3.2",
    )

    go_repository(
        name = "com_github_klauspost_compress",
        importpath = "github.com/klauspost/compress",
        sum = "h1:2mk3MPGNzKyxErAw8YaohYh69+pa4sIQSC0fPGCFR9I=",
        version = "v1.16.7",
    )
    go_repository(
        name = "com_github_klauspost_cpuid_v2",
        importpath = "github.com/klauspost/cpuid/v2",
        sum = "h1:lgaqFMSdTdQYdZ04uHyN2d/eKdOMyi2YLSvlQIBFYa4=",
        version = "v2.0.9",
    )

    go_repository(
        name = "com_github_konsorten_go_windows_terminal_sequences",
        importpath = "github.com/konsorten/go-windows-terminal-sequences",
        sum = "h1:CE8S1cTafDpPvMhIxNJKvHsGVBgn1xWYf1NbHQhywc8=",
        version = "v1.0.3",
    )

    go_repository(
        name = "com_github_kr_logfmt",
        importpath = "github.com/kr/logfmt",
        sum = "h1:T+h1c/A9Gawja4Y9mFVWj2vyii2bbUNDw3kt9VxK2EY=",
        version = "v0.0.0-20140226030751-b84e30acd515",
    )
    go_repository(
        name = "com_github_kr_pretty",
        importpath = "github.com/kr/pretty",
        sum = "h1:L/CwN0zerZDmRFUapSPitk6f+Q3+0za1rQkzVuMiMFI=",
        version = "v0.1.0",
    )
    go_repository(
        name = "com_github_kr_pty",
        importpath = "github.com/kr/pty",
        sum = "h1:VkoXIwSboBpnk99O/KFauAEILuNHv5DVFKZMBN/gUgw=",
        version = "v1.1.1",
    )
    go_repository(
        name = "com_github_kr_text",
        importpath = "github.com/kr/text",
        sum = "h1:5Nx0Ya0ZqY2ygV366QzturHI13Jq95ApcVaJBhpS+AY=",
        version = "v0.2.0",
    )
    go_repository(
        name = "com_github_kylelemons_godebug",
        importpath = "github.com/kylelemons/godebug",
        sum = "h1:RPNrshWIDI6G2gRW9EHilWtl7Z6Sb1BR0xunSBf0SNc=",
        version = "v1.1.0",
    )

    go_repository(
        name = "com_github_lib_pq",
        importpath = "github.com/lib/pq",
        sum = "h1:AqzbZs4ZoCBp+GtejcpCpcxM3zlSMx29dXbUSeVtJb8=",
        version = "v1.10.2",
    )

    go_repository(
        name = "com_github_luci_gtreap",
        importpath = "github.com/luci/gtreap",
        sum = "h1:Kkxfmkf53vnIADWIhzvJ0GvwVR/gz9U7F7Wqofqd7dU=",
        version = "v0.0.0-20161228054646-35df89791e8f",
    )
    go_repository(
        name = "com_github_lyft_protoc_gen_star_v2",
        importpath = "github.com/lyft/protoc-gen-star/v2",
        sum = "h1:/3+/2sWyXeMLzKd1bX+ixWKgEMsULrIivpDsuaF441o=",
        version = "v2.0.3",
    )

    go_repository(
        name = "com_github_magiconair_properties",
        importpath = "github.com/magiconair/properties",
        sum = "h1:IeQXZAiQcpL9mgcAe1Nu6cX9LLw6ExEHKjN0VQdvPDY=",
        version = "v1.8.7",
    )
    go_repository(
        name = "com_github_maruel_subcommands",
        importpath = "github.com/maruel/subcommands",
        sum = "h1:+063/UDFVMvzZcyo8qlfpPhmjeLsT9yLUq+IKgqBWHI=",
        version = "v1.1.1",
    )

    go_repository(
        name = "com_github_masterminds_goutils",
        importpath = "github.com/Masterminds/goutils",
        sum = "h1:5nUrii3FMTL5diU80unEVvNevw1nH4+ZV4DSLVJLSYI=",
        version = "v1.1.1",
    )
    go_repository(
        name = "com_github_masterminds_semver",
        importpath = "github.com/Masterminds/semver",
        sum = "h1:H65muMkzWKEuNDnfl9d70GUjFniHKHRbFPGBuZ3QEww=",
        version = "v1.5.0",
    )

    go_repository(
        name = "com_github_masterminds_sprig",
        importpath = "github.com/Masterminds/sprig",
        sum = "h1:z4yfnGrZ7netVz+0EDJ0Wi+5VZCSYp4Z0m2dk6cEM60=",
        version = "v2.22.0+incompatible",
    )
    go_repository(
        name = "com_github_mattn_go_colorable",
        importpath = "github.com/mattn/go-colorable",
        sum = "h1:fFA4WZxdEF4tXPZVKMLwD8oUnCTTo08duU7wxecdEvA=",
        version = "v0.1.13",
    )
    go_repository(
        name = "com_github_mattn_go_isatty",
        importpath = "github.com/mattn/go-isatty",
        sum = "h1:BTarxUcIeDqL27Mc+vyvdWYSL28zpIhv3RoTdsLMPng=",
        version = "v0.0.17",
    )

    go_repository(
        name = "com_github_mattn_go_runewidth",
        importpath = "github.com/mattn/go-runewidth",
        sum = "h1:Ei8KR0497xHyKJPAv59M1dkC+rOZCMBJ+t3fZ+twI54=",
        version = "v0.0.7",
    )
    go_repository(
        name = "com_github_mattn_go_tty",
        importpath = "github.com/mattn/go-tty",
        sum = "h1:s09uXI7yDbXzzTTfw3zonKFzwGkyYlgU3OMjqA0ddz4=",
        version = "v0.0.5",
    )

    go_repository(
        name = "com_github_matttproud_golang_protobuf_extensions",
        importpath = "github.com/matttproud/golang_protobuf_extensions",
        sum = "h1:I0XW9+e1XWDxdcEniV4rQAIOPUGDq67JSCiRCgGCZLI=",
        version = "v1.0.2-0.20181231171920-c182affec369",
    )
    go_repository(
        name = "com_github_mgutz_ansi",
        importpath = "github.com/mgutz/ansi",
        sum = "h1:5PJl274Y63IEHC+7izoQE9x6ikvDFZS2mDVS3drnohI=",
        version = "v0.0.0-20200706080929-d51e80ef957d",
    )
    go_repository(
        name = "com_github_microsoft_go_winio",
        importpath = "github.com/Microsoft/go-winio",
        sum = "h1:9/kr64B9VUZrLm5YYwbGtUJnMgqWVOdUAXu6Migciow=",
        version = "v0.6.1",
    )

    go_repository(
        name = "com_github_miekg_dns",
        importpath = "github.com/miekg/dns",
        sum = "h1:WMszZWJG0XmzbK9FEmzH2TVcqYzFesusSIB41b8KHxY=",
        version = "v1.1.41",
    )
    go_repository(
        name = "com_github_minio_asm2plan9s",
        importpath = "github.com/minio/asm2plan9s",
        sum = "h1:AMFGa4R4MiIpspGNG7Z948v4n35fFGB3RR3G/ry4FWs=",
        version = "v0.0.0-20200509001527-cdd76441f9d8",
    )
    go_repository(
        name = "com_github_minio_c2goasm",
        importpath = "github.com/minio/c2goasm",
        sum = "h1:+n/aFZefKZp7spd8DFdX7uMikMLXX4oubIzJF4kv/wI=",
        version = "v0.0.0-20190812172519-36a3d3bbc4f3",
    )

    go_repository(
        name = "com_github_mitchellh_copystructure",
        importpath = "github.com/mitchellh/copystructure",
        sum = "h1:Laisrj+bAB6b/yJwB5Bt3ITZhGJdqmxquMKeZ+mmkFQ=",
        version = "v1.0.0",
    )
    go_repository(
        name = "com_github_mitchellh_go_homedir",
        importpath = "github.com/mitchellh/go-homedir",
        sum = "h1:lukF9ziXFxDFPkA1vsr5zpc1XuPDn/wFntq5mG+4E0Y=",
        version = "v1.1.0",
    )

    go_repository(
        name = "com_github_mitchellh_go_wordwrap",
        importpath = "github.com/mitchellh/go-wordwrap",
        sum = "h1:TLuKupo69TCn6TQSyGxwI1EblZZEsQ0vMlAFQflz0v0=",
        version = "v1.0.1",
    )

    go_repository(
        name = "com_github_mitchellh_mapstructure",
        importpath = "github.com/mitchellh/mapstructure",
        sum = "h1:jeMsZIYE/09sWLaz43PL7Gy6RuMjD2eJVyuac5Z2hdY=",
        version = "v1.5.0",
    )
    go_repository(
        name = "com_github_mitchellh_reflectwalk",
        importpath = "github.com/mitchellh/reflectwalk",
        sum = "h1:FVzMWA5RllMAKIdUSC8mdWo3XtwoecrH79BY70sEEpE=",
        version = "v1.0.1",
    )
    go_repository(
        name = "com_github_moby_spdystream",
        importpath = "github.com/moby/spdystream",
        sum = "h1:cjW1zVyyoiM0T7b6UoySUFqzXMoqRckQtXwGPiBhOM8=",
        version = "v0.2.0",
    )

    go_repository(
        name = "com_github_modern_go_concurrent",
        importpath = "github.com/modern-go/concurrent",
        sum = "h1:TRLaZ9cD/w8PVh93nsPXa1VrQ6jlwL5oN8l14QlcNfg=",
        version = "v0.0.0-20180306012644-bacd9c7ef1dd",
    )
    go_repository(
        name = "com_github_modern_go_reflect2",
        importpath = "github.com/modern-go/reflect2",
        sum = "h1:xBagoLtFs94CBntxluKeaWgTMpvLxC4ur3nMaC9Gz0M=",
        version = "v1.0.2",
    )

    go_repository(
        name = "com_github_mostynb_zstdpool_syncpool",
        importpath = "github.com/mostynb/zstdpool-syncpool",
        sum = "h1:vE8zD0+YdQD9Rca0TAGNexUCOCt1IQbdqRUHJoxxERA=",
        version = "v0.0.12",
    )

    go_repository(
        name = "com_github_mwitkow_go_conntrack",
        importpath = "github.com/mwitkow/go-conntrack",
        sum = "h1:KUppIJq7/+SVif2QVs3tOP0zanoHgBEVAwHxUSIzRqU=",
        version = "v0.0.0-20190716064945-2f068394615f",
    )

    go_repository(
        name = "com_github_nfnt_resize",
        importpath = "github.com/nfnt/resize",
        sum = "h1:zYyBkD/k9seD2A7fsi6Oo2LfFZAehjjQMERAvZLEDnQ=",
        version = "v0.0.0-20180221191011-83c6a9932646",
    )
    go_repository(
        name = "com_github_niemeyer_pretty",
        importpath = "github.com/niemeyer/pretty",
        sum = "h1:fD57ERR4JtEqsWbfPhv4DMiApHyliiK5xCTNVSPiaAs=",
        version = "v0.0.0-20200227124842-a10e7caefd8e",
    )

    go_repository(
        name = "com_github_nxadm_tail",
        importpath = "github.com/nxadm/tail",
        sum = "h1:obHEce3upls1IBn1gTw/o7bCv7OJb6Ib/o7wNO+4eKw=",
        version = "v1.4.5",
    )

    go_repository(
        name = "com_github_olekukonko_tablewriter",
        importpath = "github.com/olekukonko/tablewriter",
        sum = "h1:vHD/YYe1Wolo78koG299f7V/VAS08c6IpCLn+Ejf/w8=",
        version = "v0.0.4",
    )

    go_repository(
        name = "com_github_onsi_ginkgo",
        importpath = "github.com/onsi/ginkgo",
        sum = "h1:8mVmC9kjFFmA8H4pKMUhcblgifdkOIXPvbhN1T36q1M=",
        version = "v1.14.2",
    )
    go_repository(
        name = "com_github_onsi_gomega",
        importpath = "github.com/onsi/gomega",
        sum = "h1:gph6h/qe9GSUw1NhH1gp+qb+h8rXD8Cy60Z32Qw3ELA=",
        version = "v1.10.3",
    )
    go_repository(
        name = "com_github_op_go_logging",
        importpath = "github.com/op/go-logging",
        sum = "h1:lDH9UUVJtmYCjyT0CI4q8xvlXPxeZ0gYCVvWbmPlp88=",
        version = "v0.0.0-20160315200505-970db520ece7",
    )

    go_repository(
        name = "com_github_otiai10_copy",
        importpath = "github.com/otiai10/copy",
        sum = "h1:IinKAryFFuPONZ7cm6T6E2QX/vcJwSnlaA5lfoaXIiQ=",
        version = "v1.6.0",
    )

    go_repository(
        name = "com_github_patrickmn_go_cache",
        importpath = "github.com/patrickmn/go-cache",
        sum = "h1:HRMgzkcYKYpi3C8ajMPV8OFXaaRUnok+kx1WdO15EQc=",
        version = "v2.1.0+incompatible",
    )
    go_repository(
        name = "com_github_pborman_uuid",
        importpath = "github.com/pborman/uuid",
        sum = "h1:+ZZIw58t/ozdjRaXh/3awHfmWRbzYxJoAdNJxe/3pvw=",
        version = "v1.2.1",
    )

    go_repository(
        name = "com_github_pelletier_go_toml_v2",
        importpath = "github.com/pelletier/go-toml/v2",
        sum = "h1:nrzqCb7j9cDFj2coyLNLaZuJTLjWjlaz6nvTvIwycIU=",
        version = "v2.0.6",
    )
    go_repository(
        name = "com_github_peterh_liner",
        importpath = "github.com/peterh/liner",
        sum = "h1:f+aAedNJA6uk7+6rXsYBnhdo4Xux7ESLe+kcuVUF5os=",
        version = "v1.1.0",
    )

    go_repository(
        name = "com_github_pierrec_lz4_v4",
        importpath = "github.com/pierrec/lz4/v4",
        sum = "h1:MO0/ucJhngq7299dKLwIMtgTfbkoSPF6AoMYDd8Q4q0=",
        version = "v4.1.15",
    )

    go_repository(
        name = "com_github_pkg_errors",
        importpath = "github.com/pkg/errors",
        sum = "h1:FEBLx1zS214owpjy7qsBeixbURkuhQAwrK5UwLGTwt4=",
        version = "v0.9.1",
    )

    go_repository(
        name = "com_github_pkg_xattr",
        importpath = "github.com/pkg/xattr",
        sum = "h1:5883YPCtkSd8LFbs13nXplj9g9tlrwoJRjgpgMu1/fE=",
        version = "v0.4.9",
    )

    go_repository(
        name = "com_github_pmezard_go_difflib",
        importpath = "github.com/pmezard/go-difflib",
        sum = "h1:4DBwDE0NGyQoBHbLQYPwSUPoCMWR5BEzIk/f1lZbAQM=",
        version = "v1.0.0",
    )

    go_repository(
        name = "com_github_prometheus_client_golang",
        importpath = "github.com/prometheus/client_golang",
        sum = "h1:+4eQaD7vAZ6DsfsxB15hbE0odUjGI5ARs9yskGu1v4s=",
        version = "v1.11.1",
    )
    go_repository(
        name = "com_github_prometheus_client_model",
        importpath = "github.com/prometheus/client_model",
        sum = "h1:5lQXD3cAg1OXBf4Wq03gTrXHeaV0TQvGfUooCfx1yqY=",
        version = "v0.4.0",
    )
    go_repository(
        name = "com_github_prometheus_common",
        importpath = "github.com/prometheus/common",
        sum = "h1:iMAkS2TDoNWnKM+Kopnx/8tnEStIfpYA0ur0xQzzhMQ=",
        version = "v0.26.0",
    )
    go_repository(
        name = "com_github_prometheus_procfs",
        importpath = "github.com/prometheus/procfs",
        sum = "h1:mxy4L2jP6qMonqmq+aTtOx1ifVWUgG/TAmntgbh3xv4=",
        version = "v0.6.0",
    )

    go_repository(
        name = "com_github_protocolbuffers_txtpbfmt",
        importpath = "github.com/protocolbuffers/txtpbfmt",
        sum = "h1:8SXWXWZNgCQbk7h0RWYK6BAWEQPQhFzLRvEoal4skDo=",
        version = "v0.0.0-20230730201308-0c31dbd32b9f",
    )

    go_repository(
        name = "com_github_r3labs_sse_v2",
        importpath = "github.com/r3labs/sse/v2",
        sum = "h1:lZH+W4XOLIq88U5MIHOsLec7+R62uhz3bIi2yn0Sg8o=",
        version = "v2.8.1",
    )
    go_repository(
        name = "com_github_redis_go_redis_v9",
        importpath = "github.com/redis/go-redis/v9",
        sum = "h1:fOAp1/uJG+ZtcITgZOfYFmTKPE7n4Vclj1wZFgRciUU=",
        version = "v9.5.3",
    )

    go_repository(
        name = "com_github_robertkrimen_otto",
        importpath = "github.com/robertkrimen/otto",
        sum = "h1:kYPjbEN6YPYWWHI6ky1J813KzIq/8+Wg4TO4xU7A/KU=",
        version = "v0.0.0-20200922221731-ef014fd054ac",
    )
    go_repository(
        name = "com_github_robfig_cron",
        importpath = "github.com/robfig/cron",
        sum = "h1:ZjScXvvxeQ63Dbyxy76Fj3AT3Ut0aKsyd2/tl3DTMuQ=",
        version = "v1.2.0",
    )

    go_repository(
        name = "com_github_rs_cors",
        importpath = "github.com/rs/cors",
        sum = "h1:G9tHG9lebljV9mfp9SNPDL36nCDxmo3zTlAf1YgvzmI=",
        version = "v1.6.0",
    )

    go_repository(
        name = "com_github_rs_zerolog",
        importpath = "github.com/rs/zerolog",
        sum = "h1:Zes4hju04hjbvkVkOhdl2HpZa+0PmVwigmo8XoORE5w=",
        version = "v1.29.0",
    )

    go_repository(
        name = "com_github_russross_blackfriday_v2",
        importpath = "github.com/russross/blackfriday/v2",
        sum = "h1:JIOH55/0cWyOuilr9/qlrm0BSXldqnqwMsf35Ld67mk=",
        version = "v2.1.0",
    )

    go_repository(
        name = "com_github_santhosh_tekuri_jsonschema_v5",
        importpath = "github.com/santhosh-tekuri/jsonschema/v5",
        sum = "h1:lEOLY2vyGIqKWUI9nzsOJRV3mb3WC9dXYORsLEUcoeY=",
        version = "v5.1.1",
    )

    go_repository(
        name = "com_github_sendgrid_rest",
        importpath = "github.com/sendgrid/rest",
        sum = "h1:1EyIcsNdn9KIisLW50MKwmSRSK+ekueiEMJ7NEoxJo0=",
        version = "v2.6.9+incompatible",
    )
    go_repository(
        name = "com_github_sendgrid_sendgrid_go",
        importpath = "github.com/sendgrid/sendgrid-go",
        sum = "h1:ai0+woZ3r/+tKLQExznak5XerOFoD6S7ePO0lMV8WXo=",
        version = "v3.11.1+incompatible",
    )

    go_repository(
        name = "com_github_sergi_go_diff",
        importpath = "github.com/sergi/go-diff",
        sum = "h1:xkr+Oxo4BOQKmkn/B9eMK0g5Kg/983T9DqqPHwYqD+8=",
        version = "v1.3.1",
    )
    go_repository(
        name = "com_github_shirou_gopsutil",
        importpath = "github.com/shirou/gopsutil",
        sum = "h1:+1+c1VGhc88SSonWP6foOcLhvnKlUeu/erjjvaPEYiI=",
        version = "v3.21.11+incompatible",
    )

    go_repository(
        name = "com_github_sirupsen_logrus",
        importpath = "github.com/sirupsen/logrus",
        sum = "h1:UBcNElsrwanuuMsnGSlYmtmgbb23qDR5dG+6X6Oo89I=",
        version = "v1.6.0",
    )

    go_repository(
        name = "com_github_skia_dev_google_api_go_client",
        importpath = "github.com/skia-dev/google-api-go-client",
        sum = "h1:Id5JdSD66PKQQiiVFG1VXDVCT5U3DcDzJSReXRxKRLk=",
        version = "v0.10.1-0.20200109184256-16c3d6f408b2",
    )
    go_repository(
        name = "com_github_skia_dev_protoc_gen_twirp_typescript",
        importpath = "github.com/skia-dev/protoc-gen-twirp_typescript",
        sum = "h1:NDEFg8RXMMmc3j5fE+M7fJ2vqoCRRBu1excmvrhmA6Y=",
        version = "v0.0.0-20220429132620-ad26708b7787",
    )
    go_repository(
        name = "com_github_smarty_assertions",
        importpath = "github.com/smarty/assertions",
        sum = "h1:812oFiXI+G55vxsFf+8bIZ1ux30qtkdqzKbEFwyX3Tk=",
        version = "v1.15.1",
    )

    go_repository(
        name = "com_github_smartystreets_goconvey",
        importpath = "github.com/smartystreets/goconvey",
        sum = "h1:qGjIddxOk4grTu9JPOU31tVfq3cNdBlNa5sSznIX1xY=",
        version = "v1.8.1",
    )

    go_repository(
        name = "com_github_spf13_afero",
        importpath = "github.com/spf13/afero",
        sum = "h1:41FoI0fD7OR7mGcKE/aOiLkGreyf8ifIOQmJANWogMk=",
        version = "v1.9.3",
    )
    go_repository(
        name = "com_github_spf13_cast",
        importpath = "github.com/spf13/cast",
        sum = "h1:rj3WzYc11XZaIZMPKmwP96zkFEnnAmV8s6XbB2aY32w=",
        version = "v1.5.0",
    )
    go_repository(
        name = "com_github_spf13_cobra",
        importpath = "github.com/spf13/cobra",
        sum = "h1:o94oiPyS4KD1mPy2fmcYYHHfCxLqYjJOhGsCHFZtEzA=",
        version = "v1.6.1",
    )
    go_repository(
        name = "com_github_spf13_jwalterweatherman",
        importpath = "github.com/spf13/jwalterweatherman",
        sum = "h1:ue6voC5bR5F8YxI5S67j9i582FU4Qvo2bmqnqMYADFk=",
        version = "v1.1.0",
    )
    go_repository(
        name = "com_github_spf13_pflag",
        importpath = "github.com/spf13/pflag",
        sum = "h1:iy+VFUOCP1a+8yFto/drg2CJ5u0yRoB7fZw3DKv/JXA=",
        version = "v1.0.5",
    )
    go_repository(
        name = "com_github_spf13_viper",
        importpath = "github.com/spf13/viper",
        sum = "h1:js3yy885G8xwJa6iOISGFwd+qlUo5AvyXb7CiihdtiU=",
        version = "v1.15.0",
    )
    go_repository(
        name = "com_github_src_d_gcfg",
        importpath = "github.com/src-d/gcfg",
        sum = "h1:xXbNR5AlLSA315x2UO+fTSSAXCDf+Ar38/6oyGbDKQ4=",
        version = "v1.4.0",
    )

    go_repository(
        name = "com_github_stretchr_objx",
        importpath = "github.com/stretchr/objx",
        sum = "h1:1zr/of2m5FGMsad5YfcqgdqdWrIhu+EBEJRhR1U7z/c=",
        version = "v0.5.0",
    )
    go_repository(
        name = "com_github_stretchr_testify",
        importpath = "github.com/stretchr/testify",
        sum = "h1:CcVxjf3Q8PM0mHUKJCdn+eZZtm5yQwehR5yeSVQQcUk=",
        version = "v1.8.4",
    )
    go_repository(
        name = "com_github_subosito_gotenv",
        importpath = "github.com/subosito/gotenv",
        sum = "h1:X1TuBLAMDFbaTAChgCBLu3DU3UPyELpnF2jjJ2cz/S8=",
        version = "v1.4.2",
    )

    go_repository(
        name = "com_github_syndtr_goleveldb",
        importpath = "github.com/syndtr/goleveldb",
        sum = "h1:fBdIW9lB4Iz0n9khmH8w27SJ3QEJ7+IgjPEwGSZiFdE=",
        version = "v1.0.0",
    )
    go_repository(
        name = "com_github_tarm_serial",
        importpath = "github.com/tarm/serial",
        sum = "h1:UyzmZLoiDWMRywV4DUYb9Fbt8uiOSooupjTq10vpvnU=",
        version = "v0.0.0-20180830185346-98f6abe2eb07",
    )
    go_repository(
        name = "com_github_texttheater_golang_levenshtein",
        importpath = "github.com/texttheater/golang-levenshtein",
        sum = "h1:+cRNoVrfiwufQPhoMzB6N0Yf/Mqajr6t1lOv8GyGE2U=",
        version = "v1.0.1",
    )

    go_repository(
        name = "com_github_tklauser_go_sysconf",
        importpath = "github.com/tklauser/go-sysconf",
        sum = "h1:IJ1AZGZRWbY8T5Vfk04D9WOA5WSejdflXxP03OUqALw=",
        version = "v0.3.10",
    )
    go_repository(
        name = "com_github_tklauser_numcpus",
        importpath = "github.com/tklauser/numcpus",
        sum = "h1:E53Dm1HjH1/R2/aoCtXtPgzmElmn51aOkhCFSuZq//o=",
        version = "v0.4.0",
    )

    go_repository(
        name = "com_github_trietmn_go_wiki",
        importpath = "github.com/trietmn/go-wiki",
        sum = "h1:OnKPSfE/XtWH9ybRxD7UcNv4bLzv8WcTWxwMcIDsFyg=",
        version = "v1.0.1",
    )

    go_repository(
        name = "com_github_twitchtv_twirp",
        importpath = "github.com/twitchtv/twirp",
        sum = "h1:3fNSDoSPyq+fTrifIvGue9XM/tptzuhiGY83rxPVNUg=",
        version = "v7.1.0+incompatible",
    )

    go_repository(
        name = "com_github_unrolled_secure",
        importpath = "github.com/unrolled/secure",
        sum = "h1:JaMvKbe4CRt8oyxVXn+xY+6jlqd7pyJNSVkmsBxxQsM=",
        version = "v1.0.8",
    )

    go_repository(
        name = "com_github_urfave_cli_v2",
        importpath = "github.com/urfave/cli/v2",
        sum = "h1:rx3Pw+TY8QZ2ww93xgRSiSGySm2vDmhgC6brkS9E5ss=",
        version = "v2.17.0",
    )

    go_repository(
        name = "com_github_vektra_mockery_v2",
        importpath = "github.com/vektra/mockery/v2",
        sum = "h1:I0LBuUzZHqAU4d1DknW0DTFBPO6n8TaD38WL2KJf3yI=",
        version = "v2.38.0",
    )
    go_repository(
        name = "com_github_vmihailenco_msgpack_v5",
        importpath = "github.com/vmihailenco/msgpack/v5",
        sum = "h1:5gO0H1iULLWGhs2H5tbAHIZTV8/cYafcFOr9znI5mJU=",
        version = "v5.3.5",
    )
    go_repository(
        name = "com_github_vmihailenco_tagparser_v2",
        importpath = "github.com/vmihailenco/tagparser/v2",
        sum = "h1:y09buUbR+b5aycVFQs/g70pqKVZNBmxwAhO7/IwNM9g=",
        version = "v2.0.0",
    )

    go_repository(
        name = "com_github_willf_bitset",
        importpath = "github.com/willf/bitset",
        sum = "h1:N7Z7E9UvjW+sGsEl7k/SJrvY2reP1A07MrGuCjIOjRE=",
        version = "v1.1.11",
    )

    go_repository(
        name = "com_github_xanzy_ssh_agent",
        importpath = "github.com/xanzy/ssh-agent",
        sum = "h1:TCbipTQL2JiiCprBWx9frJ2eJlCYT00NmctrHxVAr70=",
        version = "v0.2.1",
    )

    go_repository(
        name = "com_github_xeipuuv_gojsonpointer",
        importpath = "github.com/xeipuuv/gojsonpointer",
        sum = "h1:J9EGpcZtP0E/raorCMxlFGSTBrsSlaDGf3jU/qvAE2c=",
        version = "v0.0.0-20180127040702-4e3ac2762d5f",
    )
    go_repository(
        name = "com_github_xeipuuv_gojsonreference",
        importpath = "github.com/xeipuuv/gojsonreference",
        sum = "h1:EzJWgHovont7NscjpAxXsDA8S8BMYve8Y5+7cuRE7R0=",
        version = "v0.0.0-20180127040603-bd5ef7bd5415",
    )
    go_repository(
        name = "com_github_xeipuuv_gojsonschema",
        importpath = "github.com/xeipuuv/gojsonschema",
        sum = "h1:LhYJRs+L4fBtjZUfuSZIKGeVu0QRy8e5Xi7D17UxZ74=",
        version = "v1.2.0",
    )
    go_repository(
        name = "com_github_xo_terminfo",
        importpath = "github.com/xo/terminfo",
        sum = "h1:JVG44RsyaB9T2KIHavMF/ppJZNG9ZpyihvCd0w101no=",
        version = "v0.0.0-20220910002029-abceb7e1c41e",
    )

    go_repository(
        name = "com_github_xrash_smetrics",
        importpath = "github.com/xrash/smetrics",
        sum = "h1:bAn7/zixMGCfxrRTfdpNzjtPYqr8smhKouy9mxVdGPU=",
        version = "v0.0.0-20201216005158-039620a65673",
    )
    go_repository(
        name = "com_github_yannh_kubeconform",
        importpath = "github.com/yannh/kubeconform",
        sum = "h1:lNmb/kphyzitA+GBsOxjBsagCEpjLvt3+qo3XMiEOUA=",
        version = "v0.6.3",
    )
    go_repository(
        name = "com_github_yosuke_furukawa_json5",
        importpath = "github.com/yosuke-furukawa/json5",
        sum = "h1:0F9mNwTvOuDNH243hoPqvf+dxa5QsKnZzU20uNsh3ZI=",
        version = "v0.1.1",
    )

    go_repository(
        name = "com_github_yuin_goldmark",
        importpath = "github.com/yuin/goldmark",
        sum = "h1:fVcFKWvrslecOb/tg+Cc05dkeYx540o0FuFt3nUVDoE=",
        version = "v1.4.13",
    )
    go_repository(
        name = "com_github_yuin_gopher_lua",
        importpath = "github.com/yuin/gopher-lua",
        sum = "h1:BojcDhfyDWgU2f2TOzYK/g5p2gxMrku8oupLDqlnSqE=",
        version = "v1.1.0",
    )

    go_repository(
        name = "com_github_yusufpapurcu_wmi",
        importpath = "github.com/yusufpapurcu/wmi",
        sum = "h1:KBNDSne4vP5mbSWnJbO+51IMOXJB67QiYCSBrubbPRg=",
        version = "v1.2.2",
    )

    go_repository(
        name = "com_github_zeebo_bencode",
        importpath = "github.com/zeebo/bencode",
        sum = "h1:zgop0Wu1nu4IexAZeCZ5qbsjU4O1vMrfCrVgUjbHVuA=",
        version = "v1.0.0",
    )
    go_repository(
        name = "com_github_zeebo_xxh3",
        importpath = "github.com/zeebo/xxh3",
        sum = "h1:xZmwmqxHZA8AI603jOQ0tMqmBr9lPeFwGg6d+xy9DC0=",
        version = "v1.0.2",
    )

    go_repository(
        name = "com_google_cloud_go",
        importpath = "cloud.google.com/go",
        sum = "h1:YHLKNupSD1KqjDbQ3+LVdQ81h/UJbJyZG203cEfnQgM=",
        version = "v0.111.0",
    )
    go_repository(
        name = "com_google_cloud_go_accessapproval",
        importpath = "cloud.google.com/go/accessapproval",
        sum = "h1:ZvLvJ952zK8pFHINjpMBY5k7LTAp/6pBf50RDMRgBUI=",
        version = "v1.7.4",
    )
    go_repository(
        name = "com_google_cloud_go_accesscontextmanager",
        importpath = "cloud.google.com/go/accesscontextmanager",
        sum = "h1:Yo4g2XrBETBCqyWIibN3NHNPQKUfQqti0lI+70rubeE=",
        version = "v1.8.4",
    )
    go_repository(
        name = "com_google_cloud_go_aiplatform",
        importpath = "cloud.google.com/go/aiplatform",
        sum = "h1:xyCAfpI4yUMOQ4VtHN/bdmxPQ8xoEkTwFM1nbVmuQhs=",
        version = "v1.58.0",
    )
    go_repository(
        name = "com_google_cloud_go_analytics",
        importpath = "cloud.google.com/go/analytics",
        sum = "h1:w8KIgW8NRUHFVKjpkwCpLaHsr685tJ+ckPStOaSCZz0=",
        version = "v0.22.0",
    )
    go_repository(
        name = "com_google_cloud_go_apigateway",
        importpath = "cloud.google.com/go/apigateway",
        sum = "h1:VVIxCtVerchHienSlaGzV6XJGtEM9828Erzyr3miUGs=",
        version = "v1.6.4",
    )
    go_repository(
        name = "com_google_cloud_go_apigeeconnect",
        importpath = "cloud.google.com/go/apigeeconnect",
        sum = "h1:jSoGITWKgAj/ssVogNE9SdsTqcXnryPzsulENSRlusI=",
        version = "v1.6.4",
    )
    go_repository(
        name = "com_google_cloud_go_apigeeregistry",
        importpath = "cloud.google.com/go/apigeeregistry",
        sum = "h1:DSaD1iiqvELag+lV4VnnqUUFd8GXELu01tKVdWZrviE=",
        version = "v0.8.2",
    )
    go_repository(
        name = "com_google_cloud_go_appengine",
        importpath = "cloud.google.com/go/appengine",
        sum = "h1:Qub3fqR7iA1daJWdzjp/Q0Jz0fUG0JbMc7Ui4E9IX/E=",
        version = "v1.8.4",
    )
    go_repository(
        name = "com_google_cloud_go_area120",
        importpath = "cloud.google.com/go/area120",
        sum = "h1:YnSO8m02pOIo6AEOgiOoUDVbw4pf+bg2KLHi4rky320=",
        version = "v0.8.4",
    )
    go_repository(
        name = "com_google_cloud_go_artifactregistry",
        importpath = "cloud.google.com/go/artifactregistry",
        sum = "h1:/hQaadYytMdA5zBh+RciIrXZQBWK4vN7EUsrQHG+/t8=",
        version = "v1.14.6",
    )
    go_repository(
        name = "com_google_cloud_go_asset",
        importpath = "cloud.google.com/go/asset",
        sum = "h1:dLWfTnbwyrq/Kt8Tr2JiAbre1MEvS2Bl5cAMiYAy5Pg=",
        version = "v1.17.0",
    )
    go_repository(
        name = "com_google_cloud_go_assuredworkloads",
        importpath = "cloud.google.com/go/assuredworkloads",
        sum = "h1:FsLSkmYYeNuzDm8L4YPfLWV+lQaUrJmH5OuD37t1k20=",
        version = "v1.11.4",
    )
    go_repository(
        name = "com_google_cloud_go_automl",
        importpath = "cloud.google.com/go/automl",
        sum = "h1:i9tOKXX+1gE7+rHpWKjiuPfGBVIYoWvLNIGpWgPtF58=",
        version = "v1.13.4",
    )
    go_repository(
        name = "com_google_cloud_go_baremetalsolution",
        importpath = "cloud.google.com/go/baremetalsolution",
        sum = "h1:oQiFYYCe0vwp7J8ZmF6siVKEumWtiPFJMJcGuyDVRUk=",
        version = "v1.2.3",
    )
    go_repository(
        name = "com_google_cloud_go_batch",
        importpath = "cloud.google.com/go/batch",
        sum = "h1:AxuSPoL2fWn/rUyvWeNCNd0V2WCr+iHRCU9QO1PUmpY=",
        version = "v1.7.0",
    )
    go_repository(
        name = "com_google_cloud_go_beyondcorp",
        importpath = "cloud.google.com/go/beyondcorp",
        sum = "h1:VXf9SnrnSmj2BF2cHkoTHvOUp8gjsz1KJFOMW7czdsY=",
        version = "v1.0.3",
    )

    go_repository(
        name = "com_google_cloud_go_bigquery",
        importpath = "cloud.google.com/go/bigquery",
        sum = "h1:FiULdbbzUxWD0Y4ZGPSVCDLvqRSyCIO6zKV7E2nf5uA=",
        version = "v1.57.1",
    )
    go_repository(
        name = "com_google_cloud_go_bigtable",
        importpath = "cloud.google.com/go/bigtable",
        sum = "h1:wiq9LT0kukfInzvy1joMDijCw/OD1UChpSbORXYn0LI=",
        version = "v1.19.0",
    )
    go_repository(
        name = "com_google_cloud_go_billing",
        importpath = "cloud.google.com/go/billing",
        sum = "h1:GvKy4xLy1zF1XPbwP5NJb2HjRxhnhxjjXxvyZ1S/IAo=",
        version = "v1.18.0",
    )
    go_repository(
        name = "com_google_cloud_go_binaryauthorization",
        importpath = "cloud.google.com/go/binaryauthorization",
        sum = "h1:PHS89lcFayWIEe0/s2jTBiEOtqghCxzc7y7bRNlifBs=",
        version = "v1.8.0",
    )
    go_repository(
        name = "com_google_cloud_go_certificatemanager",
        importpath = "cloud.google.com/go/certificatemanager",
        sum = "h1:5YMQ3Q+dqGpwUZ9X5sipsOQ1fLPsxod9HNq0+nrqc6I=",
        version = "v1.7.4",
    )
    go_repository(
        name = "com_google_cloud_go_channel",
        importpath = "cloud.google.com/go/channel",
        sum = "h1:yYHOORIM+wkBy3EdwArg/WL7Lg+SoGzlKH9o3Bw2/jE=",
        version = "v1.17.4",
    )
    go_repository(
        name = "com_google_cloud_go_cloudbuild",
        importpath = "cloud.google.com/go/cloudbuild",
        sum = "h1:9IHfEMWdCklJ1cwouoiQrnxmP0q3pH7JUt8Hqx4Qbck=",
        version = "v1.15.0",
    )
    go_repository(
        name = "com_google_cloud_go_clouddms",
        importpath = "cloud.google.com/go/clouddms",
        sum = "h1:xe/wJKz55VO1+L891a1EG9lVUgfHr9Ju/I3xh1nwF84=",
        version = "v1.7.3",
    )
    go_repository(
        name = "com_google_cloud_go_cloudtasks",
        importpath = "cloud.google.com/go/cloudtasks",
        sum = "h1:5xXuFfAjg0Z5Wb81j2GAbB3e0bwroCeSF+5jBn/L650=",
        version = "v1.12.4",
    )

    go_repository(
        name = "com_google_cloud_go_compute",
        importpath = "cloud.google.com/go/compute",
        sum = "h1:6sVlXXBmbd7jNX0Ipq0trII3e4n1/MsADLK6a+aiVlk=",
        version = "v1.23.3",
    )
    go_repository(
        name = "com_google_cloud_go_compute_metadata",
        importpath = "cloud.google.com/go/compute/metadata",
        sum = "h1:mg4jlk7mCAj6xXp9UJ4fjI9VUI5rubuGBW5aJ7UnBMY=",
        version = "v0.2.3",
    )
    go_repository(
        name = "com_google_cloud_go_contactcenterinsights",
        importpath = "cloud.google.com/go/contactcenterinsights",
        sum = "h1:EiGBeejtDDtr3JXt9W7xlhXyZ+REB5k2tBgVPVtmNb0=",
        version = "v1.12.1",
    )

    go_repository(
        name = "com_google_cloud_go_container",
        importpath = "cloud.google.com/go/container",
        sum = "h1:jIltU529R2zBFvP8rhiG1mgeTcnT27KhU0H/1d6SQRg=",
        version = "v1.29.0",
    )
    go_repository(
        name = "com_google_cloud_go_containeranalysis",
        importpath = "cloud.google.com/go/containeranalysis",
        sum = "h1:5rhYLX+3a01drpREqBZVXR9YmWH45RnML++8NsCtuD8=",
        version = "v0.11.3",
    )
    go_repository(
        name = "com_google_cloud_go_datacatalog",
        importpath = "cloud.google.com/go/datacatalog",
        sum = "h1:rbYNmHwvAOOwnW2FPXYkaK3Mf1MmGqRzK0mMiIEyLdo=",
        version = "v1.19.0",
    )
    go_repository(
        name = "com_google_cloud_go_dataflow",
        importpath = "cloud.google.com/go/dataflow",
        sum = "h1:7VmCNWcPJBS/srN2QnStTB6nu4Eb5TMcpkmtaPVhRt4=",
        version = "v0.9.4",
    )
    go_repository(
        name = "com_google_cloud_go_dataform",
        importpath = "cloud.google.com/go/dataform",
        sum = "h1:jV+EsDamGX6cE127+QAcCR/lergVeeZdEQ6DdrxW3sQ=",
        version = "v0.9.1",
    )
    go_repository(
        name = "com_google_cloud_go_datafusion",
        importpath = "cloud.google.com/go/datafusion",
        sum = "h1:Q90alBEYlMi66zL5gMSGQHfbZLB55mOAg03DhwTTfsk=",
        version = "v1.7.4",
    )
    go_repository(
        name = "com_google_cloud_go_datalabeling",
        importpath = "cloud.google.com/go/datalabeling",
        sum = "h1:zrq4uMmunf2KFDl/7dS6iCDBBAxBnKVDyw6+ajz3yu0=",
        version = "v0.8.4",
    )
    go_repository(
        name = "com_google_cloud_go_dataplex",
        importpath = "cloud.google.com/go/dataplex",
        sum = "h1:/WhVTR4v/L6ACKjlz/9CqkxkrVh2z7C44CLMUf0f60A=",
        version = "v1.14.0",
    )
    go_repository(
        name = "com_google_cloud_go_dataproc_v2",
        importpath = "cloud.google.com/go/dataproc/v2",
        sum = "h1:tTVP9tTxmc8fixxOd/8s6Q6Pz/+yzn7r7XdZHretQH0=",
        version = "v2.3.0",
    )
    go_repository(
        name = "com_google_cloud_go_dataqna",
        importpath = "cloud.google.com/go/dataqna",
        sum = "h1:NJnu1kAPamZDs/if3bJ3+Wb6tjADHKL83NUWsaIp2zg=",
        version = "v0.8.4",
    )

    go_repository(
        name = "com_google_cloud_go_datastore",
        importpath = "cloud.google.com/go/datastore",
        sum = "h1:0P9WcsQeTWjuD1H14JIY7XQscIPQ4Laje8ti96IC5vg=",
        version = "v1.15.0",
    )
    go_repository(
        name = "com_google_cloud_go_datastream",
        importpath = "cloud.google.com/go/datastream",
        sum = "h1:Z2sKPIB7bT2kMW5Uhxy44ZgdJzxzE5uKjavoW+EuHEE=",
        version = "v1.10.3",
    )
    go_repository(
        name = "com_google_cloud_go_deploy",
        importpath = "cloud.google.com/go/deploy",
        sum = "h1:5OVjzm8MPC5kP+Ywbs0mdE0O7AXvAUXksSyHAyMFyMg=",
        version = "v1.16.0",
    )
    go_repository(
        name = "com_google_cloud_go_dialogflow",
        importpath = "cloud.google.com/go/dialogflow",
        sum = "h1:I7UsYowDdNhFI7RCix1uoThDp+8ULHByOo4n1T96y1A=",
        version = "v1.48.0",
    )
    go_repository(
        name = "com_google_cloud_go_dlp",
        importpath = "cloud.google.com/go/dlp",
        sum = "h1:OFlXedmPP/5//X1hBEeq3D9kUVm9fb6ywYANlpv/EsQ=",
        version = "v1.11.1",
    )
    go_repository(
        name = "com_google_cloud_go_documentai",
        importpath = "cloud.google.com/go/documentai",
        sum = "h1:hlYieOXUwiJ7HpBR/vEPfr8nfSxveLVzbqbUkSK0c/4=",
        version = "v1.23.7",
    )
    go_repository(
        name = "com_google_cloud_go_domains",
        importpath = "cloud.google.com/go/domains",
        sum = "h1:ua4GvsDztZ5F3xqjeLKVRDeOvJshf5QFgWGg1CKti3A=",
        version = "v0.9.4",
    )
    go_repository(
        name = "com_google_cloud_go_edgecontainer",
        importpath = "cloud.google.com/go/edgecontainer",
        sum = "h1:Szy3Q/N6bqgQGyxqjI+6xJZbmvPvnFHp3UZr95DKcQ0=",
        version = "v1.1.4",
    )
    go_repository(
        name = "com_google_cloud_go_errorreporting",
        importpath = "cloud.google.com/go/errorreporting",
        sum = "h1:kj1XEWMu8P0qlLhm3FwcaFsUvXChV/OraZwA70trRR0=",
        version = "v0.3.0",
    )
    go_repository(
        name = "com_google_cloud_go_essentialcontacts",
        importpath = "cloud.google.com/go/essentialcontacts",
        sum = "h1:S2if6wkjR4JCEAfDtIiYtD+sTz/oXjh2NUG4cgT1y/Q=",
        version = "v1.6.5",
    )
    go_repository(
        name = "com_google_cloud_go_eventarc",
        importpath = "cloud.google.com/go/eventarc",
        sum = "h1:+pFmO4eu4dOVipSaFBLkmqrRYG94Xl/TQZFOeohkuqU=",
        version = "v1.13.3",
    )
    go_repository(
        name = "com_google_cloud_go_filestore",
        importpath = "cloud.google.com/go/filestore",
        sum = "h1:/+wUEGwk3x3Kxomi2cP5dsR8+SIXxo7M0THDjreFSYo=",
        version = "v1.8.0",
    )

    go_repository(
        name = "com_google_cloud_go_firestore",
        importpath = "cloud.google.com/go/firestore",
        sum = "h1:8aLcKnMPoldYU3YHgu4t2exrKhLQkqaXAGqT0ljrFVw=",
        version = "v1.14.0",
    )
    go_repository(
        name = "com_google_cloud_go_functions",
        importpath = "cloud.google.com/go/functions",
        sum = "h1:ZjdiV3MyumRM6++1Ixu6N0VV9LAGlCX4AhW6Yjr1t+U=",
        version = "v1.15.4",
    )
    go_repository(
        name = "com_google_cloud_go_gkebackup",
        importpath = "cloud.google.com/go/gkebackup",
        sum = "h1:KhnOrr9A1tXYIYeXKqCKbCI8TL2ZNGiD3dm+d7BDUBg=",
        version = "v1.3.4",
    )
    go_repository(
        name = "com_google_cloud_go_gkeconnect",
        importpath = "cloud.google.com/go/gkeconnect",
        sum = "h1:1JLpZl31YhQDQeJ98tK6QiwTpgHFYRJwpntggpQQWis=",
        version = "v0.8.4",
    )
    go_repository(
        name = "com_google_cloud_go_gkehub",
        importpath = "cloud.google.com/go/gkehub",
        sum = "h1:J5tYUtb3r0cl2mM7+YHvV32eL+uZQ7lONyUZnPikCEo=",
        version = "v0.14.4",
    )
    go_repository(
        name = "com_google_cloud_go_gkemulticloud",
        importpath = "cloud.google.com/go/gkemulticloud",
        sum = "h1:C2Suwn3uPz+Yy0bxVjTlsMrUCaDovkgvfdyIa+EnUOU=",
        version = "v1.1.0",
    )
    go_repository(
        name = "com_google_cloud_go_gsuiteaddons",
        importpath = "cloud.google.com/go/gsuiteaddons",
        sum = "h1:uuw2Xd37yHftViSI8J2hUcCS8S7SH3ZWH09sUDLW30Q=",
        version = "v1.6.4",
    )

    go_repository(
        name = "com_google_cloud_go_iam",
        importpath = "cloud.google.com/go/iam",
        sum = "h1:1jTsCu4bcsNsE4iiqNT5SHwrDRCfRmIaaaVFhRveTJI=",
        version = "v1.1.5",
    )
    go_repository(
        name = "com_google_cloud_go_iap",
        importpath = "cloud.google.com/go/iap",
        sum = "h1:M4vDbQ4TLXdaljXVZSwW7XtxpwXUUarY2lIs66m0aCM=",
        version = "v1.9.3",
    )
    go_repository(
        name = "com_google_cloud_go_ids",
        importpath = "cloud.google.com/go/ids",
        sum = "h1:VuFqv2ctf/A7AyKlNxVvlHTzjrEvumWaZflUzBPz/M4=",
        version = "v1.4.4",
    )
    go_repository(
        name = "com_google_cloud_go_iot",
        importpath = "cloud.google.com/go/iot",
        sum = "h1:m1WljtkZnvLTIRYW1YTOv5A6H1yKgLHR6nU7O8yf27w=",
        version = "v1.7.4",
    )

    go_repository(
        name = "com_google_cloud_go_kms",
        importpath = "cloud.google.com/go/kms",
        sum = "h1:pj1sRfut2eRbD9pFRjNnPNg/CzJPuQAzUujMIM1vVeM=",
        version = "v1.15.5",
    )
    go_repository(
        name = "com_google_cloud_go_language",
        importpath = "cloud.google.com/go/language",
        sum = "h1:zg9uq2yS9PGIOdc0Kz/l+zMtOlxKWonZjjo5w5YPG2A=",
        version = "v1.12.2",
    )
    go_repository(
        name = "com_google_cloud_go_lifesciences",
        importpath = "cloud.google.com/go/lifesciences",
        sum = "h1:rZEI/UxcxVKEzyoRS/kdJ1VoolNItRWjNN0Uk9tfexg=",
        version = "v0.9.4",
    )

    go_repository(
        name = "com_google_cloud_go_logging",
        importpath = "cloud.google.com/go/logging",
        sum = "h1:iEIOXFO9EmSiTjDmfpbRjOxECO7R8C7b8IXUGOj7xZw=",
        version = "v1.9.0",
    )
    go_repository(
        name = "com_google_cloud_go_longrunning",
        importpath = "cloud.google.com/go/longrunning",
        sum = "h1:w8xEcbZodnA2BbW6sVirkkoC+1gP8wS57EUUgGS0GVg=",
        version = "v0.5.4",
    )
    go_repository(
        name = "com_google_cloud_go_managedidentities",
        importpath = "cloud.google.com/go/managedidentities",
        sum = "h1:SF/u1IJduMqQQdJA4MDyivlIQ4SrV5qAawkr/ZEREkY=",
        version = "v1.6.4",
    )
    go_repository(
        name = "com_google_cloud_go_maps",
        importpath = "cloud.google.com/go/maps",
        sum = "h1:WxxLo//b60nNFESefLgaBQevu8QGUmRV3+noOjCfIHs=",
        version = "v1.6.2",
    )
    go_repository(
        name = "com_google_cloud_go_mediatranslation",
        importpath = "cloud.google.com/go/mediatranslation",
        sum = "h1:VRCQfZB4s6jN0CSy7+cO3m4ewNwgVnaePanVCQh/9Z4=",
        version = "v0.8.4",
    )
    go_repository(
        name = "com_google_cloud_go_memcache",
        importpath = "cloud.google.com/go/memcache",
        sum = "h1:cdex/ayDd294XBj2cGeMe6Y+H1JvhN8y78B9UW7pxuQ=",
        version = "v1.10.4",
    )
    go_repository(
        name = "com_google_cloud_go_metastore",
        importpath = "cloud.google.com/go/metastore",
        sum = "h1:94l/Yxg9oBZjin2bzI79oK05feYefieDq0o5fjLSkC8=",
        version = "v1.13.3",
    )

    go_repository(
        name = "com_google_cloud_go_monitoring",
        importpath = "cloud.google.com/go/monitoring",
        sum = "h1:blrdvF0MkPPivSO041ihul7rFMhXdVp8Uq7F59DKXTU=",
        version = "v1.17.0",
    )
    go_repository(
        name = "com_google_cloud_go_networkconnectivity",
        importpath = "cloud.google.com/go/networkconnectivity",
        sum = "h1:e9lUkCe2BexsqsUc2bjV8+gFBpQa54J+/F3qKVtW+wA=",
        version = "v1.14.3",
    )
    go_repository(
        name = "com_google_cloud_go_networkmanagement",
        importpath = "cloud.google.com/go/networkmanagement",
        sum = "h1:HsQk4FNKJUX04k3OI6gUsoveiHMGvDRqlaFM2xGyvqU=",
        version = "v1.9.3",
    )
    go_repository(
        name = "com_google_cloud_go_networksecurity",
        importpath = "cloud.google.com/go/networksecurity",
        sum = "h1:947tNIPnj1bMGTIEBo3fc4QrrFKS5hh0bFVsHmFm4Vo=",
        version = "v0.9.4",
    )
    go_repository(
        name = "com_google_cloud_go_notebooks",
        importpath = "cloud.google.com/go/notebooks",
        sum = "h1:eTOTfNL1yM6L/PCtquJwjWg7ZZGR0URFaFgbs8kllbM=",
        version = "v1.11.2",
    )
    go_repository(
        name = "com_google_cloud_go_optimization",
        importpath = "cloud.google.com/go/optimization",
        sum = "h1:iFsoexcp13cGT3k/Hv8PA5aK+FP7FnbhwDO9llnruas=",
        version = "v1.6.2",
    )
    go_repository(
        name = "com_google_cloud_go_orchestration",
        importpath = "cloud.google.com/go/orchestration",
        sum = "h1:kgwZ2f6qMMYIVBtUGGoU8yjYWwMTHDanLwM/CQCFaoQ=",
        version = "v1.8.4",
    )
    go_repository(
        name = "com_google_cloud_go_orgpolicy",
        importpath = "cloud.google.com/go/orgpolicy",
        sum = "h1:sab7cDiyfdthpAL0JkSpyw1C3mNqkXToVOhalm79PJQ=",
        version = "v1.12.0",
    )
    go_repository(
        name = "com_google_cloud_go_osconfig",
        importpath = "cloud.google.com/go/osconfig",
        sum = "h1:OrRCIYEAbrbXdhm13/JINn9pQchvTTIzgmOCA7uJw8I=",
        version = "v1.12.4",
    )
    go_repository(
        name = "com_google_cloud_go_oslogin",
        importpath = "cloud.google.com/go/oslogin",
        sum = "h1:NP/KgsD9+0r9hmHC5wKye0vJXVwdciv219DtYKYjgqE=",
        version = "v1.12.2",
    )
    go_repository(
        name = "com_google_cloud_go_phishingprotection",
        importpath = "cloud.google.com/go/phishingprotection",
        sum = "h1:sPLUQkHq6b4AL0czSJZ0jd6vL55GSTHz2B3Md+TCZI0=",
        version = "v0.8.4",
    )
    go_repository(
        name = "com_google_cloud_go_policytroubleshooter",
        importpath = "cloud.google.com/go/policytroubleshooter",
        sum = "h1:sq+ScLP83d7GJy9+wpwYJVnY+q6xNTXwOdRIuYjvHT4=",
        version = "v1.10.2",
    )
    go_repository(
        name = "com_google_cloud_go_privatecatalog",
        importpath = "cloud.google.com/go/privatecatalog",
        sum = "h1:Vo10IpWKbNvc/z/QZPVXgCiwfjpWoZ/wbgful4Uh/4E=",
        version = "v0.9.4",
    )
    go_repository(
        name = "com_google_cloud_go_profiler",
        importpath = "cloud.google.com/go/profiler",
        sum = "h1:b5got9Be9Ia0HVvyt7PavWxXEht15B9lWnigdvHtxOc=",
        version = "v0.3.1",
    )

    go_repository(
        name = "com_google_cloud_go_pubsub",
        importpath = "cloud.google.com/go/pubsub",
        sum = "h1:6SPCPvWav64tj0sVX/+npCBKhUi/UjJehy9op/V3p2g=",
        version = "v1.33.0",
    )
    go_repository(
        name = "com_google_cloud_go_pubsublite",
        importpath = "cloud.google.com/go/pubsublite",
        sum = "h1:pX+idpWMIH30/K7c0epN6V703xpIcMXWRjKJsz0tYGY=",
        version = "v1.8.1",
    )
    go_repository(
        name = "com_google_cloud_go_recaptchaenterprise_v2",
        importpath = "cloud.google.com/go/recaptchaenterprise/v2",
        sum = "h1:Zrd4LvT9PaW91X/Z13H0i5RKEv9suCLuk8zp+bfOpN4=",
        version = "v2.9.0",
    )
    go_repository(
        name = "com_google_cloud_go_recommendationengine",
        importpath = "cloud.google.com/go/recommendationengine",
        sum = "h1:JRiwe4hvu3auuh2hujiTc2qNgPPfVp+Q8KOpsXlEzKQ=",
        version = "v0.8.4",
    )
    go_repository(
        name = "com_google_cloud_go_recommender",
        importpath = "cloud.google.com/go/recommender",
        sum = "h1:tC+ljmCCbuZ/ybt43odTFlay91n/HLIhflvaOeb0Dh4=",
        version = "v1.12.0",
    )
    go_repository(
        name = "com_google_cloud_go_redis",
        importpath = "cloud.google.com/go/redis",
        sum = "h1:QF0maEdVv0Fj/2roU8sX3NpiDBzP9ICYTO+5F32gQNo=",
        version = "v1.14.2",
    )
    go_repository(
        name = "com_google_cloud_go_resourcemanager",
        importpath = "cloud.google.com/go/resourcemanager",
        sum = "h1:JwZ7Ggle54XQ/FVYSBrMLOQIKoIT/uer8mmNvNLK51k=",
        version = "v1.9.4",
    )
    go_repository(
        name = "com_google_cloud_go_resourcesettings",
        importpath = "cloud.google.com/go/resourcesettings",
        sum = "h1:yTIL2CsZswmMfFyx2Ic77oLVzfBFoWBYgpkgiSPnC4Y=",
        version = "v1.6.4",
    )
    go_repository(
        name = "com_google_cloud_go_retail",
        importpath = "cloud.google.com/go/retail",
        sum = "h1:geqdX1FNqqL2p0ADXjPpw8lq986iv5GrVcieTYafuJQ=",
        version = "v1.14.4",
    )
    go_repository(
        name = "com_google_cloud_go_run",
        importpath = "cloud.google.com/go/run",
        sum = "h1:qdfZteAm+vgzN1iXzILo3nJFQbzziudkJrvd9wCf3FQ=",
        version = "v1.3.3",
    )
    go_repository(
        name = "com_google_cloud_go_scheduler",
        importpath = "cloud.google.com/go/scheduler",
        sum = "h1:eMEettHlFhG5pXsoHouIM5nRT+k+zU4+GUvRtnxhuVI=",
        version = "v1.10.5",
    )

    go_repository(
        name = "com_google_cloud_go_secretmanager",
        importpath = "cloud.google.com/go/secretmanager",
        sum = "h1:krnX9qpG2kR2fJ+u+uNyNo+ACVhplIAS4Pu7u+4gd+k=",
        version = "v1.11.4",
    )
    go_repository(
        name = "com_google_cloud_go_security",
        importpath = "cloud.google.com/go/security",
        sum = "h1:sdnh4Islb1ljaNhpIXlIPgb3eYj70QWgPVDKOUYvzJc=",
        version = "v1.15.4",
    )
    go_repository(
        name = "com_google_cloud_go_securitycenter",
        importpath = "cloud.google.com/go/securitycenter",
        sum = "h1:crdn2Z2rFIy8WffmmhdlX3CwZJusqCiShtnrGFRwpeE=",
        version = "v1.24.3",
    )
    go_repository(
        name = "com_google_cloud_go_servicedirectory",
        importpath = "cloud.google.com/go/servicedirectory",
        sum = "h1:5niCMfkw+jifmFtbBrtRedbXkJm3fubSR/KHbxSJZVM=",
        version = "v1.11.3",
    )
    go_repository(
        name = "com_google_cloud_go_shell",
        importpath = "cloud.google.com/go/shell",
        sum = "h1:nurhlJcSVFZneoRZgkBEHumTYf/kFJptCK2eBUq/88M=",
        version = "v1.7.4",
    )
    go_repository(
        name = "com_google_cloud_go_spanner",
        importpath = "cloud.google.com/go/spanner",
        sum = "h1:ttU+lhARPF/iZE3OkCpmfsemCz9mLaqBhGPd3Qub2sQ=",
        version = "v1.54.0",
    )
    go_repository(
        name = "com_google_cloud_go_speech",
        importpath = "cloud.google.com/go/speech",
        sum = "h1:qkxNao58oF8ghAHE1Eghen7XepawYEN5zuZXYWaUTA4=",
        version = "v1.21.0",
    )

    go_repository(
        name = "com_google_cloud_go_storage",
        importpath = "cloud.google.com/go/storage",
        sum = "h1:+S3LjjEN2zZ+L5hOwj4+1OkGCsLVe0NzpXKQ1pSdTCI=",
        version = "v1.31.0",
    )
    go_repository(
        name = "com_google_cloud_go_storagetransfer",
        importpath = "cloud.google.com/go/storagetransfer",
        sum = "h1:YM1dnj5gLjfL6aDldO2s4GeU8JoAvH1xyIwXre63KmI=",
        version = "v1.10.3",
    )
    go_repository(
        name = "com_google_cloud_go_talent",
        importpath = "cloud.google.com/go/talent",
        sum = "h1:LnRJhhYkODDBoTwf6BeYkiJHFw9k+1mAFNyArwZUZAs=",
        version = "v1.6.5",
    )
    go_repository(
        name = "com_google_cloud_go_texttospeech",
        importpath = "cloud.google.com/go/texttospeech",
        sum = "h1:ahrzTgr7uAbvebuhkBAAVU6kRwVD0HWsmDsvMhtad5Q=",
        version = "v1.7.4",
    )
    go_repository(
        name = "com_google_cloud_go_tpu",
        importpath = "cloud.google.com/go/tpu",
        sum = "h1:XIEH5c0WeYGaVy9H+UueiTaf3NI6XNdB4/v6TFQJxtE=",
        version = "v1.6.4",
    )

    go_repository(
        name = "com_google_cloud_go_trace",
        importpath = "cloud.google.com/go/trace",
        sum = "h1:2qOAuAzNezwW3QN+t41BtkDJOG42HywL73q8x/f6fnM=",
        version = "v1.10.4",
    )
    go_repository(
        name = "com_google_cloud_go_translate",
        importpath = "cloud.google.com/go/translate",
        sum = "h1:tncNaKmlZnayMMRX/mMM2d5AJftecznnxVBD4w070NI=",
        version = "v1.10.0",
    )
    go_repository(
        name = "com_google_cloud_go_video",
        importpath = "cloud.google.com/go/video",
        sum = "h1:Xrpbm2S9UFQ1pZEeJt9Vqm5t2T/z9y/M3rNXhFoo8Is=",
        version = "v1.20.3",
    )
    go_repository(
        name = "com_google_cloud_go_videointelligence",
        importpath = "cloud.google.com/go/videointelligence",
        sum = "h1:YS4j7lY0zxYyneTFXjBJUj2r4CFe/UoIi/PJG0Zt/Rg=",
        version = "v1.11.4",
    )
    go_repository(
        name = "com_google_cloud_go_vision_v2",
        importpath = "cloud.google.com/go/vision/v2",
        sum = "h1:T/ujUghvEaTb+YnFY/jiYwVAkMbIC8EieK0CJo6B4vg=",
        version = "v2.7.5",
    )
    go_repository(
        name = "com_google_cloud_go_vmmigration",
        importpath = "cloud.google.com/go/vmmigration",
        sum = "h1:qPNdab4aGgtaRX+51jCOtJxlJp6P26qua4o1xxUDjpc=",
        version = "v1.7.4",
    )
    go_repository(
        name = "com_google_cloud_go_vmwareengine",
        importpath = "cloud.google.com/go/vmwareengine",
        sum = "h1:WY526PqM6QNmFHSqe2sRfK6gRpzWjmL98UFkql2+JDM=",
        version = "v1.0.3",
    )
    go_repository(
        name = "com_google_cloud_go_vpcaccess",
        importpath = "cloud.google.com/go/vpcaccess",
        sum = "h1:zbs3V+9ux45KYq8lxxn/wgXole6SlBHHKKyZhNJoS+8=",
        version = "v1.7.4",
    )
    go_repository(
        name = "com_google_cloud_go_webrisk",
        importpath = "cloud.google.com/go/webrisk",
        sum = "h1:iceR3k0BCRZgf2D/NiKviVMFfuNC9LmeNLtxUFRB/wI=",
        version = "v1.9.4",
    )
    go_repository(
        name = "com_google_cloud_go_websecurityscanner",
        importpath = "cloud.google.com/go/websecurityscanner",
        sum = "h1:5Gp7h5j7jywxLUp6NTpjNPkgZb3ngl0tUSw6ICWvtJQ=",
        version = "v1.6.4",
    )
    go_repository(
        name = "com_google_cloud_go_workflows",
        importpath = "cloud.google.com/go/workflows",
        sum = "h1:qocsqETmLAl34mSa01hKZjcqAvt699gaoFbooGGMvaM=",
        version = "v1.12.3",
    )

    go_repository(
        name = "in_gopkg_alecthomas_kingpin_v2",
        importpath = "gopkg.in/alecthomas/kingpin.v2",
        sum = "h1:jMFz6MfLP0/4fUyZle81rXUoxOBFi19VUFKVDOQfozc=",
        version = "v2.2.6",
    )
    go_repository(
        name = "in_gopkg_cenkalti_backoff_v1",
        importpath = "gopkg.in/cenkalti/backoff.v1",
        sum = "h1:Arh75ttbsvlpVA7WtVpH4u9h6Zl46xuptxqLxPiSo4Y=",
        version = "v1.1.0",
    )

    go_repository(
        name = "in_gopkg_check_v1",
        importpath = "gopkg.in/check.v1",
        sum = "h1:BLraFXnmrev5lT+xlilqcH8XK9/i0At2xKjWk4p6zsU=",
        version = "v1.0.0-20200227125254-8fa46927fb4f",
    )

    go_repository(
        name = "in_gopkg_fsnotify_v1",
        importpath = "gopkg.in/fsnotify.v1",
        sum = "h1:xOHLXZwVvI9hhs+cLKq5+I5onOuwQLhQwiu63xxlHs4=",
        version = "v1.4.7",
    )

    go_repository(
        name = "in_gopkg_inf_v0",
        importpath = "gopkg.in/inf.v0",
        sum = "h1:73M5CoZyi3ZLMOyDlQh031Cx6N9NDJ2Vvfl76EDAgDc=",
        version = "v0.9.1",
    )
    go_repository(
        name = "in_gopkg_ini_v1",
        importpath = "gopkg.in/ini.v1",
        sum = "h1:Dgnx+6+nfE+IfzjUEISNeydPJh9AXNNsWbGP9KzCsOA=",
        version = "v1.67.0",
    )
    go_repository(
        name = "in_gopkg_olivere_elastic_v5",
        importpath = "gopkg.in/olivere/elastic.v5",
        sum = "h1:xFy6qRCGAmo5Wjx96srho9BitLhZl2fcnpuidPwduXM=",
        version = "v5.0.86",
    )

    go_repository(
        name = "in_gopkg_sourcemap_v1",
        importpath = "gopkg.in/sourcemap.v1",
        sum = "h1:inv58fC9f9J3TK2Y2R1NPntXEn3/wjWHkonhIUODNTI=",
        version = "v1.0.5",
    )
    go_repository(
        name = "in_gopkg_src_d_go_billy_v4",
        importpath = "gopkg.in/src-d/go-billy.v4",
        sum = "h1:0SQA1pRztfTFx2miS8sA97XvooFeNOmvUenF4o0EcVg=",
        version = "v4.3.2",
    )

    go_repository(
        name = "in_gopkg_src_d_go_git_v4",
        importpath = "gopkg.in/src-d/go-git.v4",
        sum = "h1:SRtFyV8Kxc0UP7aCHcijOMQGPxHSmMOPrzulQWolkYE=",
        version = "v4.13.1",
    )

    go_repository(
        name = "in_gopkg_warnings_v0",
        importpath = "gopkg.in/warnings.v0",
        sum = "h1:wFXVbFY8DY5/xOe1ECiWdKCzZlxgshcYVNkBHstARME=",
        version = "v0.1.2",
    )

    go_repository(
        name = "in_gopkg_yaml_v2",
        importpath = "gopkg.in/yaml.v2",
        sum = "h1:D8xgwECY7CYvx+Y2n4sBz93Jn9JRvxdiyyo8CTfuKaY=",
        version = "v2.4.0",
    )
    go_repository(
        name = "in_gopkg_yaml_v3",
        importpath = "gopkg.in/yaml.v3",
        sum = "h1:fxVm/GzAzEWqLHuvctI91KS9hhNmmWOoWu0XTYJS7CA=",
        version = "v3.0.1",
    )

    go_repository(
        name = "io_k8s_api",
        importpath = "k8s.io/api",
        sum = "h1:HV4VjUSd7dTbKpop+1klDpRrLnXwN67oB0B+8abaH1k=",
        version = "v0.22.12",
    )
    go_repository(
        name = "io_k8s_apimachinery",
        importpath = "k8s.io/apimachinery",
        sum = "h1:yTZH8GEKWVm1/zpcBzbPBSxJ/kVlP1GDL75IFEnjOqw=",
        version = "v0.22.12",
    )

    go_repository(
        name = "io_k8s_client_go",
        importpath = "k8s.io/client-go",
        sum = "h1:bzrRaanClLWgWSTH4rXFneXoiaXN4HepjIBlCZdfdqs=",
        version = "v0.22.12",
    )

    go_repository(
        name = "io_k8s_klog_v2",
        importpath = "k8s.io/klog/v2",
        sum = "h1:U/Af64HJf7FcwMcXyKm2RPM22WZzyR7OSpYj5tg3cL0=",
        version = "v2.110.1",
    )

    go_repository(
        name = "io_k8s_kubectl",
        importpath = "k8s.io/kubectl",
        sum = "h1:DGC1afNdCcL8hEuFguBjL+R1sqbByFc8nCXoPdSQo1I=",
        version = "v0.22.12",
    )

    go_repository(
        name = "io_k8s_sigs_structured_merge_diff_v4",
        importpath = "sigs.k8s.io/structured-merge-diff/v4",
        sum = "h1:bKCqE9GvQ5tiVHn5rfn1r+yao3aLQEaLzkkmAkf+A6Y=",
        version = "v4.2.1",
    )
    go_repository(
        name = "io_k8s_sigs_yaml",
        importpath = "sigs.k8s.io/yaml",
        sum = "h1:kr/MCeFWJWTwyaHoR9c8EjH9OumOmoF9YGiZd7lFm/Q=",
        version = "v1.2.0",
    )
    go_repository(
        name = "io_k8s_utils",
        importpath = "k8s.io/utils",
        sum = "h1:ck1fRPWPJWsMd8ZRFsWc6mh/zHp5fZ/shhbrgPUxDAE=",
        version = "v0.0.0-20211116205334-6203023598ed",
    )

    go_repository(
        name = "io_opencensus_go",
        importpath = "go.opencensus.io",
        sum = "h1:y73uSU6J157QMP2kn2r30vwW1A2W2WFwSCGnAVxeaD0=",
        version = "v0.24.0",
    )
    go_repository(
        name = "io_opencensus_go_contrib_exporter_stackdriver",
        importpath = "contrib.go.opencensus.io/exporter/stackdriver",
        sum = "h1:ksUxwH3OD5sxkjzEqGxNTl+Xjsmu3BnC/300MhSVTSc=",
        version = "v0.13.4",
    )
    go_repository(
        name = "io_opentelemetry_go_contrib_detectors_gcp",
        importpath = "go.opentelemetry.io/contrib/detectors/gcp",
        sum = "h1:VLAa8mb2eMu2Iq9pnVhece0Yla2mIq1yKYLUoZ/ifJs=",
        version = "v1.21.1",
    )
    go_repository(
        name = "io_opentelemetry_go_contrib_instrumentation_google_golang_org_grpc_otelgrpc",
        importpath = "go.opentelemetry.io/contrib/instrumentation/google.golang.org/grpc/otelgrpc",
        sum = "h1:UNQQKPfTDe1J81ViolILjTKPr9WetKW6uei2hFgJmFs=",
        version = "v0.47.0",
    )
    go_repository(
        name = "io_opentelemetry_go_contrib_instrumentation_net_http_httptrace_otelhttptrace",
        importpath = "go.opentelemetry.io/contrib/instrumentation/net/http/httptrace/otelhttptrace",
        sum = "h1:gbhw/u49SS3gkPWiYweQNJGm/uJN5GkI/FrosxSHT7A=",
        version = "v0.46.1",
    )
    go_repository(
        name = "io_opentelemetry_go_contrib_instrumentation_net_http_otelhttp",
        importpath = "go.opentelemetry.io/contrib/instrumentation/net/http/otelhttp",
        sum = "h1:sv9kVfal0MK0wBMCOGr+HeJm9v803BkJxGrk2au7j08=",
        version = "v0.47.0",
    )
    go_repository(
        name = "io_opentelemetry_go_otel",
        importpath = "go.opentelemetry.io/otel",
        sum = "h1:xS7Ku+7yTFvDfDraDIJVpw7XPyuHlB9MCiqqX5mcJ6Y=",
        version = "v1.22.0",
    )
    go_repository(
        name = "io_opentelemetry_go_otel_metric",
        importpath = "go.opentelemetry.io/otel/metric",
        sum = "h1:lypMQnGyJYeuYPhOM/bgjbFM6WE44W1/T45er4d8Hhg=",
        version = "v1.22.0",
    )
    go_repository(
        name = "io_opentelemetry_go_otel_sdk",
        importpath = "go.opentelemetry.io/otel/sdk",
        sum = "h1:FTt8qirL1EysG6sTQRZ5TokkU8d0ugCj8htOgThZXQ8=",
        version = "v1.21.0",
    )
    go_repository(
        name = "io_opentelemetry_go_otel_trace",
        importpath = "go.opentelemetry.io/otel/trace",
        sum = "h1:Hg6pPujv0XG9QaVbGOBVHunyuLcCC3jN7WEhPx83XD0=",
        version = "v1.22.0",
    )
    go_repository(
        name = "io_temporal_go_api",
        importpath = "go.temporal.io/api",
        sum = "h1:X3KVICazpVq1CI+La+6MgeQpnQtyUUUtUBo9V4TPjcE=",
        version = "v1.26.2",
    )
    go_repository(
        name = "io_temporal_go_sdk",
        importpath = "go.temporal.io/sdk",
        sum = "h1:Cqyujbnt831agvkiFrJwZHVWT52kAUy4m2XyUsQpjZE=",
        version = "v1.25.2-0.20240108215803-6244097c5aca",
    )

    go_repository(
        name = "net_howett_plist",
        importpath = "howett.net/plist",
        sum = "h1:7CrbWYbPPO/PyNy38b2EB/+gYbjCe2DXBxgtOOZbSQM=",
        version = "v1.0.0",
    )
    go_repository(
        name = "net_starlark_go",
        importpath = "go.starlark.net",
        sum = "h1:FlKSIJl+UmVFgpyCr4Bdmj443NNBDW5ZSDP/HciJ96g=",
        version = "v0.0.0-20230807144010-2aa75752d1da",
    )

    go_repository(
        name = "org_chromium_go_luci",
        # This module is distributed with pre-generated .pb.go files, so we disable generation of
        # go_proto_library targets.
        build_file_proto_mode = "disable",
        importpath = "go.chromium.org/luci",
        sum = "h1:JJNTpSU1X9ClKbBtSk4dw6TH9w4hbDkQIpPhPEGp6lw=",
        version = "v0.0.0-20240206071351-fb32c458db6e",
    )

    go_repository(
        name = "org_golang_google_api",
        importpath = "google.golang.org/api",
        sum = "h1:SEspjXHVqE1m5a1fRy8JFB+5jSu+V0GEDKDghF3ttO4=",
        version = "v0.160.0",
    )
    go_repository(
        name = "org_golang_google_appengine",
        importpath = "google.golang.org/appengine",
        sum = "h1:IhEN5q69dyKagZPYMSdIjS2HqprW324FRQZJcGqPAsM=",
        version = "v1.6.8",
    )
    go_repository(
        name = "org_golang_google_genproto",
        importpath = "google.golang.org/genproto",
        sum = "h1:ZL/Teoy/ZGnzyrqK/Optxxp2pmVh+fmJ97slxSRyzUg=",
        version = "v0.0.0-20240116215550-a9fa1716bcac",
    )
    go_repository(
        name = "org_golang_google_genproto_googleapis_api",
        importpath = "google.golang.org/genproto/googleapis/api",
        sum = "h1:0poefMBYvYbs7g5UkjS6HcxBPaTRAmznle9jnxYoAI8=",
        version = "v0.0.0-20240125205218-1f4bbc51befe",
    )
    go_repository(
        name = "org_golang_google_genproto_googleapis_bytestream",
        importpath = "google.golang.org/genproto/googleapis/bytestream",
        sum = "h1:QXtV4qU5zS94SeHJhPqxJQF0XyxssnVrEZOUgp1+NuY=",
        version = "v0.0.0-20240116215550-a9fa1716bcac",
    )
    go_repository(
        name = "org_golang_google_genproto_googleapis_rpc",
        importpath = "google.golang.org/genproto/googleapis/rpc",
        sum = "h1:nUQEQmH/csSvFECKYRv6HWEyypysidKl2I6Qpsglq/0=",
        version = "v0.0.0-20240116215550-a9fa1716bcac",
    )

    go_repository(
        name = "org_golang_google_grpc",
        importpath = "google.golang.org/grpc",
        sum = "h1:TOvOcuXn30kRao+gfcvsebNEa5iZIiLkisYEkf7R7o0=",
        version = "v1.61.0",
    )
    go_repository(
        name = "org_golang_google_grpc_cmd_protoc_gen_go_grpc",
        importpath = "google.golang.org/grpc/cmd/protoc-gen-go-grpc",
        sum = "h1:rNBFJjBCOgVr9pWD7rs/knKL4FRTKgpZmsRfV214zcA=",
        version = "v1.3.0",
    )

    go_repository(
        name = "org_golang_google_protobuf",
        importpath = "google.golang.org/protobuf",
        sum = "h1:pPC6BG5ex8PDFnkbrGU3EixyhKcQ2aDuBS36lqK/C7I=",
        version = "v1.32.0",
    )

    go_repository(
        name = "org_golang_x_crypto",
        importpath = "golang.org/x/crypto",
        sum = "h1:PGVlW0xEltQnzFZ55hkuX5+KLyrMYhHld1YHO4AKcdc=",
        version = "v0.18.0",
    )
    go_repository(
        name = "org_golang_x_exp",
        importpath = "golang.org/x/exp",
        sum = "h1:Gvh4YaCaXNs6dKTlfgismwWZKyjVZXwOPfIyUaqU3No=",
        version = "v0.0.0-20231127185646-65229373498e",
    )

    go_repository(
        name = "org_golang_x_lint",
        importpath = "golang.org/x/lint",
        sum = "h1:VLliZ0d+/avPrXXH+OakdXhpJuEoBZuwh1m2j7U6Iug=",
        version = "v0.0.0-20210508222113-6edffad5e616",
    )

    go_repository(
        name = "org_golang_x_mod",
        importpath = "golang.org/x/mod",
        sum = "h1:dGoOF9QVLYng8IHTm7BAyWqCqSheQ5pYWGhzW00YJr0=",
        version = "v0.14.0",
    )
    go_repository(
        name = "org_golang_x_net",
        importpath = "golang.org/x/net",
        sum = "h1:aCL9BSgETF1k+blQaYUBx9hJ9LOGP3gAVemcZlf1Kpo=",
        version = "v0.20.0",
    )
    go_repository(
        name = "org_golang_x_oauth2",
        importpath = "golang.org/x/oauth2",
        sum = "h1:aDkGMBSYxElaoP81NpoUoz2oo2R2wHdZpGToUxfyQrQ=",
        version = "v0.16.0",
    )

    go_repository(
        name = "org_golang_x_sync",
        importpath = "golang.org/x/sync",
        sum = "h1:5BMeUDZ7vkXGfEr1x9B4bRcTH4lpkTkpdh0T/J+qjbQ=",
        version = "v0.6.0",
    )
    go_repository(
        name = "org_golang_x_sys",
        importpath = "golang.org/x/sys",
        sum = "h1:xWw16ngr6ZMtmxDyKyIgsE93KNKz5HKmMa3b8ALHidU=",
        version = "v0.16.0",
    )
    go_repository(
        name = "org_golang_x_term",
        importpath = "golang.org/x/term",
        sum = "h1:m+B6fahuftsE9qjo0VWp2FW0mB3MTJvR0BaMQrq0pmE=",
        version = "v0.16.0",
    )
    go_repository(
        name = "org_golang_x_text",
        importpath = "golang.org/x/text",
        sum = "h1:ScX5w1eTa3QqT8oi6+ziP7dTV1S2+ALU0bI+0zXKWiQ=",
        version = "v0.14.0",
    )
    go_repository(
        name = "org_golang_x_time",
        importpath = "golang.org/x/time",
        sum = "h1:o7cqy6amK/52YcAKIPlM3a+Fpj35zvRj2TP+e1xFSfk=",
        version = "v0.5.0",
    )
    go_repository(
        name = "org_golang_x_tools",
        importpath = "golang.org/x/tools",
        sum = "h1:GO788SKMRunPIBCXiQyo2AaexLstOrVhuAL5YwsckQM=",
        version = "v0.16.0",
    )
    go_repository(
        name = "org_golang_x_tools_go_vcs",
        importpath = "golang.org/x/tools/go/vcs",
        sum = "h1:cOIJqWBl99H1dH5LWizPa+0ImeeJq3t3cJjaeOWUAL4=",
        version = "v0.1.0-deprecated",
    )

    go_repository(
        name = "org_golang_x_xerrors",
        importpath = "golang.org/x/xerrors",
        sum = "h1:H2TDz8ibqkAF6YGhCdN3jS9O0/s90v0rJh3X/OLHEUk=",
        version = "v0.0.0-20220907171357-04be3eba64a2",
    )
    go_repository(
        name = "org_gonum_v1_gonum",
        importpath = "gonum.org/v1/gonum",
        sum = "h1:xKuo6hzt+gMav00meVPUlXwSdoEJP46BR+wdxQEFK2o=",
        version = "v0.12.0",
    )

    go_repository(
        name = "org_skia_go_infra",
        importpath = "go.skia.org/infra",
<<<<<<< HEAD
        sum = "h1:ztyBh0cQo/U7NX3RPTzkf/Gu4nvPhGpE80qJe88uOok=",
        version = "v0.0.0-20240527043032-6cab40b89cc8",
=======
        sum = "h1:q5hWwjEknzP5goaMnYaSAPJif8k6CqS1HhFhv38NCWk=",
        version = "v0.0.0-20240610234059-ec3221eef698",
>>>>>>> 5533aaa6
    )
    go_repository(
        name = "org_uber_go_atomic",
        importpath = "go.uber.org/atomic",
        sum = "h1:ECmE8Bn/WFTYwEW/bpKD3M8VtR/zQVbavAoalC1PYyE=",
        version = "v1.9.0",
    )<|MERGE_RESOLUTION|>--- conflicted
+++ resolved
@@ -2685,13 +2685,8 @@
     go_repository(
         name = "org_skia_go_infra",
         importpath = "go.skia.org/infra",
-<<<<<<< HEAD
-        sum = "h1:ztyBh0cQo/U7NX3RPTzkf/Gu4nvPhGpE80qJe88uOok=",
-        version = "v0.0.0-20240527043032-6cab40b89cc8",
-=======
         sum = "h1:q5hWwjEknzP5goaMnYaSAPJif8k6CqS1HhFhv38NCWk=",
         version = "v0.0.0-20240610234059-ec3221eef698",
->>>>>>> 5533aaa6
     )
     go_repository(
         name = "org_uber_go_atomic",
