workspace(name = "skia")

load("//bazel:deps.bzl", "bazel_deps", "c_plus_plus_deps")

bazel_deps()

load("//toolchain:download_toolchains.bzl", "download_toolchains_for_skia")

download_toolchains_for_skia("clang_linux_amd64", "clang_mac", "ndk_linux_amd64")

load("@bazel_tools//tools/build_defs/repo:http.bzl", "http_archive", "http_file")
load("//bazel:gcs_mirror.bzl", "gcs_mirror_url")

# See https://github.com/emscripten-core/emsdk/tree/85d27a4a2a60d591613a305b14ae438c2bb3ce11/bazel#setup-instructions
http_archive(
    name = "emsdk",
    sha256 = "cb8cded78f6953283429d724556e89211e51ac4d871fcf38e0b32405ee248e91",
    strip_prefix = "emsdk-3.1.44/bazel",
    urls = gcs_mirror_url(
        sha256 = "cb8cded78f6953283429d724556e89211e51ac4d871fcf38e0b32405ee248e91",
        url = "https://github.com/emscripten-core/emsdk/archive/refs/tags/3.1.44.tar.gz",
    ),
)

load("@emsdk//:deps.bzl", emsdk_deps = "deps")

# One of the deps here is build_bazel_rules_nodejs, currently version 5.8.0
# If we try to install it ourselves after this, it won't work.
emsdk_deps()

load("@emsdk//:emscripten_deps.bzl", emsdk_emscripten_deps = "emscripten_deps")

emsdk_emscripten_deps(emscripten_version = "3.1.44")

load("@bazel_toolchains//repositories:repositories.bzl", bazel_toolchains_repositories = "repositories")

bazel_toolchains_repositories()

http_archive(
    name = "rules_pkg",
    sha256 = "8f9ee2dc10c1ae514ee599a8b42ed99fa262b757058f65ad3c384289ff70c4b8",
    urls = gcs_mirror_url(
        sha256 = "8f9ee2dc10c1ae514ee599a8b42ed99fa262b757058f65ad3c384289ff70c4b8",
        url = "https://github.com/bazelbuild/rules_pkg/releases/download/0.9.1/rules_pkg-0.9.1.tar.gz",
    ),
)

load("@rules_pkg//:deps.bzl", "rules_pkg_dependencies")

rules_pkg_dependencies()

#######################################################################################
# Python
#######################################################################################

# https://github.com/bazelbuild/rules_python
http_archive(
    name = "rules_python",
    sha256 = "5fa3c738d33acca3b97622a13a741129f67ef43f5fdfcec63b29374cc0574c29",
    strip_prefix = "rules_python-0.9.0",
    urls = gcs_mirror_url(
        sha256 = "5fa3c738d33acca3b97622a13a741129f67ef43f5fdfcec63b29374cc0574c29",
        url = "https://github.com/bazelbuild/rules_python/archive/refs/tags/0.9.0.tar.gz",
    ),
)

# This sets up a hermetic python3, rather than depending on what is installed.
load("@rules_python//python:repositories.bzl", "python_register_toolchains")

python_register_toolchains(
    name = "python3_9",
    # https://github.com/bazelbuild/rules_python/blob/main/python/versions.bzl
    python_version = "3.9",
)

load("@python3_9//:defs.bzl", "interpreter")
load("@rules_python//python:pip.bzl", "pip_install")

pip_install(
    name = "py_deps",
    python_interpreter_target = interpreter,
    requirements = "//:requirements.txt",
)

#######################################################################################
# Maven
#######################################################################################

# https://github.com/bazelbuild/rules_jvm_external
http_archive(
    name = "rules_jvm_external",
    sha256 = "cd1a77b7b02e8e008439ca76fd34f5b07aecb8c752961f9640dea15e9e5ba1ca",
    strip_prefix = "rules_jvm_external-4.2",
    urls = gcs_mirror_url(
        sha256 = "cd1a77b7b02e8e008439ca76fd34f5b07aecb8c752961f9640dea15e9e5ba1ca",
        url = "https://github.com/bazelbuild/rules_jvm_external/archive/4.2.zip",
    ),
)

load("@rules_jvm_external//:repositories.bzl", "rules_jvm_external_deps")

rules_jvm_external_deps()

load("@rules_jvm_external//:setup.bzl", "rules_jvm_external_setup")

rules_jvm_external_setup()

load("@rules_jvm_external//:defs.bzl", "maven_install")

maven_install(
    artifacts = [
        # The version released after this one (1.6.0-rc1) did not resolve unknown symbol errors when
        # building.
        # https://b.corp.google.com/issues/269331711
        "androidx.annotation:annotation:1.5.0",
    ],
    repositories = [
        "https://maven.google.com",
        "https://repo1.maven.org/maven2",
    ],
)

#######################################################################################
# Gazelle
#######################################################################################

http_archive(
    name = "io_bazel_rules_go",
    sha256 = "91585017debb61982f7054c9688857a2ad1fd823fc3f9cb05048b0025c47d023",
    urls = [
        "https://mirror.bazel.build/github.com/bazelbuild/rules_go/releases/download/v0.42.0/rules_go-v0.42.0.zip",
        "https://github.com/bazelbuild/rules_go/releases/download/v0.42.0/rules_go-v0.42.0.zip",
    ],
)

http_archive(
    name = "bazel_gazelle",
    sha256 = "d3fa66a39028e97d76f9e2db8f1b0c11c099e8e01bf363a923074784e451f809",
    urls = [
        "https://mirror.bazel.build/github.com/bazelbuild/bazel-gazelle/releases/download/v0.33.0/bazel-gazelle-v0.33.0.tar.gz",
        "https://github.com/bazelbuild/bazel-gazelle/releases/download/v0.33.0/bazel-gazelle-v0.33.0.tar.gz",
    ],
)

load("@bazel_gazelle//:deps.bzl", "gazelle_dependencies")
load("@io_bazel_rules_go//go:deps.bzl", "go_download_sdk", "go_register_toolchains", "go_rules_dependencies")
load("//:go_repositories.bzl", "go_repositories")

# gazelle:repository_macro go_repositories.bzl%go_repositories
go_repositories()

go_rules_dependencies()

# For our Linux RBE pool
go_download_sdk(
    name = "go_sdk_linux_amd64",
    goarch = "amd64",
    goos = "linux",
    version = "1.21.4",
)

# For the host machine
go_download_sdk(
    name = "go_sdk",
    version = "1.21.4",
)

# Do not specify a version here or it will be an error (because we
# specified the version above when downloading SDKs)
go_register_toolchains()

gazelle_dependencies(
    go_repository_default_config = "//:WORKSPACE.bazel",
    go_sdk = "go_sdk",
)

##########################
# Other Go dependencies. #
##########################

load("//bazel:go_googleapis_compatibility_hack.bzl", "go_googleapis_compatibility_hack")

# Compatibility hack to make the github.com/bazelbuild/remote-apis Go module work with rules_go
# v0.41.0 or newer. See the go_googleapis() rule's docstring for details.
go_googleapis_compatibility_hack(
    name = "go_googleapis",
)

# Needed by @com_github_bazelbuild_remote_apis.
http_archive(
    name = "com_google_protobuf",
    sha256 = "b8ab9bbdf0c6968cf20060794bc61e231fae82aaf69d6e3577c154181991f576",
    strip_prefix = "protobuf-3.18.1",
    urls = gcs_mirror_url(
        sha256 = "b8ab9bbdf0c6968cf20060794bc61e231fae82aaf69d6e3577c154181991f576",
        url = "https://github.com/protocolbuffers/protobuf/releases/download/v3.18.1/protobuf-all-3.18.1.tar.gz",
    ),
)

# Originally, we pulled protobuf dependencies as follows:
#
#     load("@com_google_protobuf//:protobuf_deps.bzl", "protobuf_deps")
#     protobuf_deps()
#
# The protobuf_deps() macro brings in a bunch of dependencies, but by copying the macro body here
# and removing dependencies one by one, "rules_proto" was identified as the only dependency that is
# required to build this repository.
http_archive(
    name = "rules_proto",
    sha256 = "a4382f78723af788f0bc19fd4c8411f44ffe0a72723670a34692ffad56ada3ac",
    strip_prefix = "rules_proto-f7a30f6f80006b591fa7c437fe5a951eb10bcbcf",
    urls = ["https://github.com/bazelbuild/rules_proto/archive/f7a30f6f80006b591fa7c437fe5a951eb10bcbcf.zip"],
)

http_archive(
    name = "com_google_googleapis",
    sha256 = "38701e513aff81c89f0f727e925bf04ac4883913d03a60cdebb2c2a5f10beb40",
    strip_prefix = "googleapis-86fa44cc5ee2136e87c312f153113d4dd8e9c4de",
    urls = [
        "https://github.com/googleapis/googleapis/archive/86fa44cc5ee2136e87c312f153113d4dd8e9c4de.tar.gz",
    ],
)

# Needed by @com_github_bazelbuild_remote_apis for the googleapis protos.
http_archive(
    name = "googleapis",
    build_file = "BUILD.googleapis",
    sha256 = "7b6ea252f0b8fb5cd722f45feb83e115b689909bbb6a393a873b6cbad4ceae1d",
    strip_prefix = "googleapis-143084a2624b6591ee1f9d23e7f5241856642f4d",
    urls = gcs_mirror_url(
        sha256 = "7b6ea252f0b8fb5cd722f45feb83e115b689909bbb6a393a873b6cbad4ceae1d",
        # b/267219467
        url = "https://github.com/googleapis/googleapis/archive/143084a2624b6591ee1f9d23e7f5241856642f4d.zip",
    ),
)

load("@com_google_googleapis//:repository_rules.bzl", googleapis_imports_switched_rules_by_language = "switched_rules_by_language")

googleapis_imports_switched_rules_by_language(
    name = "com_google_googleapis_imports",
    go = True,
    grpc = True,
)

# Needed by @com_github_bazelbuild_remote_apis for gRPC.
http_archive(
    name = "com_github_grpc_grpc",
    sha256 = "b391a327429279f6f29b9ae7e5317cd80d5e9d49cc100e6d682221af73d984a6",
    strip_prefix = "grpc-93e8830070e9afcbaa992c75817009ee3f4b63a0",  # v1.24.3 with fixes
    urls = gcs_mirror_url(
        sha256 = "b391a327429279f6f29b9ae7e5317cd80d5e9d49cc100e6d682221af73d984a6",
        # Fix after https://github.com/grpc/grpc/issues/32259 is resolved
        url = "https://github.com/grpc/grpc/archive/93e8830070e9afcbaa992c75817009ee3f4b63a0.zip",
    ),
)

# Originally, we pulled gRPC dependencies as follows:
#
#     load("@com_github_grpc_grpc//bazel:grpc_deps.bzl", "grpc_deps")
#     grpc_deps()
#
# The grpc_deps() macro brings in a bunch of dependencies, but by copying the macro body here
# and removing dependencies one by one, "zlib" was identified as the only dependency that is
# required to build this repository.
http_archive(
    name = "zlib",
    build_file = "@com_github_grpc_grpc//third_party:zlib.BUILD",
    sha256 = "6d4d6640ca3121620995ee255945161821218752b551a1a180f4215f7d124d45",
    strip_prefix = "zlib-cacf7f1d4e3d44d871b605da3b647f07d718623f",
    url = "https://github.com/madler/zlib/archive/cacf7f1d4e3d44d871b605da3b647f07d718623f.tar.gz",
)

###################################################
# JavaScript / TypeScript rules and dependencies. #
###################################################

# The npm_install rule runs anytime the package.json or package-lock.json file changes. It also
# extracts any Bazel rules distributed in an npm package.
load("@build_bazel_rules_nodejs//:index.bzl", "npm_install")

# Manages the node_modules directory.
npm_install(
    name = "npm",
    package_json = "//:package.json",
    package_lock_json = "//:package-lock.json",
)

# io_bazel_rules_webtesting allows us to download browsers in a hermetic, repeatable way. This
# currently includes Chromium and Firefox. Note that the version on this does not necessarily
# match the version below of the browsers-X.Y.Z below that is available.
http_archive(
    name = "io_bazel_rules_webtesting",
    sha256 = "e9abb7658b6a129740c0b3ef6f5a2370864e102a5ba5ffca2cea565829ed825a",
    urls = gcs_mirror_url(
        sha256 = "e9abb7658b6a129740c0b3ef6f5a2370864e102a5ba5ffca2cea565829ed825a",
        url = "https://github.com/bazelbuild/rules_webtesting/releases/download/0.3.5/rules_webtesting.tar.gz",
    ),
)

# https://github.com/bazelbuild/rules_webtesting/blob/e9cf17123068b1123c68219edf9b274bf057b9cc/web/versioned/browsers-0.3.3.bzl
load("@io_bazel_rules_webtesting//web/versioned:browsers-0.3.3.bzl", "browser_repositories")

browser_repositories(
    chromium = True,
    firefox = True,
)

###################################################
# Rust rules and dependencies.                    #
###################################################

http_archive(
    name = "rules_rust",
    integrity = "sha256-GuRaQT0LlDOYcyDfKtQQ22oV+vtsiM8P0b87qsvoJts=",
    urls = gcs_mirror_url(
        sha256 = "1ae45a413d0b9433987320df2ad410db6a15fafb6c88cf0fd1bf3baacbe826db",
        url = "https://github.com/bazelbuild/rules_rust/releases/download/0.39.0/rules_rust-v0.39.0.tar.gz",
    ),
)

load("@rules_rust//rust:repositories.bzl", "rules_rust_dependencies", "rust_register_toolchains")

# https://github.com/bazelbuild/rules_rust/blob/5c715ec50602e2ba6ca2ebfdd870662a6e6d1eda/rust/repositories.bzl#L48
rules_rust_dependencies()

rust_register_toolchains(
    edition = "2021",
    extra_target_triples = ["aarch64-apple-darwin"],
    versions = [
        # supported versions from https://github.com/bazelbuild/rules_rust/blob/5c715ec50602e2ba6ca2ebfdd870662a6e6d1eda/util/fetch_shas_VERSIONS.txt
        # The rust rules validate a toolchain by sha256 hash, as listed in https://github.com/bazelbuild/rules_rust/blob/5c715ec50602e2ba6ca2ebfdd870662a6e6d1eda/rust/known_shas.bzl
        "1.76.0",
    ],
)

# https://bazelbuild.github.io/rules_rust/crate_universe.html
load("@rules_rust//crate_universe:repositories.bzl", "crate_universe_dependencies")

crate_universe_dependencies()

# cxxbridge-cmd is a binary only Rust crate, so we follow these instructions for it
# http://bazelbuild.github.io/rules_rust/crate_universe.html#binary-dependencies
# If we need to update this, replace the Cargo.lock files with empty (existing) files and then
# CARGO_BAZEL_REPIN=1 bazel sync --only=crate_index
http_archive(
    name = "cxxbridge_cmd",
    build_file = "//bazel/external/cxxbridge_cmd:BUILD.bazel.skia",
    sha256 = "b20c2a31fb5a2e2aeebced19e35d78a974301171391b39e36d5ebb00bea2aa93",
    strip_prefix = "cxxbridge-cmd-1.0.94",
    type = "tar.gz",
    urls = gcs_mirror_url(
        ext = ".tar.gz",
        sha256 = "b20c2a31fb5a2e2aeebced19e35d78a974301171391b39e36d5ebb00bea2aa93",
        url = "https://crates.io/api/v1/crates/cxxbridge-cmd/1.0.94/download",
    ),
)

load("@rules_rust//crate_universe:defs.bzl", "crates_repository")

# This finds all the dependencies needed to build cxxbridge_cmd...
crates_repository(
    name = "cxxbridge_cmd_deps",
    cargo_lockfile = "//bazel/external/cxxbridge_cmd:Cargo.lock",
    manifests = ["@cxxbridge_cmd//:Cargo.toml"],
)

load("@cxxbridge_cmd_deps//:defs.bzl", cxxbridge_cmd_deps = "crate_repositories")

# ... and adds them to the workspace.
cxxbridge_cmd_deps()

# The cxx crate needs a custom BUILD.bazel file because the one that would be autogenerated
# by http://bazelbuild.github.io/rules_rust/crate_universe.html#direct-packages does not work.
# Thus, we download it ourselves, as if it were a binary-only package.
http_archive(
    name = "cxx",
    build_file = "//bazel/external/cxx:BUILD.bazel.skia",
    sha256 = "f61f1b6389c3fe1c316bf8a4dccc90a38208354b330925bce1f74a6c4756eb93",
    strip_prefix = "cxx-1.0.94",
    type = "tar.gz",
    urls = gcs_mirror_url(
        ext = ".tar.gz",
        sha256 = "f61f1b6389c3fe1c316bf8a4dccc90a38208354b330925bce1f74a6c4756eb93",
        url = "https://crates.io/api/v1/crates/cxx/1.0.94/download",
    ),
)

# This finds all the dependencies needed to build cxx...
crates_repository(
    name = "cxx_deps",
    cargo_lockfile = "//bazel/external/cxx:Cargo.lock",
    manifests = ["@cxx//:Cargo.toml"],
)

load("@cxx_deps//:defs.bzl", cxx_deps = "crate_repositories")

# ... and adds them to the workspace.
cxx_deps()

# The fontations repository consists of multiple crates. We download those
# listed in the external/fontations/Cargo.* files.
# Add this entry to have a root repository from which the individual
# fontations crates can be fetched.
# This allows them to be used as deps in other bazel targets.
crates_repository(
    name = "fontations",
    cargo_lockfile = "//bazel/external/fontations:Cargo.lock",
    manifests = ["//bazel/external/fontations:Cargo.toml"],
)

load("@fontations//:defs.bzl", fontations_crates = "crate_repositories")

fontations_crates()

# The icu4x repository consists of multiple crates. We download those
# listed in the external/icu4x/Cargo.* files.
# Add this entry to have a root repository from which the individual
# icu4x crates can be fetched.
# This allows them to be used as deps in other bazel targets.
crates_repository(
    name = "icu4x_deps",
    cargo_lockfile = "//bazel/external/icu4x:Cargo.lock",
    manifests = ["//bazel/external/icu4x:Cargo.toml"],
)

load("@icu4x_deps//:defs.bzl", icu4x_deps = "crate_repositories")

icu4x_deps()

# Skia uses crates from the vello repository that are under development and have not been published
# to crates.io. Normally we could fetch them directly from the git mirror in the Cargo.lock file as
# Bazel supports compiling them without any custom build rules. However, since Bazel's repository
# rules don't play well with the vello_shader crate's build script, we compile the vello
# crates from source using the rules defined in bazel/external/vello/BUILD.bazel and the
# new_git_repository rule.
#
# vello_deps contains the dependencies of the two crates we build out of the vello repo (namely
# vello_shaders and vello_encoding).
#
# See comments in bazel/external/vello/BUILD.bazel for more information.
crates_repository(
    name = "vello_deps",
    cargo_lockfile = "//bazel/external/vello:Cargo.lock",
    manifests = ["//bazel/external/vello:Cargo.toml"],
)

load("@vello_deps//:defs.bzl", vello_deps = "crate_repositories")

vello_deps()

###############################################################

# Bazel will look for env variables ANDROID_HOME and ANDROID_NDK_HOME.
# This is NOT hermetic as it requires the user to handle downloading the SDK  and accepting the
# license independently.
android_sdk_repository(name = "androidsdk")
# TODO: skbug.com/14128
# Uncomment the following after setting ANDROID_NDK_HOME to build for Android:
# android_ndk_repository(name = "androidndk")

# Clients must specify their own version of skia_user_config to overwrite SkUserConfig.h
local_repository(
    name = "skia_user_config",
    path = "include/config",
)

# This are two lists of Bazel repository names, which is brought in by the following macro.
# It is here for easier grepping, i.e. someone trying to find where a label like @brotli//:brotlidec
# was defined. If a dep has its own BUILD rules, then one will need to go to its git repository
# to find the BUILD or BUILD.bazel file with the rule. If a dep does not have Bazel support, then
# that means someone on the Skia team wrote a BUILD.bazel file and put it in
# //bazel/external/<dep_name> and one can go find it there.
#
#### START GENERATED LIST OF THIRD_PARTY DEPS
# @abseil_cpp - https://skia.googlesource.com/external/github.com/abseil/abseil-cpp.git
# @brotli - https://skia.googlesource.com/external/github.com/google/brotli.git
# @highway - https://chromium.googlesource.com/external/github.com/google/highway.git
# @spirv_headers - https://skia.googlesource.com/external/github.com/KhronosGroup/SPIRV-Headers.git
# @spirv_tools - https://skia.googlesource.com/external/github.com/KhronosGroup/SPIRV-Tools.git
#
# @dawn - //bazel/external/dawn:BUILD.bazel
# @dng_sdk - //bazel/external/dng_sdk:BUILD.bazel
# @expat - //bazel/external/expat:BUILD.bazel
# @freetype - //bazel/external/freetype:BUILD.bazel
# @harfbuzz - //bazel/external/harfbuzz:BUILD.bazel
# @icu - //bazel/external/icu:BUILD.bazel
# @icu4x - //bazel/external/icu4x:BUILD.bazel
# @imgui - //bazel/external/imgui:BUILD.bazel
# @libavif - //bazel/external/libavif:BUILD.bazel
# @libgav1 - //bazel/external/libgav1:BUILD.bazel
# @libjpeg_turbo - //bazel/external/libjpeg_turbo:BUILD.bazel
# @libjxl - //bazel/external/libjxl:BUILD.bazel
# @libpng - //bazel/external/libpng:BUILD.bazel
# @libwebp - //bazel/external/libwebp:BUILD.bazel
# @libyuv - //bazel/external/libyuv:BUILD.bazel
# @perfetto - //bazel/external/perfetto:BUILD.bazel
# @piex - //bazel/external/piex:BUILD.bazel
# @spirv_cross - //bazel/external/spirv_cross:BUILD.bazel
# @vello - //bazel/external/vello:BUILD.bazel
# @vulkan_headers - //bazel/external/vulkan_headers:BUILD.bazel
# @vulkan_tools - //bazel/external/vulkan_tools:BUILD.bazel
# @vulkan_utility_libraries - //bazel/external/vulkan_utility_libraries:BUILD.bazel
# @vulkanmemoryallocator - //bazel/external/vulkanmemoryallocator:BUILD.bazel
# @wuffs - //bazel/external/wuffs:BUILD.bazel
# @zlib_skia - //bazel/external/zlib_skia:BUILD.bazel
#### END GENERATED LIST OF THIRD_PARTY DEPS
c_plus_plus_deps()

# In order to copy the Freetype configurations into the checked out Freetype folder,
# it is easiest to treat them as a third-party dependency from the perspective of Freetype.
# To do that, we put them in their own Bazel workspace and then have our injected BUILD.bazel
# for Freetype reference this workspace.
# https://bazel.build/reference/be/workspace#new_local_repository
local_repository(
    name = "freetype_config",
    path = "bazel/external/freetype/config",
)

local_repository(
    name = "harfbuzz_config",
    path = "bazel/external/harfbuzz/config",
)

local_repository(
    name = "icu_utils",
    path = "bazel/external/icu/utils",
)

local_repository(
    name = "expat_config",
    path = "bazel/external/expat/config",
)

load("//bazel:cipd_install.bzl", "cipd_install")

cipd_install(
    name = "git_linux_amd64",
    build_file_content = """
filegroup(
  name = "all_files",
  # The exclude pattern prevents files with spaces in their names from tripping up Bazel.
  srcs = glob(include=["**/*"], exclude=["**/* *"]),
  visibility = ["//visibility:public"],
)
""",
    cipd_package = "infra/3pp/tools/git/linux-amd64",
    # Based on
    # https://skia.googlesource.com/buildbot/+/f1d21dc58818cd6aba0a7822e59d37636aefe936/WORKSPACE#391.
    #
    # Note that the below "git config" commands do not affect the user's Git configuration. These
    # settings are only visible to Bazel targets that depend on @git_linux_amd64//:all_files via
    # the "data" attribute. The result of these commands can be examined as follows:
    #
    #     $ cat $(bazel info output_base)/external/git_linux_amd64/etc/gitconfig
    #     [user]
    #             name = Bazel Test User
    #             email = bazel-test-user@example.com
    postinstall_cmds_posix = [
        "mkdir etc",
        "bin/git config --system user.name \"Bazel Test User\"",
        "bin/git config --system user.email \"bazel-test-user@example.com\"",
    ],
    # From https://chrome-infra-packages.appspot.com/p/infra/3pp/tools/git/linux-amd64/+/version:2.29.2.chromium.6
    sha256 = "36cb96051827d6a3f6f59c5461996fe9490d997bcd2b351687d87dcd4a9b40fa",
    tag = "version:2.29.2.chromium.6",
)

cipd_install(
    name = "gn_linux_amd64",
    build_file_content = """
exports_files(
    ["gn"],
    visibility = ["//visibility:public"]
)
""",
    cipd_package = "gn/gn/linux-amd64",
    # From https://chrome-infra-packages.appspot.com/p/gn/gn/linux-amd64/+/git_revision:1c4151ff5c1d6fbf7fa800b8d4bb34d3abc03a41
    sha256 = "7195291488d08f3a10e85b85d8c4816e077015f1c5f196f770003a97aa42caf8",
    tag = "git_revision:1c4151ff5c1d6fbf7fa800b8d4bb34d3abc03a41",
)

cipd_install(
    name = "gn_mac_arm64",
    build_file_content = """
exports_files(
    ["gn"],
    visibility = ["//visibility:public"]
)
""",
    cipd_package = "gn/gn/mac-arm64",
    # From https://chrome-infra-packages.appspot.com/p/gn/gn/mac-arm64/+/git_revision:1c4151ff5c1d6fbf7fa800b8d4bb34d3abc03a41
    sha256 = "1123907ac3317530e9dd537d50cd83fd83e852aacc07d286f45753c8fc5287ed",
    tag = "git_revision:1c4151ff5c1d6fbf7fa800b8d4bb34d3abc03a41",
)

cipd_install(
    name = "gn_mac_amd64",
    build_file_content = """
exports_files(
    ["gn"],
    visibility = ["//visibility:public"]
)
""",
    cipd_package = "gn/gn/mac-amd64",
    # From https://chrome-infra-packages.appspot.com/p/gn/gn/mac-amd64/+/git_revision:1c4151ff5c1d6fbf7fa800b8d4bb34d3abc03a41
    sha256 = "ed96f7d2f49b83b016e4bdbed432e4734a5a133accb025d7c07685e01489ba93",
    tag = "git_revision:1c4151ff5c1d6fbf7fa800b8d4bb34d3abc03a41",
)

cipd_install(
    name = "skimage",
    build_file = "//bazel/external/skimage:BUILD.bazel",
    cipd_package = "skia/bots/skimage",
    # From https://chrome-infra-packages.appspot.com/p/skia/bots/skimage/+/sRladEfUAXeYIBD3Pt3ke0Fd08vtYVLrg4IASKk5F6YC
    sha256 = "b1195a7447d40177982010f73edde47b415dd3cbed6152eb83820048a93917a6",
    tag = "version:47",
)

http_file(
    name = "buildifier_linux_x64",
    downloaded_file_path = "buildifier",
    executable = True,
    sha256 = "be63db12899f48600bad94051123b1fd7b5251e7661b9168582ce52396132e92",
    urls = gcs_mirror_url(
        ext = "",
        sha256 = "be63db12899f48600bad94051123b1fd7b5251e7661b9168582ce52396132e92",
        url = "https://github.com/bazelbuild/buildtools/releases/download/v6.4.0/buildifier-linux-amd64",
    ),
)

http_file(
    name = "buildifier_macos_arm64",
    downloaded_file_path = "buildifier",
    executable = True,
    sha256 = "fa07ba0d20165917ca4cc7609f9b19a8a4392898148b7babdf6bb2a7dd963f05",
    urls = gcs_mirror_url(
        ext = "",
        sha256 = "fa07ba0d20165917ca4cc7609f9b19a8a4392898148b7babdf6bb2a7dd963f05",
        url = "https://github.com/bazelbuild/buildtools/releases/download/v6.4.0/buildifier-darwin-arm64",
    ),
)

http_file(
    name = "buildifier_macos_x64",
    downloaded_file_path = "buildifier",
    executable = True,
    sha256 = "eeb47b2de27f60efe549348b183fac24eae80f1479e8b06cac0799c486df5bed",
    urls = gcs_mirror_url(
        ext = "",
        sha256 = "eeb47b2de27f60efe549348b183fac24eae80f1479e8b06cac0799c486df5bed",
        url = "https://github.com/bazelbuild/buildtools/releases/download/v6.4.0/buildifier-darwin-amd64",
    ),
)

##################################
# Docker rules and dependencies. #
##################################

http_archive(
    name = "io_bazel_rules_docker",
    sha256 = "27d53c1d646fc9537a70427ad7b034734d08a9c38924cc6357cc973fed300820",
    strip_prefix = "rules_docker-0.24.0",
    urls = gcs_mirror_url(
        sha256 = "27d53c1d646fc9537a70427ad7b034734d08a9c38924cc6357cc973fed300820",
        url = "https://github.com/bazelbuild/rules_docker/releases/download/v0.24.0/rules_docker-v0.24.0.tar.gz",
    ),
)

load(
    "@io_bazel_rules_docker//repositories:repositories.bzl",
    container_repositories = "repositories",
)

container_repositories()

# This is required by the toolchain_container rule.
load(
    "@io_bazel_rules_docker//repositories:go_repositories.bzl",
    container_go_deps = "go_deps",
)

container_go_deps()

load(
    "@io_bazel_rules_docker//container:container.bzl",
    "container_pull",
)

# Pulls the gcr.io/skia-public/debugger-app-base container.
container_pull(
    name = "debugger-app-base",
    digest = "sha256:cf5bc2e4a408ae68ab199d65b1d7550be8ed1aaa57f97340598fc2df4e110ad6",
    registry = "gcr.io",
    repository = "skia-public/debugger-app-base",
)

# Pulls the gcr.io/skia-public/jsfiddle-base container.
container_pull(
    name = "jsfiddle-base",
    digest = "sha256:dbe6ed71568e0034ce3d6dce9f6dc264c2e81b219559ecb2351d3a6ff87eed7f",
    registry = "gcr.io",
    repository = "skia-public/jsfiddle-base",
)

# Pulls the gcr.io/skia-public/shaders-base container.
container_pull(
    name = "shaders-base",
    digest = "sha256:6abcfbb93857acaaf8c27dd52392b6fff9e7218201abeed640321f7f8d64dc2e",
    registry = "gcr.io",
    repository = "skia-public/shaders-base",
)

# Pulls the gcr.io/skia-public/skottie-base container.
container_pull(
    name = "skottie-base",
<<<<<<< HEAD
    digest = "sha256:8ecbf179f1e3176640a88377882243df2d311f35afe833ec5809702a66698761",
=======
    digest = "sha256:87ec89cd0d0960a99ab870a5f6b33d097dde770e2a06aadba83e7c5da0ab7364",
>>>>>>> dd42c139
    registry = "gcr.io",
    repository = "skia-public/skottie-base",
)<|MERGE_RESOLUTION|>--- conflicted
+++ resolved
@@ -713,11 +713,7 @@
 # Pulls the gcr.io/skia-public/skottie-base container.
 container_pull(
     name = "skottie-base",
-<<<<<<< HEAD
-    digest = "sha256:8ecbf179f1e3176640a88377882243df2d311f35afe833ec5809702a66698761",
-=======
     digest = "sha256:87ec89cd0d0960a99ab870a5f6b33d097dde770e2a06aadba83e7c5da0ab7364",
->>>>>>> dd42c139
     registry = "gcr.io",
     repository = "skia-public/skottie-base",
 )