<<<<<<< HEAD
load("@bazel_tools//tools/build_defs/repo:git.bzl", "new_git_repository")

new_git_repository(
    name = "libpng",
    remote = "https://skia.googlesource.com/third_party/libpng",
    #tag = "v1.6.37",
    commit = "a40189cf881e9f0db80511c382292a5604c3c3d1",
    shallow_since = "1555265432 -0400",
    build_file = "//bazel:libpng.bazel",
)
=======
workspace(name = "skia")

load("@bazel_tools//tools/build_defs/repo:http.bzl", "http_archive")
load("//toolchain:build_toolchain.bzl", "build_cpp_toolchain")

# See https://github.com/emscripten-core/emsdk/tree/85d27a4a2a60d591613a305b14ae438c2bb3ce11/bazel#setup-instructions
http_archive(
    name = "emsdk",
    sha256 = "7dc13d967705582e11ff62ae143425dbc63c38372f1a1b14f0cb681fda413714",
    strip_prefix = "emsdk-3.1.4/bazel",
    urls = [
        "https://github.com/emscripten-core/emsdk/archive/refs/tags/3.1.4.tar.gz",
        "https://storage.googleapis.com/skia-world-readable/bazel/7dc13d967705582e11ff62ae143425dbc63c38372f1a1b14f0cb681fda413714.tar.gz",
    ],
)

load("@emsdk//:deps.bzl", emsdk_deps = "deps")

emsdk_deps()

load("@emsdk//:emscripten_deps.bzl", emsdk_emscripten_deps = "emscripten_deps")

emsdk_emscripten_deps(emscripten_version = "3.1.4")

build_cpp_toolchain(
    # Meant to run on amd64 linux and compile for amd64 linux.
    name = "clang_linux_amd64",
)

http_archive(
    name = "bazel_skylib",
    sha256 = "c6966ec828da198c5d9adbaa94c05e3a1c7f21bd012a0b29ba8ddbccb2c93b0d",
    urls = [
        "https://mirror.bazel.build/github.com/bazelbuild/bazel-skylib/releases/download/1.1.1/bazel-skylib-1.1.1.tar.gz",
        "https://github.com/bazelbuild/bazel-skylib/releases/download/1.1.1/bazel-skylib-1.1.1.tar.gz",
    ],
)

load("@bazel_skylib//:workspace.bzl", "bazel_skylib_workspace")

bazel_skylib_workspace()

http_archive(
    name = "rules_python",
    sha256 = "cd6730ed53a002c56ce4e2f396ba3b3be262fd7cb68339f0377a45e8227fe332",
    urls = [
        "https://mirror.bazel.build/github.com/bazelbuild/rules_python/releases/download/0.5.0/rules_python-0.5.0.tar.gz",
        "https://github.com/bazelbuild/rules_python/releases/download/0.5.0/rules_python-0.5.0.tar.gz",
    ],
)

#######################################################################################
# Gazelle
#######################################################################################
http_archive(
    name = "io_bazel_rules_go",
    sha256 = "2b1641428dff9018f9e85c0384f03ec6c10660d935b750e3fa1492a281a53b0f",
    urls = [
        "https://mirror.bazel.build/github.com/bazelbuild/rules_go/releases/download/v0.29.0/rules_go-v0.29.0.zip",
        "https://github.com/bazelbuild/rules_go/releases/download/v0.29.0/rules_go-v0.29.0.zip",
    ],
)

http_archive(
    name = "bazel_gazelle",
    sha256 = "de69a09dc70417580aabf20a28619bb3ef60d038470c7cf8442fafcf627c21cb",
    urls = [
        "https://mirror.bazel.build/github.com/bazelbuild/bazel-gazelle/releases/download/v0.24.0/bazel-gazelle-v0.24.0.tar.gz",
        "https://github.com/bazelbuild/bazel-gazelle/releases/download/v0.24.0/bazel-gazelle-v0.24.0.tar.gz",
    ],
)

load("@io_bazel_rules_go//go:deps.bzl", "go_register_toolchains", "go_rules_dependencies")
load("@bazel_gazelle//:deps.bzl", "gazelle_dependencies")
load("//:go_repositories.bzl", "go_repositories")

# gazelle:repository_macro go_repositories.bzl%go_repositories
go_repositories()

go_rules_dependencies()

go_register_toolchains(version = "1.17.2")

gazelle_dependencies(go_repository_default_config = "//:WORKSPACE.bazel")
>>>>>>> a7863ec8
<|MERGE_RESOLUTION|>--- conflicted
+++ resolved
@@ -1,15 +1,3 @@
-<<<<<<< HEAD
-load("@bazel_tools//tools/build_defs/repo:git.bzl", "new_git_repository")
-
-new_git_repository(
-    name = "libpng",
-    remote = "https://skia.googlesource.com/third_party/libpng",
-    #tag = "v1.6.37",
-    commit = "a40189cf881e9f0db80511c382292a5604c3c3d1",
-    shallow_since = "1555265432 -0400",
-    build_file = "//bazel:libpng.bazel",
-)
-=======
 workspace(name = "skia")
 
 load("@bazel_tools//tools/build_defs/repo:http.bzl", "http_archive")
@@ -93,5 +81,4 @@
 
 go_register_toolchains(version = "1.17.2")
 
-gazelle_dependencies(go_repository_default_config = "//:WORKSPACE.bazel")
->>>>>>> a7863ec8
+gazelle_dependencies(go_repository_default_config = "//:WORKSPACE.bazel")