workspace(name = "skia")

load("//bazel:deps.bzl", "bazel_deps", "c_plus_plus_deps")

bazel_deps()

load("//toolchain:download_toolchains.bzl", "download_toolchains_for_skia")

download_toolchains_for_skia("clang_linux_amd64", "clang_mac", "ndk_linux_amd64")

load("@bazel_tools//tools/build_defs/repo:http.bzl", "http_archive", "http_file")
load("//bazel:gcs_mirror.bzl", "gcs_mirror_url")

# See https://github.com/emscripten-core/emsdk/tree/85d27a4a2a60d591613a305b14ae438c2bb3ce11/bazel#setup-instructions
http_archive(
    name = "emsdk",
    sha256 = "cb8cded78f6953283429d724556e89211e51ac4d871fcf38e0b32405ee248e91",
    strip_prefix = "emsdk-3.1.44/bazel",
    urls = gcs_mirror_url(
        sha256 = "cb8cded78f6953283429d724556e89211e51ac4d871fcf38e0b32405ee248e91",
        url = "https://github.com/emscripten-core/emsdk/archive/refs/tags/3.1.44.tar.gz",
    ),
)

load("@emsdk//:deps.bzl", emsdk_deps = "deps")

# One of the deps here is build_bazel_rules_nodejs, currently version 5.8.0
# If we try to install it ourselves after this, it won't work.
emsdk_deps()

load("@emsdk//:emscripten_deps.bzl", emsdk_emscripten_deps = "emscripten_deps")

emsdk_emscripten_deps(emscripten_version = "3.1.44")

load("@bazel_toolchains//repositories:repositories.bzl", bazel_toolchains_repositories = "repositories")

bazel_toolchains_repositories()

http_archive(
    name = "rules_pkg",
    sha256 = "8f9ee2dc10c1ae514ee599a8b42ed99fa262b757058f65ad3c384289ff70c4b8",
    urls = gcs_mirror_url(
        sha256 = "8f9ee2dc10c1ae514ee599a8b42ed99fa262b757058f65ad3c384289ff70c4b8",
        url = "https://github.com/bazelbuild/rules_pkg/releases/download/0.9.1/rules_pkg-0.9.1.tar.gz",
    ),
)

load("@rules_pkg//:deps.bzl", "rules_pkg_dependencies")

rules_pkg_dependencies()

#######################################################################################
# Python
#######################################################################################

# https://github.com/bazelbuild/rules_python
http_archive(
    name = "rules_python",
    sha256 = "5fa3c738d33acca3b97622a13a741129f67ef43f5fdfcec63b29374cc0574c29",
    strip_prefix = "rules_python-0.9.0",
    urls = gcs_mirror_url(
        sha256 = "5fa3c738d33acca3b97622a13a741129f67ef43f5fdfcec63b29374cc0574c29",
        url = "https://github.com/bazelbuild/rules_python/archive/refs/tags/0.9.0.tar.gz",
    ),
)

# This sets up a hermetic python3, rather than depending on what is installed.
load("@rules_python//python:repositories.bzl", "python_register_toolchains")

python_register_toolchains(
    name = "python3_9",
    # https://github.com/bazelbuild/rules_python/blob/main/python/versions.bzl
    python_version = "3.9",
)

load("@python3_9//:defs.bzl", "interpreter")
load("@rules_python//python:pip.bzl", "pip_install")

pip_install(
    name = "py_deps",
    python_interpreter_target = interpreter,
    requirements = "//:requirements.txt",
)

#######################################################################################
# Maven
#######################################################################################

# https://github.com/bazelbuild/rules_jvm_external
http_archive(
    name = "rules_jvm_external",
    sha256 = "cd1a77b7b02e8e008439ca76fd34f5b07aecb8c752961f9640dea15e9e5ba1ca",
    strip_prefix = "rules_jvm_external-4.2",
    urls = gcs_mirror_url(
        sha256 = "cd1a77b7b02e8e008439ca76fd34f5b07aecb8c752961f9640dea15e9e5ba1ca",
        url = "https://github.com/bazelbuild/rules_jvm_external/archive/4.2.zip",
    ),
)

load("@rules_jvm_external//:repositories.bzl", "rules_jvm_external_deps")

rules_jvm_external_deps()

load("@rules_jvm_external//:setup.bzl", "rules_jvm_external_setup")

rules_jvm_external_setup()

load("@rules_jvm_external//:defs.bzl", "maven_install")

maven_install(
    artifacts = [
        # The version released after this one (1.6.0-rc1) did not resolve unknown symbol errors when
        # building.
        # https://b.corp.google.com/issues/269331711
        "androidx.annotation:annotation:1.5.0",
    ],
    repositories = [
        "https://maven.google.com",
        "https://repo1.maven.org/maven2",
    ],
)

#######################################################################################
# Gazelle
#######################################################################################

http_archive(
    name = "io_bazel_rules_go",
    sha256 = "91585017debb61982f7054c9688857a2ad1fd823fc3f9cb05048b0025c47d023",
    urls = [
        "https://mirror.bazel.build/github.com/bazelbuild/rules_go/releases/download/v0.42.0/rules_go-v0.42.0.zip",
        "https://github.com/bazelbuild/rules_go/releases/download/v0.42.0/rules_go-v0.42.0.zip",
    ],
)

http_archive(
    name = "bazel_gazelle",
    sha256 = "d3fa66a39028e97d76f9e2db8f1b0c11c099e8e01bf363a923074784e451f809",
    urls = [
        "https://mirror.bazel.build/github.com/bazelbuild/bazel-gazelle/releases/download/v0.33.0/bazel-gazelle-v0.33.0.tar.gz",
        "https://github.com/bazelbuild/bazel-gazelle/releases/download/v0.33.0/bazel-gazelle-v0.33.0.tar.gz",
    ],
)

load("@bazel_gazelle//:deps.bzl", "gazelle_dependencies")
load("@io_bazel_rules_go//go:deps.bzl", "go_download_sdk", "go_register_toolchains", "go_rules_dependencies")
load("//:go_repositories.bzl", "go_repositories")

# gazelle:repository_macro go_repositories.bzl%go_repositories
go_repositories()

go_rules_dependencies()

# For our Linux RBE pool
go_download_sdk(
    name = "go_sdk_linux_amd64",
    goarch = "amd64",
    goos = "linux",
    version = "1.21.4",
)

# For the host machine
go_download_sdk(
    name = "go_sdk",
    version = "1.21.4",
)

# Do not specify a version here or it will be an error (because we
# specified the version above when downloading SDKs)
go_register_toolchains()

gazelle_dependencies(
    go_repository_default_config = "//:WORKSPACE.bazel",
    go_sdk = "go_sdk",
)

##########################
# Other Go dependencies. #
##########################

load("//bazel:go_googleapis_compatibility_hack.bzl", "go_googleapis_compatibility_hack")

# Compatibility hack to make the github.com/bazelbuild/remote-apis Go module work with rules_go
# v0.41.0 or newer. See the go_googleapis() rule's docstring for details.
go_googleapis_compatibility_hack(
    name = "go_googleapis",
)

# Needed by @com_github_bazelbuild_remote_apis.
http_archive(
    name = "com_google_protobuf",
    sha256 = "b8ab9bbdf0c6968cf20060794bc61e231fae82aaf69d6e3577c154181991f576",
    strip_prefix = "protobuf-3.18.1",
    urls = gcs_mirror_url(
        sha256 = "b8ab9bbdf0c6968cf20060794bc61e231fae82aaf69d6e3577c154181991f576",
        url = "https://github.com/protocolbuffers/protobuf/releases/download/v3.18.1/protobuf-all-3.18.1.tar.gz",
    ),
)

# Originally, we pulled protobuf dependencies as follows:
#
#     load("@com_google_protobuf//:protobuf_deps.bzl", "protobuf_deps")
#     protobuf_deps()
#
# The protobuf_deps() macro brings in a bunch of dependencies, but by copying the macro body here
# and removing dependencies one by one, "rules_proto" was identified as the only dependency that is
# required to build this repository.
http_archive(
    name = "rules_proto",
    sha256 = "a4382f78723af788f0bc19fd4c8411f44ffe0a72723670a34692ffad56ada3ac",
    strip_prefix = "rules_proto-f7a30f6f80006b591fa7c437fe5a951eb10bcbcf",
    urls = ["https://github.com/bazelbuild/rules_proto/archive/f7a30f6f80006b591fa7c437fe5a951eb10bcbcf.zip"],
)

http_archive(
    name = "com_google_googleapis",
    sha256 = "38701e513aff81c89f0f727e925bf04ac4883913d03a60cdebb2c2a5f10beb40",
    strip_prefix = "googleapis-86fa44cc5ee2136e87c312f153113d4dd8e9c4de",
    urls = [
        "https://github.com/googleapis/googleapis/archive/86fa44cc5ee2136e87c312f153113d4dd8e9c4de.tar.gz",
    ],
)

# Needed by @com_github_bazelbuild_remote_apis for the googleapis protos.
http_archive(
    name = "googleapis",
    build_file = "BUILD.googleapis",
    sha256 = "7b6ea252f0b8fb5cd722f45feb83e115b689909bbb6a393a873b6cbad4ceae1d",
    strip_prefix = "googleapis-143084a2624b6591ee1f9d23e7f5241856642f4d",
    urls = gcs_mirror_url(
        sha256 = "7b6ea252f0b8fb5cd722f45feb83e115b689909bbb6a393a873b6cbad4ceae1d",
        # b/267219467
        url = "https://github.com/googleapis/googleapis/archive/143084a2624b6591ee1f9d23e7f5241856642f4d.zip",
    ),
)

load("@com_google_googleapis//:repository_rules.bzl", googleapis_imports_switched_rules_by_language = "switched_rules_by_language")

googleapis_imports_switched_rules_by_language(
    name = "com_google_googleapis_imports",
    go = True,
    grpc = True,
)

# Needed by @com_github_bazelbuild_remote_apis for gRPC.
http_archive(
    name = "com_github_grpc_grpc",
    sha256 = "b391a327429279f6f29b9ae7e5317cd80d5e9d49cc100e6d682221af73d984a6",
    strip_prefix = "grpc-93e8830070e9afcbaa992c75817009ee3f4b63a0",  # v1.24.3 with fixes
    urls = gcs_mirror_url(
        sha256 = "b391a327429279f6f29b9ae7e5317cd80d5e9d49cc100e6d682221af73d984a6",
        # Fix after https://github.com/grpc/grpc/issues/32259 is resolved
        url = "https://github.com/grpc/grpc/archive/93e8830070e9afcbaa992c75817009ee3f4b63a0.zip",
    ),
)

# Originally, we pulled gRPC dependencies as follows:
#
#     load("@com_github_grpc_grpc//bazel:grpc_deps.bzl", "grpc_deps")
#     grpc_deps()
#
# The grpc_deps() macro brings in a bunch of dependencies, but by copying the macro body here
# and removing dependencies one by one, "zlib" was identified as the only dependency that is
# required to build this repository.
http_archive(
    name = "zlib",
    build_file = "@com_github_grpc_grpc//third_party:zlib.BUILD",
    sha256 = "6d4d6640ca3121620995ee255945161821218752b551a1a180f4215f7d124d45",
    strip_prefix = "zlib-cacf7f1d4e3d44d871b605da3b647f07d718623f",
    url = "https://github.com/madler/zlib/archive/cacf7f1d4e3d44d871b605da3b647f07d718623f.tar.gz",
)

###################################################
# JavaScript / TypeScript rules and dependencies. #
###################################################

# The npm_install rule runs anytime the package.json or package-lock.json file changes. It also
# extracts any Bazel rules distributed in an npm package.
load("@build_bazel_rules_nodejs//:index.bzl", "npm_install")

# Manages the node_modules directory.
npm_install(
    name = "npm",
    package_json = "//:package.json",
    package_lock_json = "//:package-lock.json",
)

# io_bazel_rules_webtesting allows us to download browsers in a hermetic, repeatable way. This
# currently includes Chromium and Firefox. Note that the version on this does not necessarily
# match the version below of the browsers-X.Y.Z below that is available.
http_archive(
    name = "io_bazel_rules_webtesting",
    sha256 = "e9abb7658b6a129740c0b3ef6f5a2370864e102a5ba5ffca2cea565829ed825a",
    urls = gcs_mirror_url(
        sha256 = "e9abb7658b6a129740c0b3ef6f5a2370864e102a5ba5ffca2cea565829ed825a",
        url = "https://github.com/bazelbuild/rules_webtesting/releases/download/0.3.5/rules_webtesting.tar.gz",
    ),
)

# https://github.com/bazelbuild/rules_webtesting/blob/e9cf17123068b1123c68219edf9b274bf057b9cc/web/versioned/browsers-0.3.3.bzl
load("@io_bazel_rules_webtesting//web/versioned:browsers-0.3.3.bzl", "browser_repositories")

browser_repositories(
    chromium = True,
    firefox = True,
)

###################################################
# Rust rules and dependencies.                    #
###################################################

http_archive(
    name = "rules_rust",
    integrity = "sha256-GuRaQT0LlDOYcyDfKtQQ22oV+vtsiM8P0b87qsvoJts=",
    urls = gcs_mirror_url(
        sha256 = "1ae45a413d0b9433987320df2ad410db6a15fafb6c88cf0fd1bf3baacbe826db",
        url = "https://github.com/bazelbuild/rules_rust/releases/download/0.39.0/rules_rust-v0.39.0.tar.gz",
    ),
)

load("@rules_rust//rust:repositories.bzl", "rules_rust_dependencies", "rust_register_toolchains")

# https://github.com/bazelbuild/rules_rust/blob/5c715ec50602e2ba6ca2ebfdd870662a6e6d1eda/rust/repositories.bzl#L48
rules_rust_dependencies()

rust_register_toolchains(
    edition = "2021",
    extra_target_triples = ["aarch64-apple-darwin"],
    versions = [
        # supported versions from https://github.com/bazelbuild/rules_rust/blob/5c715ec50602e2ba6ca2ebfdd870662a6e6d1eda/util/fetch_shas_VERSIONS.txt
        # The rust rules validate a toolchain by sha256 hash, as listed in https://github.com/bazelbuild/rules_rust/blob/5c715ec50602e2ba6ca2ebfdd870662a6e6d1eda/rust/known_shas.bzl
        "1.76.0",
    ],
)

# https://bazelbuild.github.io/rules_rust/crate_universe.html
load("@rules_rust//crate_universe:repositories.bzl", "crate_universe_dependencies")

crate_universe_dependencies()

# cxxbridge-cmd is a binary only Rust crate, so we follow these instructions for it
# http://bazelbuild.github.io/rules_rust/crate_universe.html#binary-dependencies
# If we need to update this, replace the Cargo.lock files with empty (existing) files and then
# CARGO_BAZEL_REPIN=1 bazel sync --only=crate_index
http_archive(
    name = "cxxbridge_cmd",
    build_file = "//bazel/external/cxxbridge_cmd:BUILD.bazel.skia",
    sha256 = "b20c2a31fb5a2e2aeebced19e35d78a974301171391b39e36d5ebb00bea2aa93",
    strip_prefix = "cxxbridge-cmd-1.0.94",
    type = "tar.gz",
    urls = gcs_mirror_url(
        ext = ".tar.gz",
        sha256 = "b20c2a31fb5a2e2aeebced19e35d78a974301171391b39e36d5ebb00bea2aa93",
        url = "https://crates.io/api/v1/crates/cxxbridge-cmd/1.0.94/download",
    ),
)

load("@rules_rust//crate_universe:defs.bzl", "crates_repository")

# This finds all the dependencies needed to build cxxbridge_cmd...
crates_repository(
    name = "cxxbridge_cmd_deps",
    cargo_lockfile = "//bazel/external/cxxbridge_cmd:Cargo.lock",
    manifests = ["@cxxbridge_cmd//:Cargo.toml"],
)

load("@cxxbridge_cmd_deps//:defs.bzl", cxxbridge_cmd_deps = "crate_repositories")

# ... and adds them to the workspace.
cxxbridge_cmd_deps()

# The cxx crate needs a custom BUILD.bazel file because the one that would be autogenerated
# by http://bazelbuild.github.io/rules_rust/crate_universe.html#direct-packages does not work.
# Thus, we download it ourselves, as if it were a binary-only package.
http_archive(
    name = "cxx",
    build_file = "//bazel/external/cxx:BUILD.bazel.skia",
    sha256 = "f61f1b6389c3fe1c316bf8a4dccc90a38208354b330925bce1f74a6c4756eb93",
    strip_prefix = "cxx-1.0.94",
    type = "tar.gz",
    urls = gcs_mirror_url(
        ext = ".tar.gz",
        sha256 = "f61f1b6389c3fe1c316bf8a4dccc90a38208354b330925bce1f74a6c4756eb93",
        url = "https://crates.io/api/v1/crates/cxx/1.0.94/download",
    ),
)

# This finds all the dependencies needed to build cxx...
crates_repository(
    name = "cxx_deps",
    cargo_lockfile = "//bazel/external/cxx:Cargo.lock",
    manifests = ["@cxx//:Cargo.toml"],
)

load("@cxx_deps//:defs.bzl", cxx_deps = "crate_repositories")

# ... and adds them to the workspace.
cxx_deps()

# The fontations repository consists of multiple crates. We download those
# listed in the external/fontations/Cargo.* files.
# Add this entry to have a root repository from which the individual
# fontations crates can be fetched.
# This allows them to be used as deps in other bazel targets.
crates_repository(
    name = "fontations",
    cargo_lockfile = "//bazel/external/fontations:Cargo.lock",
    manifests = ["//bazel/external/fontations:Cargo.toml"],
)

load("@fontations//:defs.bzl", fontations_crates = "crate_repositories")

fontations_crates()

# The icu4x repository consists of multiple crates. We download those
# listed in the external/icu4x/Cargo.* files.
# Add this entry to have a root repository from which the individual
# icu4x crates can be fetched.
# This allows them to be used as deps in other bazel targets.
crates_repository(
    name = "icu4x_deps",
    cargo_lockfile = "//bazel/external/icu4x:Cargo.lock",
    manifests = ["//bazel/external/icu4x:Cargo.toml"],
)

load("@icu4x_deps//:defs.bzl", icu4x_deps = "crate_repositories")

icu4x_deps()

# Skia uses crates from the vello repository that are under development and have not been published
# to crates.io. Normally we could fetch them directly from the git mirror in the Cargo.lock file as
# Bazel supports compiling them without any custom build rules. However, since Bazel's repository
# rules don't play well with the vello_shader crate's build script, we compile the vello
# crates from source using the rules defined in bazel/external/vello/BUILD.bazel and the
# new_git_repository rule.
#
# vello_deps contains the dependencies of the two crates we build out of the vello repo (namely
# vello_shaders and vello_encoding).
#
# See comments in bazel/external/vello/BUILD.bazel for more information.
crates_repository(
    name = "vello_deps",
    cargo_lockfile = "//bazel/external/vello:Cargo.lock",
    manifests = ["//bazel/external/vello:Cargo.toml"],
)

load("@vello_deps//:defs.bzl", vello_deps = "crate_repositories")

vello_deps()

###############################################################

# Bazel will look for env variables ANDROID_HOME and ANDROID_NDK_HOME.
# This is NOT hermetic as it requires the user to handle downloading the SDK  and accepting the
# license independently.
android_sdk_repository(name = "androidsdk")
# TODO: skbug.com/14128
# Uncomment the following after setting ANDROID_NDK_HOME to build for Android:
# android_ndk_repository(name = "androidndk")

# Clients must specify their own version of skia_user_config to overwrite SkUserConfig.h
local_repository(
    name = "skia_user_config",
    path = "include/config",
)

# This are two lists of Bazel repository names, which is brought in by the following macro.
# It is here for easier grepping, i.e. someone trying to find where a label like @brotli//:brotlidec
# was defined. If a dep has its own BUILD rules, then one will need to go to its git repository
# to find the BUILD or BUILD.bazel file with the rule. If a dep does not have Bazel support, then
# that means someone on the Skia team wrote a BUILD.bazel file and put it in
# //bazel/external/<dep_name> and one can go find it there.
#
#### START GENERATED LIST OF THIRD_PARTY DEPS
# @abseil_cpp - https://skia.googlesource.com/external/github.com/abseil/abseil-cpp.git
# @brotli - https://skia.googlesource.com/external/github.com/google/brotli.git
# @highway - https://chromium.googlesource.com/external/github.com/google/highway.git
# @spirv_headers - https://skia.googlesource.com/external/github.com/KhronosGroup/SPIRV-Headers.git
# @spirv_tools - https://skia.googlesource.com/external/github.com/KhronosGroup/SPIRV-Tools.git
#
# @dawn - //bazel/external/dawn:BUILD.bazel
# @dng_sdk - //bazel/external/dng_sdk:BUILD.bazel
# @expat - //bazel/external/expat:BUILD.bazel
# @freetype - //bazel/external/freetype:BUILD.bazel
# @harfbuzz - //bazel/external/harfbuzz:BUILD.bazel
# @icu - //bazel/external/icu:BUILD.bazel
# @icu4x - //bazel/external/icu4x:BUILD.bazel
# @imgui - //bazel/external/imgui:BUILD.bazel
# @libavif - //bazel/external/libavif:BUILD.bazel
# @libgav1 - //bazel/external/libgav1:BUILD.bazel
# @libjpeg_turbo - //bazel/external/libjpeg_turbo:BUILD.bazel
# @libjxl - //bazel/external/libjxl:BUILD.bazel
# @libpng - //bazel/external/libpng:BUILD.bazel
# @libwebp - //bazel/external/libwebp:BUILD.bazel
# @libyuv - //bazel/external/libyuv:BUILD.bazel
# @perfetto - //bazel/external/perfetto:BUILD.bazel
# @piex - //bazel/external/piex:BUILD.bazel
# @spirv_cross - //bazel/external/spirv_cross:BUILD.bazel
# @vello - //bazel/external/vello:BUILD.bazel
# @vulkan_headers - //bazel/external/vulkan_headers:BUILD.bazel
# @vulkan_tools - //bazel/external/vulkan_tools:BUILD.bazel
# @vulkan_utility_libraries - //bazel/external/vulkan_utility_libraries:BUILD.bazel
# @vulkanmemoryallocator - //bazel/external/vulkanmemoryallocator:BUILD.bazel
# @wuffs - //bazel/external/wuffs:BUILD.bazel
# @zlib_skia - //bazel/external/zlib_skia:BUILD.bazel
#### END GENERATED LIST OF THIRD_PARTY DEPS
c_plus_plus_deps()

# In order to copy the Freetype configurations into the checked out Freetype folder,
# it is easiest to treat them as a third-party dependency from the perspective of Freetype.
# To do that, we put them in their own Bazel workspace and then have our injected BUILD.bazel
# for Freetype reference this workspace.
# https://bazel.build/reference/be/workspace#new_local_repository
local_repository(
    name = "freetype_config",
    path = "bazel/external/freetype/config",
)

local_repository(
    name = "harfbuzz_config",
    path = "bazel/external/harfbuzz/config",
)

local_repository(
    name = "icu_utils",
    path = "bazel/external/icu/utils",
)

local_repository(
    name = "expat_config",
    path = "bazel/external/expat/config",
)

load("//bazel:cipd_install.bzl", "cipd_install")

cipd_install(
    name = "git_linux_amd64",
    build_file_content = """
filegroup(
  name = "all_files",
  # The exclude pattern prevents files with spaces in their names from tripping up Bazel.
  srcs = glob(include=["**/*"], exclude=["**/* *"]),
  visibility = ["//visibility:public"],
)
""",
    cipd_package = "infra/3pp/tools/git/linux-amd64",
    # Based on
    # https://skia.googlesource.com/buildbot/+/f1d21dc58818cd6aba0a7822e59d37636aefe936/WORKSPACE#391.
    #
    # Note that the below "git config" commands do not affect the user's Git configuration. These
    # settings are only visible to Bazel targets that depend on @git_linux_amd64//:all_files via
    # the "data" attribute. The result of these commands can be examined as follows:
    #
    #     $ cat $(bazel info output_base)/external/git_linux_amd64/etc/gitconfig
    #     [user]
    #             name = Bazel Test User
    #             email = bazel-test-user@example.com
    postinstall_cmds_posix = [
        "mkdir etc",
        "bin/git config --system user.name \"Bazel Test User\"",
        "bin/git config --system user.email \"bazel-test-user@example.com\"",
    ],
    # From https://chrome-infra-packages.appspot.com/p/infra/3pp/tools/git/linux-amd64/+/version:2.29.2.chromium.6
    sha256 = "36cb96051827d6a3f6f59c5461996fe9490d997bcd2b351687d87dcd4a9b40fa",
    tag = "version:2.29.2.chromium.6",
)

cipd_install(
    name = "gn_linux_amd64",
    build_file_content = """
exports_files(
    ["gn"],
    visibility = ["//visibility:public"]
)
""",
    cipd_package = "gn/gn/linux-amd64",
    # From https://chrome-infra-packages.appspot.com/p/gn/gn/linux-amd64/+/git_revision:1c4151ff5c1d6fbf7fa800b8d4bb34d3abc03a41
    sha256 = "7195291488d08f3a10e85b85d8c4816e077015f1c5f196f770003a97aa42caf8",
    tag = "git_revision:1c4151ff5c1d6fbf7fa800b8d4bb34d3abc03a41",
)

cipd_install(
    name = "gn_mac_arm64",
    build_file_content = """
exports_files(
    ["gn"],
    visibility = ["//visibility:public"]
)
""",
    cipd_package = "gn/gn/mac-arm64",
    # From https://chrome-infra-packages.appspot.com/p/gn/gn/mac-arm64/+/git_revision:1c4151ff5c1d6fbf7fa800b8d4bb34d3abc03a41
    sha256 = "1123907ac3317530e9dd537d50cd83fd83e852aacc07d286f45753c8fc5287ed",
    tag = "git_revision:1c4151ff5c1d6fbf7fa800b8d4bb34d3abc03a41",
)

cipd_install(
    name = "gn_mac_amd64",
    build_file_content = """
exports_files(
    ["gn"],
    visibility = ["//visibility:public"]
)
""",
    cipd_package = "gn/gn/mac-amd64",
    # From https://chrome-infra-packages.appspot.com/p/gn/gn/mac-amd64/+/git_revision:1c4151ff5c1d6fbf7fa800b8d4bb34d3abc03a41
    sha256 = "ed96f7d2f49b83b016e4bdbed432e4734a5a133accb025d7c07685e01489ba93",
    tag = "git_revision:1c4151ff5c1d6fbf7fa800b8d4bb34d3abc03a41",
)

cipd_install(
    name = "skimage",
    build_file = "//bazel/external/skimage:BUILD.bazel",
    cipd_package = "skia/bots/skimage",
    # From https://chrome-infra-packages.appspot.com/p/skia/bots/skimage/+/sRladEfUAXeYIBD3Pt3ke0Fd08vtYVLrg4IASKk5F6YC
    sha256 = "b1195a7447d40177982010f73edde47b415dd3cbed6152eb83820048a93917a6",
    tag = "version:47",
)

http_file(
    name = "buildifier_linux_x64",
    downloaded_file_path = "buildifier",
    executable = True,
    sha256 = "be63db12899f48600bad94051123b1fd7b5251e7661b9168582ce52396132e92",
    urls = gcs_mirror_url(
        ext = "",
        sha256 = "be63db12899f48600bad94051123b1fd7b5251e7661b9168582ce52396132e92",
        url = "https://github.com/bazelbuild/buildtools/releases/download/v6.4.0/buildifier-linux-amd64",
    ),
)

http_file(
    name = "buildifier_macos_arm64",
    downloaded_file_path = "buildifier",
    executable = True,
    sha256 = "fa07ba0d20165917ca4cc7609f9b19a8a4392898148b7babdf6bb2a7dd963f05",
    urls = gcs_mirror_url(
        ext = "",
        sha256 = "fa07ba0d20165917ca4cc7609f9b19a8a4392898148b7babdf6bb2a7dd963f05",
        url = "https://github.com/bazelbuild/buildtools/releases/download/v6.4.0/buildifier-darwin-arm64",
    ),
)

http_file(
    name = "buildifier_macos_x64",
    downloaded_file_path = "buildifier",
    executable = True,
    sha256 = "eeb47b2de27f60efe549348b183fac24eae80f1479e8b06cac0799c486df5bed",
    urls = gcs_mirror_url(
        ext = "",
        sha256 = "eeb47b2de27f60efe549348b183fac24eae80f1479e8b06cac0799c486df5bed",
        url = "https://github.com/bazelbuild/buildtools/releases/download/v6.4.0/buildifier-darwin-amd64",
    ),
)

##################################
# Docker rules and dependencies. #
##################################

http_archive(
    name = "io_bazel_rules_docker",
    sha256 = "27d53c1d646fc9537a70427ad7b034734d08a9c38924cc6357cc973fed300820",
    strip_prefix = "rules_docker-0.24.0",
    urls = gcs_mirror_url(
        sha256 = "27d53c1d646fc9537a70427ad7b034734d08a9c38924cc6357cc973fed300820",
        url = "https://github.com/bazelbuild/rules_docker/releases/download/v0.24.0/rules_docker-v0.24.0.tar.gz",
    ),
)

load(
    "@io_bazel_rules_docker//repositories:repositories.bzl",
    container_repositories = "repositories",
)

container_repositories()

# This is required by the toolchain_container rule.
load(
    "@io_bazel_rules_docker//repositories:go_repositories.bzl",
    container_go_deps = "go_deps",
)

container_go_deps()

load(
    "@io_bazel_rules_docker//container:container.bzl",
    "container_pull",
)

# Pulls the gcr.io/skia-public/debugger-app-base container.
container_pull(
    name = "debugger-app-base",
    digest = "sha256:cf5bc2e4a408ae68ab199d65b1d7550be8ed1aaa57f97340598fc2df4e110ad6",
    registry = "gcr.io",
    repository = "skia-public/debugger-app-base",
)

# Pulls the gcr.io/skia-public/jsfiddle-base container.
container_pull(
    name = "jsfiddle-base",
    digest = "sha256:dbe6ed71568e0034ce3d6dce9f6dc264c2e81b219559ecb2351d3a6ff87eed7f",
    registry = "gcr.io",
    repository = "skia-public/jsfiddle-base",
)

# Pulls the gcr.io/skia-public/shaders-base container.
container_pull(
    name = "shaders-base",
    digest = "sha256:6abcfbb93857acaaf8c27dd52392b6fff9e7218201abeed640321f7f8d64dc2e",
    registry = "gcr.io",
    repository = "skia-public/shaders-base",
)

# Pulls the gcr.io/skia-public/skottie-base container.
container_pull(
    name = "skottie-base",
<<<<<<< HEAD
    digest = "sha256:8ecbf179f1e3176640a88377882243df2d311f35afe833ec5809702a66698761",
=======
    digest = "sha256:6cfa730ae00a1720cdd4f46cea66bcdd450df0d030066d7a964780798fc37230",
>>>>>>> 5533aaa6
    registry = "gcr.io",
    repository = "skia-public/skottie-base",
)<|MERGE_RESOLUTION|>--- conflicted
+++ resolved
@@ -713,11 +713,7 @@
 # Pulls the gcr.io/skia-public/skottie-base container.
 container_pull(
     name = "skottie-base",
-<<<<<<< HEAD
-    digest = "sha256:8ecbf179f1e3176640a88377882243df2d311f35afe833ec5809702a66698761",
-=======
     digest = "sha256:6cfa730ae00a1720cdd4f46cea66bcdd450df0d030066d7a964780798fc37230",
->>>>>>> 5533aaa6
     registry = "gcr.io",
     repository = "skia-public/skottie-base",
 )